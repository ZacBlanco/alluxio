/*
 * The Alluxio Open Foundation licenses this work under the Apache License, version 2.0
 * (the "License"). You may not use this work except in compliance with the License, which is
 * available at www.apache.org/licenses/LICENSE-2.0
 *
 * This software is distributed on an "AS IS" basis, WITHOUT WARRANTIES OR CONDITIONS OF ANY KIND,
 * either express or implied, as more fully set forth in the License.
 *
 * See the NOTICE file distributed with this work for information regarding copyright ownership.
 */

package alluxio.cli.fs.command;

import alluxio.AlluxioURI;
import alluxio.Constants;
import alluxio.cli.CommandUtils;
import alluxio.client.file.FileInStream;
import alluxio.client.file.FileSystem;
import alluxio.client.file.URIStatus;
import alluxio.exception.AlluxioException;
import alluxio.exception.ExceptionMessage;
import alluxio.exception.FileDoesNotExistException;
import alluxio.exception.status.InvalidArgumentException;
import alluxio.grpc.OpenFilePOptions;

import org.apache.commons.cli.CommandLine;

import java.io.IOException;

import javax.annotation.concurrent.ThreadSafe;

/**
 * Prints the file's contents to the console.
 */
@ThreadSafe
public final class CatCommand extends AbstractFileSystemCommand {
  /**
   * @param fs the filesystem of Alluxio
   */
  public CatCommand(FileSystem fs) {
    super(fs);
  }

  @Override
  public String getCommandName() {
    return "cat";
  }

  @Override
  protected void runPlainPath(AlluxioURI path, CommandLine cl)
      throws AlluxioException, IOException {
    URIStatus status = mFileSystem.getStatus(path);

    if (status.isFolder()) {
      throw new FileDoesNotExistException(ExceptionMessage.PATH_MUST_BE_FILE.getMessage(path));
    }
<<<<<<< HEAD
    OpenFilePOptions options = OpenFilePOptions.getDefaultInstance();
    byte[] buf = new byte[512];
=======
    OpenFileOptions options = OpenFileOptions.defaults();
    byte[] buf = new byte[Constants.MB];
>>>>>>> 4126ca60
    try (FileInStream is = mFileSystem.openFile(path, options)) {
      int read = is.read(buf);
      while (read != -1) {
        System.out.write(buf, 0, read);
        read = is.read(buf);
      }
    }
  }

  @Override
  public String getUsage() {
    return "cat <path>";
  }

  @Override
  public String getDescription() {
    return "Prints the file's contents to the console.";
  }

  @Override
  public void validateArgs(CommandLine cl) throws InvalidArgumentException {
    CommandUtils.checkNumOfArgsNoLessThan(this, cl, 1);
  }

  @Override
  public int run(CommandLine cl) throws IOException {
    String[] args = cl.getArgs();
    runWildCardCmd(new AlluxioURI(args[0]), cl);

    return 0;
  }
}<|MERGE_RESOLUTION|>--- conflicted
+++ resolved
@@ -54,13 +54,8 @@
     if (status.isFolder()) {
       throw new FileDoesNotExistException(ExceptionMessage.PATH_MUST_BE_FILE.getMessage(path));
     }
-<<<<<<< HEAD
     OpenFilePOptions options = OpenFilePOptions.getDefaultInstance();
-    byte[] buf = new byte[512];
-=======
-    OpenFileOptions options = OpenFileOptions.defaults();
     byte[] buf = new byte[Constants.MB];
->>>>>>> 4126ca60
     try (FileInStream is = mFileSystem.openFile(path, options)) {
       int read = is.read(buf);
       while (read != -1) {
