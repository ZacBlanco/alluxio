/*
 * Licensed to the University of California, Berkeley under one or more contributor license
 * agreements. See the NOTICE file distributed with this work for additional information regarding
 * copyright ownership. The ASF licenses this file to You under the Apache License, Version 2.0 (the
 * "License"); you may not use this file except in compliance with the License. You may obtain a
 * copy of the License at
 *
 * http://www.apache.org/licenses/LICENSE-2.0
 *
 * Unless required by applicable law or agreed to in writing, software distributed under the License
 * is distributed on an "AS IS" BASIS, WITHOUT WARRANTIES OR CONDITIONS OF ANY KIND, either express
 * or implied. See the License for the specific language governing permissions and limitations under
 * the License.
 */

package tachyon.shell;

import java.io.ByteArrayOutputStream;
import java.io.File;
import java.io.FileInputStream;
import java.io.FileNotFoundException;
import java.io.FileOutputStream;
import java.io.IOException;
import java.io.PrintStream;

import org.junit.After;
import org.junit.Assert;
import org.junit.Before;
import org.junit.Rule;
import org.junit.Test;
import org.junit.rules.ExpectedException;
import org.powermock.reflect.Whitebox;

import tachyon.Constants;
import tachyon.LocalTachyonClusterResource;
import tachyon.TachyonURI;
import tachyon.client.ClientContext;
import tachyon.client.TachyonFSTestUtils;
import tachyon.client.TachyonStorageType;
import tachyon.client.UnderStorageType;
import tachyon.client.file.FileInStream;
import tachyon.client.file.TachyonFile;
import tachyon.client.file.TachyonFileSystem;
import tachyon.client.file.options.InStreamOptions;
import tachyon.conf.TachyonConf;
import tachyon.exception.ExceptionMessage;
import tachyon.exception.TachyonException;
import tachyon.master.LocalTachyonCluster;
import tachyon.master.MasterContext;
import tachyon.security.LoginUser;
import tachyon.security.authentication.AuthType;
import tachyon.security.group.provider.IdentityUserGroupsMapping;
import tachyon.shell.command.CommandUtils;
import tachyon.thrift.FileInfo;
import tachyon.util.CommonUtils;
import tachyon.util.FormatUtils;
import tachyon.util.UnderFileSystemUtils;
import tachyon.util.io.BufferUtils;
import tachyon.util.io.PathUtils;

/**
 * Unit tests on {@link TfsShell}.
 */
public class TfsShellTest {
  private static final int SIZE_BYTES = Constants.MB * 10;
  @Rule
  public LocalTachyonClusterResource mLocalTachyonClusterResource =
      new LocalTachyonClusterResource(SIZE_BYTES, 1000, Constants.MB,
          Constants.MASTER_TTLCHECKER_INTERVAL_MS, String.valueOf(Integer.MAX_VALUE),
          Constants.SECURITY_AUTHENTICATION_TYPE, AuthType.SIMPLE.getAuthName());
  private LocalTachyonCluster mLocalTachyonCluster = null;
  private TachyonFileSystem mTfs = null;
  private TfsShell mFsShell = null;
  private ByteArrayOutputStream mOutput = null;
  private PrintStream mNewOutput = null;
  private PrintStream mOldOutput = null;

  @Rule
  public ExpectedException mException = ExpectedException.none();

  @After
  public final void after() throws Exception {
    mFsShell.close();
    System.setOut(mOldOutput);
  }

  @Before
  public final void before() throws Exception {
    mLocalTachyonCluster = mLocalTachyonClusterResource.get();
    mTfs = mLocalTachyonCluster.getClient();
    mFsShell = new TfsShell(new TachyonConf());
    mOutput = new ByteArrayOutputStream();
    mNewOutput = new PrintStream(mOutput);
    mOldOutput = System.out;
    System.setOut(mNewOutput);
  }

  @Test
  public void catDirectoryTest() throws IOException {
    String[] command = new String[] {"mkdir", "/testDir"};
    mFsShell.run(command);
    int ret = mFsShell.run("cat", "/testDir");
    Assert.assertEquals(-1, ret);
    String expected = getCommandOutput(command);
    expected += "Path /testDir must be a file\n";
    Assert.assertEquals(expected, mOutput.toString());
  }

  @Test
  public void catNotExistTest() throws IOException {
    int ret = mFsShell.run("cat", "/testFile");
    Assert.assertEquals(-1, ret);
  }

  @Test
  public void catTest() throws IOException {
    TachyonFSTestUtils.createByteFile(mTfs, "/testFile", TachyonStorageType.STORE,
        UnderStorageType.NO_PERSIST, 10);
    mFsShell.run("cat", "/testFile");
    byte[] expect = BufferUtils.getIncreasingByteArray(10);
    Assert.assertArrayEquals(expect, mOutput.toByteArray());
  }

  @Test
  public void copyFromLocalLargeTest() throws IOException, TachyonException {
    File testFile = new File(mLocalTachyonCluster.getTachyonHome() + "/testFile");
    testFile.createNewFile();
    FileOutputStream fos = new FileOutputStream(testFile);
    byte[] toWrite = BufferUtils.getIncreasingByteArray(SIZE_BYTES);
    fos.write(toWrite);
    fos.close();
    mFsShell.run("copyFromLocal", testFile.getAbsolutePath(), "/testFile");
    Assert.assertEquals(
        getCommandOutput(new String[] {"copyFromLocal", testFile.getAbsolutePath(), "/testFile"}),
        mOutput.toString());
    TachyonFile tFile = mTfs.open(new TachyonURI("/testFile"));
    FileInfo fileInfo = mTfs.getInfo(tFile);
    Assert.assertNotNull(fileInfo);
    Assert.assertEquals(SIZE_BYTES, fileInfo.length);

    InStreamOptions options = new InStreamOptions.Builder(new TachyonConf())
        .setTachyonStorageType(TachyonStorageType.NO_STORE).build();
    FileInStream tfis = mTfs.getInStream(tFile, options);
    byte[] read = new byte[SIZE_BYTES];
    tfis.read(read);
    Assert.assertTrue(BufferUtils.equalIncreasingByteArray(SIZE_BYTES, read));
  }

  @Test
  public void loadFileTest() throws IOException, TachyonException {
    TachyonFile file = TachyonFSTestUtils.createByteFile(mTfs, "/testFile",
        TachyonStorageType.NO_STORE, UnderStorageType.SYNC_PERSIST, 10);
    FileInfo fileInfo = mTfs.getInfo(file);
    Assert.assertFalse(fileInfo.getInMemoryPercentage() == 100);
    // Testing loading of a single file
    mFsShell.run("load", "/testFile");
    fileInfo = mTfs.getInfo(file);
    Assert.assertTrue(fileInfo.getInMemoryPercentage() == 100);
  }

  @Test
  public void loadDirTest() throws IOException, TachyonException {
    TachyonFile fileA = TachyonFSTestUtils.createByteFile(mTfs, "/testRoot/testFileA",
        TachyonStorageType.NO_STORE, UnderStorageType.SYNC_PERSIST, 10);
    TachyonFile fileB = TachyonFSTestUtils.createByteFile(mTfs, "/testRoot/testFileB",
        TachyonStorageType.STORE, UnderStorageType.NO_PERSIST, 10);
    FileInfo fileInfoA = mTfs.getInfo(fileA);
    FileInfo fileInfoB = mTfs.getInfo(fileB);
    Assert.assertFalse(fileInfoA.getInMemoryPercentage() == 100);
    Assert.assertTrue(fileInfoB.getInMemoryPercentage() == 100);
    // Testing loading of a directory
    mFsShell.run("load", "/testRoot");
    fileInfoA = mTfs.getInfo(fileA);
    fileInfoB = mTfs.getInfo(fileB);
    Assert.assertTrue(fileInfoA.getInMemoryPercentage() == 100);
    Assert.assertTrue(fileInfoB.getInMemoryPercentage() == 100);
  }

  @Test
  public void lsThenloadMetadataTest() throws IOException, TachyonException {
    TachyonConf conf = mLocalTachyonCluster.getMasterTachyonConf();
    String ufsRoot = conf.get(Constants.UNDERFS_ADDRESS);
    UnderFileSystemUtils.mkdirIfNotExists(PathUtils.concatPath(ufsRoot, "dir1"), conf);
    // First run ls to create the data
    mFsShell.run("ls", "/dir1");
    Assert.assertTrue(mTfs.getInfo(mTfs.open(new TachyonURI("/dir1"))).isIsPersisted());
    // Load metadata
    mFsShell.run("loadMetadata", "/dir1");
    Assert.assertEquals(ExceptionMessage.FILE_ALREADY_EXISTS.getMessage("/dir1") + "\n",
        mOutput.toString());
  }

  @Test
  public void loadMetadataErrorMessageTest() {
    int ret = mFsShell.run("loadMetadata", "/nonexistent");
    Assert.assertEquals(-1, ret);
    Assert.assertEquals(ExceptionMessage.PATH_DOES_NOT_EXIST.getMessage("/nonexistent") + "\n",
        mOutput.toString());
  }

  @Test
  public void createCacheInsertInUfsThenloadMetadataTest() throws IOException, TachyonException {
    // Construct a situation where the directory exists in the inode tree and the UFS, but is not
    // marked as persisted.
    TachyonFSTestUtils.createByteFile(mTfs, "/testDir/testFileA", TachyonStorageType.STORE,
        UnderStorageType.NO_PERSIST, 10);
    Assert.assertFalse(mTfs.getInfo(mTfs.open(new TachyonURI("/testDir"))).isIsPersisted());
    TachyonConf conf = mLocalTachyonCluster.getMasterTachyonConf();
    String ufsRoot = conf.get(Constants.UNDERFS_ADDRESS);
    UnderFileSystemUtils.mkdirIfNotExists(PathUtils.concatPath(ufsRoot, "testDir"), conf);
    Assert.assertFalse(mTfs.getInfo(mTfs.open(new TachyonURI("/testDir"))).isIsPersisted());
    // Load metadata, which should mark the testDir as persisted
    mFsShell.run("loadMetadata", "/testDir");
    Assert.assertEquals("", mOutput.toString());
    Assert.assertTrue(mTfs.getInfo(mTfs.open(new TachyonURI("/testDir"))).isIsPersisted());
  }

  @Test
  public void copyFromLocalTest() throws IOException, TachyonException {
    File testDir = new File(mLocalTachyonCluster.getTachyonHome() + "/testDir");
    testDir.mkdir();
    File testDirInner = new File(mLocalTachyonCluster.getTachyonHome() + "/testDir/testDirInner");
    testDirInner.mkdir();
    File testFile =
        generateFileContent("/testDir/testFile", BufferUtils.getIncreasingByteArray(10));
    generateFileContent("/testDir/testDirInner/testFile2",
        BufferUtils.getIncreasingByteArray(10, 20));

    mFsShell.run("copyFromLocal", testFile.getParent(), "/testDir");
    Assert.assertEquals(
        getCommandOutput(new String[]{"copyFromLocal", testFile.getParent(), "/testDir"}),
        mOutput.toString());
    TachyonFile file1 = mTfs.open(new TachyonURI("/testDir/testFile"));
    TachyonFile file2 = mTfs.open(new TachyonURI("/testDir/testDirInner/testFile2"));
    FileInfo fileInfo1 = mTfs.getInfo(file1);
    FileInfo fileInfo2 = mTfs.getInfo(file2);
    Assert.assertNotNull(fileInfo1);
    Assert.assertNotNull(fileInfo2);
    Assert.assertEquals(10, fileInfo1.length);
    Assert.assertEquals(20, fileInfo2.length);
    byte[] read = readContent(file1, 10);
    Assert.assertTrue(BufferUtils.equalIncreasingByteArray(10, read));
    read = readContent(file2, 20);
    Assert.assertTrue(BufferUtils.equalIncreasingByteArray(10, 20, read));
  }

  @Test
  public void copyFromLocalTestWithFullURI() throws IOException, TachyonException {
    File testFile = generateFileContent("/srcFileURI", BufferUtils.getIncreasingByteArray(10));
    String tachyonURI = "tachyon://" + mLocalTachyonCluster.getMasterHostname() + ":"
        + mLocalTachyonCluster.getMasterPort() + "/destFileURI";
    // when
    mFsShell.run("copyFromLocal", testFile.getPath(), tachyonURI);
    String cmdOut =
        getCommandOutput(new String[]{"copyFromLocal", testFile.getPath(), tachyonURI});
    // then
    Assert.assertEquals(cmdOut, mOutput.toString());
    TachyonFile file = mTfs.open(new TachyonURI("/destFileURI"));
    FileInfo fileInfo = mTfs.getInfo(file);
    Assert.assertEquals(10L, fileInfo.length);
    byte[] read = readContent(file, 10);
    Assert.assertTrue(BufferUtils.equalIncreasingByteArray(10, read));
  }

  @Test
  public void copyFromLocalFileToDstPathTest() throws IOException, TachyonException {
    String dataString = "copyFromLocalFileToDstPathTest";
    byte[] data = dataString.getBytes();
    File localDir = new File(mLocalTachyonCluster.getTachyonHome() + "/localDir");
    localDir.mkdir();
    File localFile = generateFileContent("/localDir/testFile", data);
    mFsShell.run("mkdir", "/dstDir");
    mFsShell.run("copyFromLocal", localFile.getPath(), "/dstDir");

    TachyonFile file = mTfs.open(new TachyonURI("/dstDir/testFile"));
    FileInfo fileInfo = mTfs.getInfo(file);
    Assert.assertNotNull(fileInfo);
    byte[] read = readContent(file, data.length);
    Assert.assertEquals(new String(read), dataString);
  }

  @Test
  public void copyFromLocalOverwriteTest() throws Exception {
    // This tests makes sure copyFromLocal will not overwrite an existing Tachyon file
    final int LEN1 = 10;
    final int LEN2 = 20;
    File testFile1 = generateFileContent("/testFile1", BufferUtils.getIncreasingByteArray(LEN1));
    File testFile2 = generateFileContent("/testFile2", BufferUtils.getIncreasingByteArray(LEN2));
    TachyonURI tachyonFilePath = new TachyonURI("/testFile");

    // Write the first file
    String[] cmd1 = {"copyFromLocal", testFile1.getPath(), tachyonFilePath.getPath()};
    mFsShell.run(cmd1);
    Assert.assertEquals(getCommandOutput(cmd1), mOutput.toString());
    mOutput.reset();
    TachyonFile tFile = mTfs.open(tachyonFilePath);
    Assert.assertTrue(BufferUtils.equalIncreasingByteArray(LEN1, readContent(tFile, LEN1)));

    // Write the second file to the same location, which should cause an exception
    String[] cmd2 = {"copyFromLocal", testFile2.getPath(), tachyonFilePath.getPath()};
    Assert.assertEquals(-1, mFsShell.run(cmd2));
    Assert.assertEquals(tachyonFilePath.getPath() + " already exists\n", mOutput.toString());
    // Make sure the original file is intact
    Assert.assertTrue(BufferUtils.equalIncreasingByteArray(LEN1, readContent(tFile, LEN1)));
  }

  @Test
  public void copyFromLocalAtomicTest() throws Exception {
    // copyFromLocal should not leave around any empty file metadata if it fails in the middle of
    // copying a file
    File testFile1 = generateFileContent("/testFile1", BufferUtils.getIncreasingByteArray(10));
    TachyonURI tachyonFilePath = new TachyonURI("/testFile");
    // Set testFile1 to be not readable, so that when we try to open it, we fail. NOTE: for this to
    // test anything, we depend on the implementation of copyFromLocal creating the destination file
    // in Tachyon before it tries to open the source file
    testFile1.setReadable(false);
    String[] cmd = {"copyFromLocal", testFile1.getPath(), tachyonFilePath.getPath()};
    Assert.assertEquals(-1, mFsShell.run(cmd));
    Assert.assertEquals(testFile1.getPath() + " (Permission denied)\n", mOutput.toString());

    // Make sure the tachyon file wasn't created anyways
    Assert.assertNull(mTfs.openIfExists(tachyonFilePath));
  }

  @Test
  public void copyDirectoryFromLocalAtomicTest() throws Exception {
    File localDir = new File(mLocalTachyonCluster.getTachyonHome() + "/localDir");
    localDir.mkdir();
    File testFile =
        generateFileContent("/localDir/testFile", BufferUtils.getIncreasingByteArray(10));
    File testDir = testFile.getParentFile();
    TachyonURI tachyonDirPath = new TachyonURI("/testDir");
    testFile.setReadable(false);

    String[] cmd = {"copyFromLocal", testDir.getPath(), tachyonDirPath.getPath()};
    Assert.assertEquals(-1, mFsShell.run(cmd));
    Assert.assertEquals(testFile.getPath() + " (Permission denied)\n", mOutput.toString());
    Assert.assertNull(mTfs.openIfExists(tachyonDirPath));
    mOutput.reset();

    // If we put a copyable file in the directory, we should be able to copy just that file
    generateFileContent("/localDir/testFile2", BufferUtils.getIncreasingByteArray(20));
    Assert.assertEquals(-1, mFsShell.run(cmd));
    Assert.assertEquals(testFile.getPath() + " (Permission denied)\n", mOutput.toString());
    Assert.assertNotNull(mTfs.openIfExists(tachyonDirPath));
    Assert.assertNotNull(mTfs.openIfExists(new TachyonURI("/testDir/testFile2")));
    Assert.assertNull(mTfs.openIfExists(new TachyonURI("/testDir/testFile")));
  }

  @Test
  public void copyToLocalLargeTest() throws IOException {
    copyToLocalWithBytes(SIZE_BYTES);
  }

  @Test
  public void copyToLocalTest() throws IOException {
    copyToLocalWithBytes(10);
  }

  private void copyToLocalWithBytes(int bytes) throws IOException {
    TachyonFSTestUtils.createByteFile(mTfs, "/testFile", TachyonStorageType.STORE,
        UnderStorageType.NO_PERSIST, bytes);
    mFsShell.run("copyToLocal", "/testFile",
        mLocalTachyonCluster.getTachyonHome() + "/testFile");
    Assert.assertEquals(getCommandOutput(new String[] {"copyToLocal", "/testFile",
        mLocalTachyonCluster.getTachyonHome() + "/testFile"}), mOutput.toString());
    fileReadTest("/testFile", 10);
  }

  @Test
  public void copyToLocalDirTest() throws IOException, TachyonException {
    TfsShellUtilsTest.resetTachyonFileHierarchy(mTfs);
    int ret = mFsShell.run("copyToLocal", "/testWildCards/",
        mLocalTachyonCluster.getTachyonHome() + "/testDir");
    Assert.assertEquals(0, ret);
    fileReadTest("/testDir/foo/foobar1", 10);
    fileReadTest("/testDir/foo/foobar2", 20);
    fileReadTest("/testDir/bar/foobar3", 30);
    fileReadTest("/testDir/foobar4", 40);
  }

  private void fileReadTest(String fileName, int size) throws IOException {
    File testFile = new File(PathUtils.concatPath(mLocalTachyonCluster.getTachyonHome(), fileName));
    FileInputStream fis = new FileInputStream(testFile);
    byte[] read = new byte[size];
    fis.read(read);
    fis.close();
    Assert.assertTrue(BufferUtils.equalIncreasingByteArray(size, read));
  }

  @Test
  public void countNotExistTest() throws IOException {
    int ret = mFsShell.run("count", "/NotExistFile");
    Assert.assertEquals(ExceptionMessage.PATH_DOES_NOT_EXIST.getMessage("/NotExistFile") + "\n",
        mOutput.toString());
    Assert.assertEquals(-1, ret);
  }

  @Test
  public void countTest() throws IOException {
    TachyonFSTestUtils.createByteFile(mTfs, "/testRoot/testFileA", TachyonStorageType.STORE,
        UnderStorageType.NO_PERSIST, 10);
    TachyonFSTestUtils.createByteFile(mTfs, "/testRoot/testDir/testFileB", TachyonStorageType.STORE,
        UnderStorageType.NO_PERSIST, 20);
    TachyonFSTestUtils.createByteFile(mTfs, "/testRoot/testFileB", TachyonStorageType.STORE,
        UnderStorageType.NO_PERSIST, 30);
    mFsShell.run("count", "/testRoot");
    String expected = "";
    String format = "%-25s%-25s%-15s\n";
    expected += String.format(format, "File Count", "Folder Count", "Total Bytes");
    expected += String.format(format, 3, 2, 60);
    Assert.assertEquals(expected, mOutput.toString());
  }

  @Test
  public void fileinfoNotExistTest() throws IOException {
    int ret = mFsShell.run("fileinfo", "/NotExistFile");
    Assert.assertEquals(ExceptionMessage.PATH_DOES_NOT_EXIST.getMessage("/NotExistFile") + "\n",
        mOutput.toString());
    Assert.assertEquals(-1, ret);
  }

  /*
   * @Test public void fileInfoTest() throws IOException { TachyonFile file =
   * TachyonFSTestUtils.createByteFile(mTfs, "/testFile", CacheType.STORE,
   * UnderStorageType.NO_PERSIST, 10); mFsShell.run(new String[] {"fileinfo", "/testFile"});
   * FileInfo fileInfo = mTfs.getInfo(file); Assert.assertNotNull(fileInfo); List<FileBlockInfo>
   * blocks = mTfs.getFileBlocks(fileId); String[] commandParameters = new String[3 +
   * blocks.size()]; commandParameters[0] = "fileinfo"; commandParameters[1] = "/testFile";
   * commandParameters[2] = String.valueOf(file.getFileId()); Iterator<FileBlockInfo> iter =
   * blocks.iterator(); int i = 3; while (iter.hasNext()) { commandParameters[i ++] =
   * iter.next().toString(); } Assert.assertEquals(getCommandOutput(commandParameters),
   * mOutput.toString()); }
   */
  private File generateFileContent(String path, byte[] toWrite)
      throws IOException, FileNotFoundException {
    File testFile = new File(mLocalTachyonCluster.getTachyonHome() + path);
    testFile.createNewFile();
    FileOutputStream fos = new FileOutputStream(testFile);
    fos.write(toWrite);
    fos.close();
    return testFile;
  }

  private String getCommandOutput(String[] command) {
    String cmd = command[0];
    if (command.length == 2) {
      if (cmd.equals("ls")) {
        // Not sure how to handle this one.
        return null;
      } else if (cmd.equals("mkdir")) {
        return "Successfully created directory " + command[1] + "\n";
      } else if (cmd.equals("rm") || cmd.equals("rmr")) {
        return command[1] + " has been removed" + "\n";
      } else if (cmd.equals("touch")) {
        return command[1] + " has been created" + "\n";
      }
    } else if (command.length == 3) {
      if (cmd.equals("mv")) {
        return "Renamed " + command[1] + " to " + command[2] + "\n";
      } else if (cmd.equals("copyFromLocal")) {
        return "Copied " + command[1] + " to " + command[2] + "\n";
      } else if (cmd.equals("copyToLocal")) {
        return "Copied " + command[1] + " to " + command[2] + "\n";
      }
    } else if (command.length > 3) {
      if (cmd.equals("location")) {
        StringBuilder ret = new StringBuilder();
        ret.append(command[1] + " with file id " + command[2] + " is on nodes: \n");
        for (int i = 3; i < command.length; i ++) {
          ret.append(command[i] + "\n");
        }
        return ret.toString();
      } else if (cmd.equals("fileinfo")) {
        StringBuilder ret = new StringBuilder();
        ret.append(command[1] + " with file id " + command[2] + " has the following blocks: \n");
        for (int i = 3; i < command.length; i ++) {
          ret.append(command[i] + "\n");
        }
        return ret.toString();
      }
    }
    return null;
  }

  @Test
  public void locationNotExistTest() throws IOException {
    int ret = mFsShell.run("location", "/NotExistFile");
    Assert.assertEquals(ExceptionMessage.PATH_DOES_NOT_EXIST.getMessage("/NotExistFile") + "\n",
        mOutput.toString());
    Assert.assertEquals(-1, ret);
  }

  /*
   * @Test public void locationTest() throws IOException { TachyonFile file =
   * TachyonFSTestUtils.createByteFile(mTfs, "/testFile", CacheType.STORE,
   * UnderStorageType.NO_PERSIST, 10); mFsShell.run(new String[] {"location", "/testFile"});
   *
   * FileInfo fileInfo = mTfs.getInfo(file); Assert.assertNotNull(fileInfo); List<String>
   * locationsList = tFile.getLocationHosts(); String[] commandParameters = new String[3 +
   * locationsList.size()]; commandParameters[0] = "location"; commandParameters[1] = "/testFile";
   * commandParameters[2] = String.valueOf(file.getFileId()); Iterator<String> iter =
   * locationsList.iterator(); int i = 3; while (iter.hasNext()) { commandParameters[i ++] =
   * iter.next(); } Assert.assertEquals(getCommandOutput(commandParameters), mOutput.toString()); }
   */

  @Test
  public void lsrTest() throws IOException, TachyonException {
    MasterContext.getConf().set(Constants.SECURITY_GROUP_MAPPING,
        IdentityUserGroupsMapping.class.getName());

    FileInfo[] files = new FileInfo[4];
    String testUser = "test_user_lsr";
    cleanAndLogin(testUser);

    TachyonFile fileA = TachyonFSTestUtils.createByteFile(mTfs, "/testRoot/testFileA",
        TachyonStorageType.STORE, UnderStorageType.NO_PERSIST, 10);
    files[0] = mTfs.getInfo(fileA);
    TachyonFSTestUtils.createByteFile(mTfs, "/testRoot/testDir/testFileB", TachyonStorageType.STORE,
        UnderStorageType.NO_PERSIST, 20);
    files[1] = mTfs.getInfo(mTfs.open(new TachyonURI("/testRoot/testDir")));
    files[2] = mTfs.getInfo(mTfs.open(new TachyonURI("/testRoot/testDir/testFileB")));
    TachyonFile fileC = TachyonFSTestUtils.createByteFile(mTfs, "/testRoot/testFileC",
        TachyonStorageType.NO_STORE, UnderStorageType.SYNC_PERSIST, 30);
    files[3] = mTfs.getInfo(fileC);
    mFsShell.run("lsr", "/testRoot");
    String expected = "";
    expected +=
        getLsResultStr("/testRoot/testFileA", files[0].getCreationTimeMs(), 10, "In Memory",
            testUser, testUser);
    expected +=
        getLsResultStr("/testRoot/testDir", files[1].getCreationTimeMs(), 0, "", testUser,
            testUser);
    expected +=
        getLsResultStr("/testRoot/testDir/testFileB", files[2].getCreationTimeMs(), 20,
            "In Memory", testUser, testUser);
    expected +=
        getLsResultStr("/testRoot/testFileC", files[3].getCreationTimeMs(), 30, "Not In Memory",
            testUser, testUser);
    Assert.assertEquals(expected, mOutput.toString());
    // clear testing username
    System.clearProperty(Constants.SECURITY_LOGIN_USERNAME);
    MasterContext.reset();
  }

  @Test
  public void lsTest() throws IOException, TachyonException {
    MasterContext.getConf().set(Constants.SECURITY_GROUP_MAPPING,
        IdentityUserGroupsMapping.class.getName());

    FileInfo[] files = new FileInfo[4];
    String testUser = "test_user_ls";
    cleanAndLogin(testUser);

    TachyonFile fileA = TachyonFSTestUtils.createByteFile(mTfs, "/testRoot/testFileA",
        TachyonStorageType.STORE, UnderStorageType.NO_PERSIST, 10);
    files[0] = mTfs.getInfo(fileA);
    TachyonFSTestUtils.createByteFile(mTfs, "/testRoot/testDir/testFileB", TachyonStorageType.STORE,
        UnderStorageType.NO_PERSIST, 20);
    files[1] = mTfs.getInfo(mTfs.open(new TachyonURI("/testRoot/testDir")));
    TachyonFile fileC = TachyonFSTestUtils.createByteFile(mTfs, "/testRoot/testFileC",
        TachyonStorageType.NO_STORE, UnderStorageType.SYNC_PERSIST, 30);
    files[2] = mTfs.getInfo(fileC);
    mFsShell.run("ls", "/testRoot");
    String expected = "";
    expected +=
        getLsResultStr("/testRoot/testFileA", files[0].getCreationTimeMs(), 10, "In Memory",
            testUser, testUser);
    expected +=
        getLsResultStr("/testRoot/testDir", files[1].getCreationTimeMs(), 0, "", testUser,
            testUser);
    expected +=
        getLsResultStr("/testRoot/testFileC", files[2].getCreationTimeMs(), 30, "Not In Memory",
            testUser, testUser);
    Assert.assertEquals(expected, mOutput.toString());
    // clear testing username
    System.clearProperty(Constants.SECURITY_LOGIN_USERNAME);
    MasterContext.reset();
  }

  @Test
  public void mkdirComplexPathTest() throws IOException, TachyonException {
    mFsShell.run("mkdir", "/Complex!@#$%^&*()-_=+[]{};\"'<>,.?/File");
    TachyonFile tFile = mTfs.open(new TachyonURI("/Complex!@#$%^&*()-_=+[]{};\"'<>,.?/File"));
    FileInfo fileInfo = mTfs.getInfo(tFile);
    Assert.assertNotNull(fileInfo);
    Assert.assertEquals(getCommandOutput(new String[]{"mkdir", "/Complex!@#$%^&*()-_=+[]{};\"'<>,"
        + ".?/File"}), mOutput.toString());
    Assert.assertTrue(fileInfo.isIsFolder());
  }

  @Test
  public void mkdirExistingTest() throws IOException {
    Assert.assertEquals(0, mFsShell.run("mkdir", "/testFile1"));
    Assert.assertEquals(-1, mFsShell.run("mkdir", "/testFile1"));
  }

  @Test
  public void mkdirInvalidPathTest() throws IOException {
    Assert.assertEquals(-1, mFsShell.run("mkdir", "/test File Invalid Path"));
  }

  @Test
  public void mkdirMultiPathTest() throws IOException, TachyonException {
    String path1 = "/testDir1";
    String path2 = "/testDir2";
    String path3 = "/testDir2/testDir2.1";
    Assert.assertEquals(0, mFsShell.run("mkdir", path1, path2, path3));

    TachyonFile tFile = mTfs.open(new TachyonURI(path1));
    FileInfo fileInfo = mTfs.getInfo(tFile);
    Assert.assertNotNull(fileInfo);
    Assert.assertTrue(fileInfo.isIsFolder());

    tFile = mTfs.open(new TachyonURI(path2));
    fileInfo = mTfs.getInfo(tFile);
    Assert.assertNotNull(fileInfo);
    Assert.assertTrue(fileInfo.isIsFolder());

    tFile = mTfs.open(new TachyonURI(path3));
    fileInfo = mTfs.getInfo(tFile);
    Assert.assertNotNull(fileInfo);
    Assert.assertTrue(fileInfo.isIsFolder());

  }

  @Test
  public void mkdirShortPathTest() throws IOException, TachyonException {
    mFsShell.run("mkdir", "/root/testFile1");
    TachyonFile tFile = mTfs.open(new TachyonURI("/root/testFile1"));
    FileInfo fileInfo = mTfs.getInfo(tFile);
    Assert.assertNotNull(fileInfo);
    Assert.assertEquals(getCommandOutput(new String[]{"mkdir", "/root/testFile1"}),
        mOutput.toString());
    Assert.assertTrue(fileInfo.isIsFolder());
  }

  @Test
  public void mkdirTest() throws IOException, TachyonException {
    String qualifiedPath = "tachyon://" + mLocalTachyonCluster.getMasterHostname() + ":"
        + mLocalTachyonCluster.getMasterPort() + "/root/testFile1";
    mFsShell.run("mkdir", qualifiedPath);
    TachyonFile tFile = mTfs.open(new TachyonURI("/root/testFile1"));
    FileInfo fileInfo = mTfs.getInfo(tFile);
    Assert.assertNotNull(fileInfo);
    Assert
        .assertEquals(getCommandOutput(new String[] {"mkdir", qualifiedPath}), mOutput.toString());
    Assert.assertTrue(fileInfo.isIsFolder());
  }

  private byte[] readContent(TachyonFile tFile, int length) throws IOException, TachyonException {
    InStreamOptions options = new InStreamOptions.Builder(new TachyonConf())
        .setTachyonStorageType(TachyonStorageType.NO_STORE).build();
    FileInStream tfis = mTfs.getInStream(tFile, options);
    byte[] read = new byte[length];
    tfis.read(read);
    return read;
  }

  @Test
  public void renameParentDirectoryTest() throws IOException {
    StringBuilder toCompare = new StringBuilder();
    mFsShell.run("mkdir", "/test/File1");
    toCompare.append(getCommandOutput(new String[] {"mkdir", "/test/File1"}));
    mFsShell.run("mv", "/test", "/test2");
    toCompare.append(getCommandOutput(new String[]{"mv", "/test", "/test2"}));
    Assert.assertTrue(fileExist(new TachyonURI("/test2/File1")));
    Assert.assertFalse(fileExist(new TachyonURI("/test")));
    Assert.assertFalse(fileExist(new TachyonURI("/test/File1")));
    Assert.assertEquals(toCompare.toString(), mOutput.toString());
  }

  @Test
  public void renameTest() throws IOException {
    StringBuilder toCompare = new StringBuilder();
    mFsShell.run("mkdir", "/testFolder1");
    toCompare.append(getCommandOutput(new String[] {"mkdir", "/testFolder1"}));
    Assert.assertTrue(fileExist(new TachyonURI("/testFolder1")));
    mFsShell.run("mv", "/testFolder1", "/testFolder");
    toCompare.append(getCommandOutput(new String[] {"mv", "/testFolder1", "/testFolder"}));
    Assert.assertEquals(toCompare.toString(), mOutput.toString());
    Assert.assertTrue(fileExist(new TachyonURI("/testFolder")));
    Assert.assertFalse(fileExist(new TachyonURI("/testFolder1")));
  }

  @Test
  public void renameToExistingFileTest() throws IOException {
    StringBuilder toCompare = new StringBuilder();
    mFsShell.run("mkdir", "/testFolder");
    toCompare.append(getCommandOutput(new String[] {"mkdir", "/testFolder"}));
    mFsShell.run("mkdir", "/testFolder1");
    toCompare.append(getCommandOutput(new String[] {"mkdir", "/testFolder1"}));
    int ret = mFsShell.run("mv", "/testFolder1", "/testFolder");

    Assert.assertEquals(-1, ret);
    String output = mOutput.toString();
    Assert.assertTrue(output.contains("mv: Failed to rename /testFolder1 to /testFolder"));
  }

  @Test
  public void rmNotExistingFileTest() throws IOException {
    mFsShell.run("rm", "/testFile");
    String expected = ExceptionMessage.PATH_DOES_NOT_EXIST.getMessage("/testFile") + "\n";
    Assert.assertEquals(expected, mOutput.toString());
  }

  @Test
  public void rmNotExistingDirTest() throws IOException {
    StringBuilder toCompare = new StringBuilder();
    mFsShell.run("mkdir", "/testFolder");
    toCompare.append(getCommandOutput(new String[] {"mkdir", "/testFolder"}));
    mFsShell.run("rm", "/testFolder");
    toCompare.append("rm: cannot remove a directory, please try rmr <path>\n");
    Assert.assertEquals(toCompare.toString(), mOutput.toString());
  }

  @Test
  public void rmTest() throws IOException {
    StringBuilder toCompare = new StringBuilder();
    mFsShell.run("mkdir", "/testFolder1/testFolder2");
    toCompare.append(getCommandOutput(new String[] {"mkdir", "/testFolder1/testFolder2"}));
    mFsShell.run("touch", "/testFolder1/testFolder2/testFile2");
    toCompare
        .append(getCommandOutput(new String[] {"touch", "/testFolder1/testFolder2/testFile2"}));
    TachyonURI testFolder1 = new TachyonURI("/testFolder1");
    TachyonURI testFolder2 = new TachyonURI("/testFolder1/testFolder2");
    TachyonURI testFile2 = new TachyonURI("/testFolder1/testFolder2/testFile2");
    Assert.assertTrue(fileExist(testFolder1));
    Assert.assertTrue(fileExist(testFolder2));
    Assert.assertTrue(fileExist(testFile2));
    mFsShell.run("rm", "/testFolder1/testFolder2/testFile2");
    toCompare.append(getCommandOutput(new String[]{"rm", "/testFolder1/testFolder2/testFile2"}));
    Assert.assertEquals(toCompare.toString(), mOutput.toString());
    Assert.assertTrue(fileExist(testFolder1));
    Assert.assertTrue(fileExist(testFolder2));
    Assert.assertFalse(fileExist(testFile2));
  }

  @Test
  public void rmrTest() throws IOException {
    StringBuilder toCompare = new StringBuilder();
    mFsShell.run("mkdir", "/testFolder1/testFolder2");
    toCompare.append(getCommandOutput(new String[] {"mkdir", "/testFolder1/testFolder2"}));
    mFsShell.run("touch", "/testFolder1/testFolder2/testFile2");
    toCompare
        .append(getCommandOutput(new String[] {"touch", "/testFolder1/testFolder2/testFile2"}));
    TachyonURI testFolder1 = new TachyonURI("/testFolder1");
    TachyonURI testFolder2 = new TachyonURI("/testFolder1/testFolder2");
    TachyonURI testFile2 = new TachyonURI("/testFolder1/testFolder2/testFile2");
    Assert.assertTrue(fileExist(testFolder1));
    Assert.assertTrue(fileExist(testFolder2));
    Assert.assertTrue(fileExist(testFile2));
    mFsShell.run("rmr", "/testFolder1/testFolder2/testFile2");
    toCompare.append(getCommandOutput(new String[] {"rm", "/testFolder1/testFolder2/testFile2"}));
    Assert.assertEquals(toCompare.toString(), mOutput.toString());
    Assert.assertTrue(fileExist(testFolder1));
    Assert.assertTrue(fileExist(testFolder2));
    Assert.assertFalse(fileExist(testFile2));
    mFsShell.run("rmr", "/testFolder1");
    toCompare.append(getCommandOutput(new String[] {"rmr", "/testFolder1"}));
    Assert.assertEquals(toCompare.toString(), mOutput.toString());
    Assert.assertFalse(fileExist(testFolder1));
    Assert.assertFalse(fileExist(testFolder2));
    Assert.assertFalse(fileExist(testFile2));
  }

  @Test
  public void tailEmptyFileTest() throws IOException {
    TachyonFSTestUtils.createByteFile(mTfs, "/emptyFile", TachyonStorageType.STORE,
        UnderStorageType.NO_PERSIST, 0);
    int ret = mFsShell.run("tail", "/emptyFile");
    Assert.assertEquals(0, ret);
  }

  @Test
  public void tailLargeFileTest() throws IOException {
    TachyonFSTestUtils.createByteFile(mTfs, "/testFile", TachyonStorageType.STORE,
        UnderStorageType.NO_PERSIST, 2048);
    mFsShell.run("tail", "/testFile");
    byte[] expect = BufferUtils.getIncreasingByteArray(1024, 1024);
    Assert.assertArrayEquals(expect, mOutput.toByteArray());
  }

  @Test
  public void tailNotExistTest() throws IOException {
    int ret = mFsShell.run("tail", "/testFile");
    Assert.assertEquals(-1, ret);
  }

  @Test
  public void tailSmallFileTest() throws IOException {
    TachyonFSTestUtils.createByteFile(mTfs, "/testFile", TachyonStorageType.STORE,
        UnderStorageType.NO_PERSIST, 10);
    mFsShell.run("tail", "/testFile");
    byte[] expect = BufferUtils.getIncreasingByteArray(10);
    Assert.assertArrayEquals(expect, mOutput.toByteArray());
  }

  @Test
  public void touchTest() throws IOException, TachyonException {
    String[] argv = new String[] {"touch", "/testFile"};
    mFsShell.run(argv);
    TachyonFile tFile = mTfs.open(new TachyonURI("/testFile"));
    FileInfo fileInfo = mTfs.getInfo(tFile);
    Assert.assertNotNull(fileInfo);
    Assert.assertEquals(getCommandOutput(argv), mOutput.toString());
    Assert.assertFalse(fileInfo.isFolder);
  }

  @Test
  public void touchTestWithFullURI() throws IOException, TachyonException {
    String tachyonURI = "tachyon://" + mLocalTachyonCluster.getMasterHostname() + ":"
        + mLocalTachyonCluster.getMasterPort() + "/destFileURI";
    // when
    String[] argv = new String[] {"touch", tachyonURI};
    mFsShell.run(argv);
    // then
    TachyonFile tFile = mTfs.open(new TachyonURI("/destFileURI"));
    FileInfo fileInfo = mTfs.getInfo(tFile);
    Assert.assertNotNull(fileInfo);
    Assert.assertEquals(getCommandOutput(argv), mOutput.toString());
    Assert.assertFalse(fileInfo.isFolder);
  }

  @Test
  public void freeTest() throws IOException, TachyonException {
    TachyonFile file = TachyonFSTestUtils.createByteFile(mTfs, "/testFile",
        TachyonStorageType.STORE, UnderStorageType.NO_PERSIST, 10);
    mFsShell.run("free", "/testFile");
    TachyonConf tachyonConf = mLocalTachyonCluster.getMasterTachyonConf();
    CommonUtils.sleepMs(tachyonConf.getInt(Constants.WORKER_BLOCK_HEARTBEAT_INTERVAL_MS));
    Assert.assertFalse(mTfs.getInfo(file).getInMemoryPercentage() == 100);
  }

  @Test
  public void duTest() throws IOException {
    TachyonFSTestUtils.createByteFile(mTfs, "/testRoot/testFileA", TachyonStorageType.STORE,
        UnderStorageType.NO_PERSIST, 10);
    TachyonFSTestUtils.createByteFile(mTfs, "/testRoot/testDir/testFileB", TachyonStorageType.STORE,
        UnderStorageType.NO_PERSIST, 20);
    TachyonFSTestUtils.createByteFile(mTfs, "/testRoot/testDir/testDir/testFileC",
        TachyonStorageType.STORE, UnderStorageType.NO_PERSIST, 30);

    String expected = "";
    // du a non-existing file
    mFsShell.run("du", "/testRoot/noneExisting");
    expected += ExceptionMessage.PATH_DOES_NOT_EXIST.getMessage("/testRoot/noneExisting") + "\n";
    // du a file
    mFsShell.run("du", "/testRoot/testFileA");
    expected += "/testRoot/testFileA is 10 bytes\n";
    // du a folder
    mFsShell.run("du", "/testRoot/testDir");
    expected += "/testRoot/testDir is 50 bytes\n";
    Assert.assertEquals(expected.toString(), mOutput.toString());
  }

  @Test
  public void catWildcardTest() throws IOException, TachyonException {
    TfsShellUtilsTest.resetTachyonFileHierarchy(mTfs);
    // the expect contents (remember that the order is based on path)
    byte[] exp1 = BufferUtils.getIncreasingByteArray(30); // testWildCards/bar/foobar3
    byte[] exp2 = BufferUtils.getIncreasingByteArray(10); // testWildCards/foo/foobar1
    byte[] exp3 = BufferUtils.getIncreasingByteArray(20); // testWildCards/foo/foobar2
    byte[] expect = new byte[exp1.length + exp2.length + exp3.length];
    System.arraycopy(exp1, 0, expect, 0, exp1.length);
    System.arraycopy(exp2, 0, expect, exp1.length, exp2.length);
    System.arraycopy(exp3, 0, expect, exp1.length + exp2.length, exp3.length);

    int ret = mFsShell.run("cat", "/testWildCards/*/foo*");
    Assert.assertEquals(0, ret);
    Assert.assertArrayEquals(mOutput.toByteArray(), expect);
  }

  @Test
  public void freeWildCardTest() throws IOException, TachyonException {
    TfsShellUtilsTest.resetTachyonFileHierarchy(mTfs);

    TachyonConf tachyonConf = mLocalTachyonCluster.getMasterTachyonConf();

    int ret = mFsShell.run("free", "/testWild*/foo/*");
    CommonUtils.sleepMs(null,
        tachyonConf.getInt(Constants.WORKER_BLOCK_HEARTBEAT_INTERVAL_MS) * 2 + 10);
    Assert.assertEquals(0, ret);
    Assert.assertFalse(isInMemoryTest("/testWildCards/foo/foobar1"));
    Assert.assertFalse(isInMemoryTest("/testWildCards/foo/foobar2"));
    Assert.assertTrue(isInMemoryTest("/testWildCards/bar/foobar3"));
    Assert.assertTrue(isInMemoryTest("/testWildCards/foobar4"));

    ret = mFsShell.run("free", "/testWild*/*/");
    CommonUtils.sleepMs(null, tachyonConf.getInt(Constants.WORKER_BLOCK_HEARTBEAT_INTERVAL_MS)
        * 2 + 10);
    Assert.assertEquals(0, ret);
    Assert.assertFalse(isInMemoryTest("/testWildCards/bar/foobar3"));
    Assert.assertFalse(isInMemoryTest("/testWildCards/foobar4"));
  }

  private boolean isInMemoryTest(String path) throws IOException, TachyonException {
    return (mTfs.getInfo(mTfs.open(new TachyonURI(path))).getInMemoryPercentage() == 100);
  }

  @Test
  public void lsWildcardTest() throws IOException, TachyonException {
    // clear the loginUser
    Whitebox.setInternalState(LoginUser.class, "sLoginUser", (String) null);
    MasterContext.getConf().set(Constants.SECURITY_GROUP_MAPPING,
        IdentityUserGroupsMapping.class.getName());
    String testUser = "test_user_lsWildcard";
    System.setProperty(Constants.SECURITY_LOGIN_USERNAME, testUser);

    TfsShellUtilsTest.resetTachyonFileHierarchy(mTfs);

    String expect = "";
    expect += getLsResultStr(new TachyonURI("/testWildCards/bar/foobar3"), 30, testUser, testUser);
    expect += getLsResultStr(new TachyonURI("/testWildCards/foo/foobar1"), 10, testUser, testUser);
    expect += getLsResultStr(new TachyonURI("/testWildCards/foo/foobar2"), 20, testUser, testUser);
    mFsShell.run("ls", "/testWildCards/*/foo*");
    Assert.assertEquals(expect, mOutput.toString());

    expect += getLsResultStr(new TachyonURI("/testWildCards/bar/foobar3"), 30, testUser, testUser);
    expect += getLsResultStr(new TachyonURI("/testWildCards/foo/foobar1"), 10, testUser, testUser);
    expect += getLsResultStr(new TachyonURI("/testWildCards/foo/foobar2"), 20, testUser, testUser);
    expect += getLsResultStr(new TachyonURI("/testWildCards/foobar4"), 40, testUser, testUser);
    mFsShell.run("ls", "/testWildCards/*");
    Assert.assertEquals(expect, mOutput.toString());
    // clear testing username
    System.clearProperty(Constants.SECURITY_LOGIN_USERNAME);
    MasterContext.reset();
  }

  private String getLsResultStr(TachyonURI tUri, int size, String testUser, String testGroup)
      throws IOException, TachyonException {
    return getLsResultStr(tUri.getPath(), mTfs.getInfo(mTfs.open(tUri)).getCreationTimeMs(), size,
        "In Memory", testUser, testGroup);
  }

  private String getLsResultStr(String path, long createTime, int size, String fileType,
      String testUser, String testGroup) throws IOException, TachyonException {
    return String.format(Constants.COMMAND_FORMAT_LS, FormatUtils.getSizeFromBytes(size),
        CommandUtils.convertMsToDate(createTime), fileType, testUser, testGroup, path);
  }

  @Test
  public void rmWildCardTest() throws IOException, TachyonException {
    TfsShellUtilsTest.resetTachyonFileHierarchy(mTfs);

    mFsShell.run("rm", "/testWildCards/foo/foo*");
    Assert.assertFalse(fileExist(new TachyonURI("/testWildCards/foo/foobar1")));
    Assert.assertFalse(fileExist(new TachyonURI("/testWildCards/foo/foobar2")));
    Assert.assertTrue(fileExist(new TachyonURI("/testWildCards/bar/foobar3")));

    mFsShell.run("rm", "/testWildCards/*");
    Assert.assertFalse(fileExist(new TachyonURI("/testWildCards/foobar4")));
    Assert.assertTrue(fileExist(new TachyonURI("/testWildCards/foo")));
    Assert.assertTrue(fileExist(new TachyonURI("/testWildCards/bar")));
    Assert.assertTrue(fileExist(new TachyonURI("/testWildCards/bar/foobar3")));
  }

  private boolean fileExist(TachyonURI path) {
    try {
      return mTfs.open(path) != null;
    } catch (IOException e) {
      return false;
    } catch (TachyonException e) {
      return false;
    }
  }

  @Test
  public void rmrWildCardTest() throws IOException, TachyonException {
    TfsShellUtilsTest.resetTachyonFileHierarchy(mTfs);

    mFsShell.run("rmr", "/testWildCards/foo/foo*");
    Assert.assertFalse(fileExist(new TachyonURI("/testWildCards/foo/foobar1")));
    Assert.assertFalse(fileExist(new TachyonURI("/testWildCards/foo/foobar2")));
    Assert.assertTrue(fileExist(new TachyonURI("/testWildCards/foo")));
    Assert.assertTrue(fileExist(new TachyonURI("/testWildCards/bar/foobar3")));

    mFsShell.run("rmr", "/testWildCards/ba*");
    Assert.assertFalse(fileExist(new TachyonURI("/testWildCards/bar")));
    Assert.assertFalse(fileExist(new TachyonURI("/testWildCards/bar/foobar3")));
    Assert.assertTrue(fileExist(new TachyonURI("/testWildCards/foobar4")));

    mFsShell.run("rmr", "/testWildCards/*");
    Assert.assertFalse(fileExist(new TachyonURI("/testWildCards/bar")));
    Assert.assertFalse(fileExist(new TachyonURI("/testWildCards/foo")));
    Assert.assertFalse(fileExist(new TachyonURI("/testWildCards/foobar4")));
  }

  @Test
  public void tailWildcardTest() throws IOException, TachyonException {
    TfsShellUtilsTest.resetTachyonFileHierarchy(mTfs);

    // the expect contents (remember that the order is based on the path)
    byte[] exp1 = BufferUtils.getIncreasingByteArray(30); // testWildCards/bar/foobar3
    byte[] exp2 = BufferUtils.getIncreasingByteArray(10); // testWildCards/foo/foobar1
    byte[] exp3 = BufferUtils.getIncreasingByteArray(20); // testWildCards/foo/foobar2
    byte[] expect = new byte[exp1.length + exp2.length + exp3.length];
    System.arraycopy(exp1, 0, expect, 0, exp1.length);
    System.arraycopy(exp2, 0, expect, exp1.length, exp2.length);
    System.arraycopy(exp3, 0, expect, exp1.length + exp2.length, exp3.length);

    int ret = mFsShell.run("tail", "/testWildCards/*/foo*");
    Assert.assertEquals(0, ret);
    Assert.assertArrayEquals(mOutput.toByteArray(), expect);
  }

  @Test
  public void fileinfoWildCardTest() throws IOException, TachyonException {
    TfsShellUtilsTest.resetTachyonFileHierarchy(mTfs);

    mFsShell.run("fileinfo", "/testWildCards/*");
    String res1 = mOutput.toString();
    Assert.assertTrue(res1.contains("/testWildCards/foo"));
    Assert.assertTrue(res1.contains("/testWildCards/bar"));
    Assert.assertTrue(res1.contains("/testWildCards/foobar4"));
    Assert.assertFalse(res1.contains("/testWildCards/foo/foobar1"));
    Assert.assertFalse(res1.contains("/testWildCards/bar/foobar3"));

    mFsShell.run("fileinfo", "/testWildCards/*/foo*");
    String res2 = mOutput.toString();
    res2 = res2.replace(res1, "");
    Assert.assertTrue(res2.contains("/testWildCards/foo/foobar1"));
    Assert.assertTrue(res2.contains("/testWildCards/foo/foobar2"));
    Assert.assertTrue(res2.contains("/testWildCards/bar/foobar3"));
    Assert.assertFalse(res2.contains("/testWildCards/foobar4"));
  }

  // private boolean isFileExist(TachyonURI path) {
  // try {
  // mTfs.open(path);
  // return true;
  // } catch (IOException ioe) {
  // return false;
  // }
  // }

  @Test
  public void copyFromLocalWildcardTest() throws IOException {
    TfsShellUtilsTest.resetLocalFileHierarchy(mLocalTachyonCluster);
    int ret = mFsShell.run("copyFromLocal",
        mLocalTachyonCluster.getTachyonHome() + "/testWildCards/*/foo*", "/testDir");
    Assert.assertEquals(0, ret);
    Assert.assertTrue(fileExist(new TachyonURI("/testDir/foobar1")));
    Assert.assertTrue(fileExist(new TachyonURI("/testDir/foobar2")));
    Assert.assertTrue(fileExist(new TachyonURI("/testDir/foobar3")));
    Assert.assertFalse(fileExist(new TachyonURI("/testDir/foobar4")));
  }

  @Test
  public void copyFromLocalWildcardExistingDirTest() throws IOException, TachyonException {
    TfsShellUtilsTest.resetLocalFileHierarchy(mLocalTachyonCluster);
    mTfs.mkdir(new TachyonURI("/testDir"));
    int ret = mFsShell.run("copyFromLocal",
        mLocalTachyonCluster.getTachyonHome() + "/testWildCards/*/foo*", "/testDir");
    Assert.assertEquals(0, ret);
    Assert.assertTrue(fileExist(new TachyonURI("/testDir/foobar1")));
    Assert.assertTrue(fileExist(new TachyonURI("/testDir/foobar2")));
    Assert.assertTrue(fileExist(new TachyonURI("/testDir/foobar3")));
  }

  @Test
  public void copyFromLocalWildcardNotDirTest() throws IOException, TachyonException {
    TfsShellUtilsTest.resetTachyonFileHierarchy(mTfs);
    int ret = mFsShell.run("copyFromLocal",
        mLocalTachyonCluster.getTachyonHome() + "/testWildCards/*/foo*", "/testWildCards/foobar4");
    Assert.assertEquals(-1, ret);
  }

  @Test
  public void copyFromLocalWildcardHierTest() throws IOException {
    TfsShellUtilsTest.resetLocalFileHierarchy(mLocalTachyonCluster);
    int ret = mFsShell.run("copyFromLocal",
        mLocalTachyonCluster.getTachyonHome() + "/testWildCards/*", "/testDir");

    mFsShell.run("ls", "/testDir");
    Assert.assertEquals(0, ret);
    Assert.assertTrue(fileExist(new TachyonURI("/testDir/foo/foobar1")));
    Assert.assertTrue(fileExist(new TachyonURI("/testDir/foo/foobar2")));
    Assert.assertTrue(fileExist(new TachyonURI("/testDir/bar/foobar3")));
    Assert.assertTrue(fileExist(new TachyonURI("/testDir/foobar4")));
  }

  @Test
  public void copyToLocalWildcardTest() throws IOException, TachyonException {
    TfsShellUtilsTest.resetTachyonFileHierarchy(mTfs);
    int ret = mFsShell.run("copyToLocal", "/testWildCards/*/foo*",
        mLocalTachyonCluster.getTachyonHome() + "/testDir");
    Assert.assertEquals(0, ret);
    fileReadTest("/testDir/foobar1", 10);
    fileReadTest("/testDir/foobar2", 20);
    fileReadTest("/testDir/foobar3", 30);
  }

  @Test
  public void copyToLocalWildcardExistingDirTest() throws IOException, TachyonException {
    TfsShellUtilsTest.resetTachyonFileHierarchy(mTfs);

    new File(mLocalTachyonCluster.getTachyonHome() + "/testDir").mkdir();

    int ret = mFsShell.run("copyToLocal", "/testWildCards/*/foo*",
        mLocalTachyonCluster.getTachyonHome() + "/testDir");
    Assert.assertEquals(0, ret);
    fileReadTest("/testDir/foobar1", 10);
    fileReadTest("/testDir/foobar2", 20);
    fileReadTest("/testDir/foobar3", 30);
  }

  @Test
  public void copyToLocalWildcardNotDirTest() throws IOException, TachyonException {
    TfsShellUtilsTest.resetTachyonFileHierarchy(mTfs);
    new File(mLocalTachyonCluster.getTachyonHome() + "/testDir").mkdir();
    new File(mLocalTachyonCluster.getTachyonHome() + "/testDir/testFile").createNewFile();

    int ret = mFsShell.run("copyToLocal", "/testWildCards/*/foo*",
        mLocalTachyonCluster.getTachyonHome() + "/testDir/testFile");
    Assert.assertEquals(-1, ret);
  }

  @Test
  public void copyToLocalWildcardHierTest() throws IOException, TachyonException {
    TfsShellUtilsTest.resetTachyonFileHierarchy(mTfs);
    int ret = mFsShell.run("copyToLocal", "/testWildCards/*",
        mLocalTachyonCluster.getTachyonHome() + "/testDir");
    Assert.assertEquals(0, ret);
    fileReadTest("/testDir/foo/foobar1", 10);
    fileReadTest("/testDir/foo/foobar2", 20);
    fileReadTest("/testDir/bar/foobar3", 30);
    fileReadTest("/testDir/foobar4", 40);
  }

  /**
   * Checks whether the given file is actually persisted by freeing it, then
   * reading it and comparing it against the expected byte array.
   *
   * @param file The file to persist
   * @param size The size of the file
   * @throws TachyonException if an unexpected tachyon exception is thrown
   * @throws IOException if a non-Tachyon exception occurs
   */
  private void checkFilePersisted(TachyonFile file, int size) throws TachyonException, IOException {
    Assert.assertTrue(mTfs.getInfo(file).isIsPersisted());
    mTfs.free(file);
    FileInStream tfis = mTfs.getInStream(file);
    byte[] actual = new byte[size];
    tfis.read(actual);
    Assert.assertArrayEquals(BufferUtils.getIncreasingByteArray(size), actual);
  }

  @Test
  public void setTtlNegativeTest() throws IOException {
    TachyonFSTestUtils.createByteFile(mTfs, "/testFile",
        TachyonStorageType.STORE, UnderStorageType.NO_PERSIST, 1);
    mException.expect(IllegalArgumentException.class);
    mException.expectMessage("TTL value must be >= 0");
    mFsShell.run("setTtl", "/testFile", "-1");
  }

  @Test
  public void setTtlTest() throws Exception {
    String filePath = "/testFile";
    TachyonFile file = TachyonFSTestUtils.createByteFile(mTfs, filePath, TachyonStorageType.STORE,
        UnderStorageType.NO_PERSIST, 1);
    Assert.assertEquals(Constants.NO_TTL, mTfs.getInfo(file).getTtl());
    long[] ttls = new long[] { 0L, 1000L };
    for (long ttl : ttls) {
      Assert.assertEquals(0, mFsShell.run("setTtl", filePath, String.valueOf(ttl)));
      Assert.assertEquals(ttl, mTfs.getInfo(file).getTtl());
    }
  }

  @Test
  public void unsetTtlTest() throws Exception {
    String filePath = "/testFile";
    TachyonFile file = TachyonFSTestUtils.createByteFile(mTfs, filePath, TachyonStorageType
        .STORE, UnderStorageType.NO_PERSIST, 1);
    Assert.assertEquals(Constants.NO_TTL, mTfs.getInfo(file).getTtl());

    // unsetTtl on a file originally with no TTL will leave the TTL unchanged.
    Assert.assertEquals(0, mFsShell.run("unsetTtl", filePath));
    Assert.assertEquals(Constants.NO_TTL, mTfs.getInfo(file).getTtl());

    long ttl = 1000L;
    Assert.assertEquals(0, mFsShell.run("setTtl", filePath, String.valueOf(ttl)));
    Assert.assertEquals(ttl, mTfs.getInfo(file).getTtl());
    Assert.assertEquals(0, mFsShell.run("unsetTtl", filePath));
    Assert.assertEquals(Constants.NO_TTL, mTfs.getInfo(file).getTtl());
  }

  @Test
  public void persistTest() throws IOException, TachyonException {
    String testFilePath = "/testPersist/testFile";
    TachyonFile testFile = TachyonFSTestUtils.createByteFile(mTfs, testFilePath,
        TachyonStorageType.STORE, UnderStorageType.NO_PERSIST, 10);
    Assert.assertFalse(mTfs.getInfo(testFile).isIsPersisted());

    int ret = mFsShell.run("persist", testFilePath);
    Assert.assertEquals(0, ret);
    Assert.assertEquals("persisted file " + testFilePath + " with size 10\n", mOutput.toString());
    checkFilePersisted(testFile, 10);
  }

  @Test
  public void persistTwiceTest() throws IOException, TachyonException {
    // Persisting an already-persisted file is okay
    String testFilePath = "/testPersist/testFile";
    TachyonFile testFile = TachyonFSTestUtils.createByteFile(mTfs, testFilePath,
        TachyonStorageType.STORE, UnderStorageType.NO_PERSIST, 10);
    Assert.assertFalse(mTfs.getInfo(testFile).isIsPersisted());
    int ret = mFsShell.run("persist", testFilePath);
    Assert.assertEquals(0, ret);
    ret = mFsShell.run("persist", testFilePath);
    Assert.assertEquals(0, ret);
    Assert.assertEquals("persisted file " + testFilePath + " with size 10\n" + testFilePath
        + " is already persisted\n", mOutput.toString());
    checkFilePersisted(testFile, 10);
  }

  @Test
  public void persistNonexistentFileTest() throws IOException, TachyonException {
    // Cannot persist a nonexistent file
    String path = "/testPersistNonexistent";
    int ret = mFsShell.run("persist", path);
    Assert.assertEquals(-1, ret);
    Assert.assertEquals(ExceptionMessage.PATH_DOES_NOT_EXIST.getMessage(path) + "\n",
        mOutput.toString());
  }

  @Test
  public void persistDirectoryTest() throws IOException, TachyonException {
    // Set the default write type to MUST_CACHE, so that directories are not persisted by default
    ClientContext.getConf().set(Constants.USER_FILE_WRITE_TYPE_DEFAULT, "MUST_CACHE");
    TfsShellUtilsTest.resetTachyonFileHierarchy(mTfs);
    Assert.assertFalse(mTfs.getInfo(mTfs.open(new TachyonURI("/testWildCards"))).isIsPersisted());
    Assert
        .assertFalse(mTfs.getInfo(mTfs.open(new TachyonURI("/testWildCards/foo"))).isIsPersisted());
    Assert
        .assertFalse(mTfs.getInfo(mTfs.open(new TachyonURI("/testWildCards/bar"))).isIsPersisted());
    int ret = mFsShell.run("persist", "/testWildCards");
    Assert.assertEquals(0, ret);
    Assert.assertTrue(mTfs.getInfo(mTfs.open(new TachyonURI("/testWildCards"))).isIsPersisted());
    Assert
        .assertTrue(mTfs.getInfo(mTfs.open(new TachyonURI("/testWildCards/foo"))).isIsPersisted());
    Assert
        .assertTrue(mTfs.getInfo(mTfs.open(new TachyonURI("/testWildCards/bar"))).isIsPersisted());
    checkFilePersisted(mTfs.open(new TachyonURI("/testWildCards/foo/foobar1")), 10);
    checkFilePersisted(mTfs.open(new TachyonURI("/testWildCards/foo/foobar2")), 20);
    checkFilePersisted(mTfs.open(new TachyonURI("/testWildCards/bar/foobar3")), 30);
    checkFilePersisted(mTfs.open(new TachyonURI("/testWildCards/foobar4")), 40);
    ClientContext.reset();
  }

<<<<<<< HEAD
  private void cleanAndLogin(String user) throws IOException {
    // clear the loginUser and re-login with new user
    synchronized (LoginUser.class) {
      Whitebox.setInternalState(LoginUser.class, "sLoginUser", (String) null);
      System.setProperty(Constants.SECURITY_LOGIN_USERNAME, user);
      LoginUser.get(ClientContext.getConf());
    }
=======
  @Test
  public void setIsPinnedTest() throws Exception {
    String filePath = "/testFile";
    TachyonFile file = TachyonFSTestUtils.createByteFile(mTfs, filePath, TachyonStorageType.STORE,
        UnderStorageType.NO_PERSIST, 1);

    // Ensure that the file exists
    Assert.assertTrue(fileExist(new TachyonURI(filePath)));

    // Unpin an unpinned file
    Assert.assertEquals(0, mFsShell.run("unpin", filePath));
    Assert.assertFalse(mTfs.getInfo(file).isPinned);

    // Pin the file
    Assert.assertEquals(0, mFsShell.run("pin", filePath));
    Assert.assertTrue(mTfs.getInfo(file).isPinned);

    // Unpin the file
    Assert.assertEquals(0, mFsShell.run("unpin", filePath));
    Assert.assertFalse(mTfs.getInfo(file).isPinned);
  }

  /**
   * Creates three files with initial size of 5MB to be added to Tachyon. Once the third file is
   * added, Tachyon is forced to evict one file. Since fileA is pinned it will not be evicted only
   * fileB.
   *
   * @throws Exception
   */
  @Test
  public void setPinTest() throws Exception {
    String filePathA = "/testFileA";
    String filePathB = "/testFileB";
    String filePathC = "/testFileC";
    int fileSize = 5 * 1024 * 1024 ;

    TachyonFile fileA = TachyonFSTestUtils.createByteFile(mTfs, filePathA, TachyonStorageType.STORE,
        UnderStorageType.NO_PERSIST, fileSize);
    Assert.assertTrue(fileExist(new TachyonURI(filePathA)));
    Assert.assertEquals(0, mFsShell.run("pin", filePathA));

    TachyonFile fileB = TachyonFSTestUtils.createByteFile(mTfs, filePathB, TachyonStorageType.STORE,
        UnderStorageType.NO_PERSIST, fileSize);
    Assert.assertTrue(fileExist(new TachyonURI(filePathB)));
    Assert.assertEquals(0, mFsShell.run("unpin", filePathB));

    TachyonFile fileC = TachyonFSTestUtils.createByteFile(mTfs, filePathC, TachyonStorageType.STORE,
        UnderStorageType.NO_PERSIST, fileSize);
    Assert.assertTrue(fileExist(new TachyonURI(filePathC)));

    // fileA is in memory because it is pinned, but not fileB
    Assert.assertEquals(100, mTfs.getInfo(fileA).inMemoryPercentage);
    Assert.assertEquals(0, mTfs.getInfo(fileB).inMemoryPercentage);
>>>>>>> 6e914eef
  }
}<|MERGE_RESOLUTION|>--- conflicted
+++ resolved
@@ -578,6 +578,15 @@
     MasterContext.reset();
   }
 
+  private void cleanAndLogin(String user) throws IOException {
+    // clear the loginUser and re-login with new user
+    synchronized (LoginUser.class) {
+      Whitebox.setInternalState(LoginUser.class, "sLoginUser", (String) null);
+      System.setProperty(Constants.SECURITY_LOGIN_USERNAME, user);
+      LoginUser.get(ClientContext.getConf());
+    }
+  }
+
   @Test
   public void mkdirComplexPathTest() throws IOException, TachyonException {
     mFsShell.run("mkdir", "/Complex!@#$%^&*()-_=+[]{};\"'<>,.?/File");
@@ -1249,15 +1258,6 @@
     ClientContext.reset();
   }
 
-<<<<<<< HEAD
-  private void cleanAndLogin(String user) throws IOException {
-    // clear the loginUser and re-login with new user
-    synchronized (LoginUser.class) {
-      Whitebox.setInternalState(LoginUser.class, "sLoginUser", (String) null);
-      System.setProperty(Constants.SECURITY_LOGIN_USERNAME, user);
-      LoginUser.get(ClientContext.getConf());
-    }
-=======
   @Test
   public void setIsPinnedTest() throws Exception {
     String filePath = "/testFile";
@@ -1311,6 +1311,5 @@
     // fileA is in memory because it is pinned, but not fileB
     Assert.assertEquals(100, mTfs.getInfo(fileA).inMemoryPercentage);
     Assert.assertEquals(0, mTfs.getInfo(fileB).inMemoryPercentage);
->>>>>>> 6e914eef
   }
 }