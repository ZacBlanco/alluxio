/*
 * Licensed to the University of California, Berkeley under one or more contributor license
 * agreements. See the NOTICE file distributed with this work for additional information regarding
 * copyright ownership. The ASF licenses this file to You under the Apache License, Version 2.0 (the
 * "License"); you may not use this file except in compliance with the License. You may obtain a
 * copy of the License at
 *
 * http://www.apache.org/licenses/LICENSE-2.0
 *
 * Unless required by applicable law or agreed to in writing, software distributed under the License
 * is distributed on an "AS IS" BASIS, WITHOUT WARRANTIES OR CONDITIONS OF ANY KIND, either express
 * or implied. See the License for the specific language governing permissions and limitations under
 * the License.
 */

package tachyon.shell.command;

import java.io.IOException;

import org.junit.Assert;
import org.junit.Test;

import tachyon.Constants;
import tachyon.TachyonURI;
import tachyon.client.TachyonFSTestUtils;
import tachyon.client.WriteType;
import tachyon.conf.TachyonConf;
import tachyon.exception.ExceptionMessage;
import tachyon.exception.TachyonException;
import tachyon.shell.AbstractTfsShellTest;
import tachyon.util.UnderFileSystemUtils;
import tachyon.util.io.PathUtils;

/**
 * Tests consisting of multiple commands.
 */
public class ComplexCommandTest extends AbstractTfsShellTest {
  @Test
  public void createCacheInsertInUfsThenloadMetadataTest() throws IOException, TachyonException {
    // Construct a situation where the directory exists in the inode tree and the UFS, but is not
    // marked as persisted.
<<<<<<< HEAD
    TachyonFSTestUtils.createByteFile(mTfs, "/testDir/testFileA", TachyonStorageType.STORE,
        UnderStorageType.NO_PERSIST, 10);
    Assert.assertFalse(mTfs.getInfo(mTfs.open(new TachyonURI("/testDir"))).isPersisted());
    TachyonConf conf = mLocalTachyonCluster.getMasterTachyonConf();
    String ufsRoot = conf.get(Constants.UNDERFS_ADDRESS);
    UnderFileSystemUtils.mkdirIfNotExists(PathUtils.concatPath(ufsRoot, "testDir"), conf);
    Assert.assertFalse(mTfs.getInfo(mTfs.open(new TachyonURI("/testDir"))).isPersisted());
    // Load metadata, which should mark the testDir as persisted
    mFsShell.run("loadMetadata", "/testDir");
    Assert.assertEquals("", mOutput.toString());
    Assert.assertTrue(mTfs.getInfo(mTfs.open(new TachyonURI("/testDir"))).isPersisted());
=======
    TachyonFSTestUtils.createByteFile(mTfs, "/testDir/testFileA", WriteType.MUST_CACHE, 10);
    Assert.assertFalse(mTfs.getStatus(new TachyonURI("/testDir")).isPersisted());
    TachyonConf conf = mLocalTachyonCluster.getMasterTachyonConf();
    String ufsRoot = conf.get(Constants.UNDERFS_ADDRESS);
    UnderFileSystemUtils.mkdirIfNotExists(PathUtils.concatPath(ufsRoot, "testDir"), conf);
    Assert.assertFalse(mTfs.getStatus(new TachyonURI("/testDir")).isPersisted());
    // Load metadata, which should mark the testDir as persisted
    mFsShell.run("loadMetadata", "/testDir");
    Assert.assertEquals("", mOutput.toString());
    Assert.assertTrue(mTfs.getStatus(new TachyonURI("/testDir")).isPersisted());
>>>>>>> 292a0fab
  }

  @Test
  public void lsThenloadMetadataTest() throws IOException, TachyonException {
    TachyonConf conf = mLocalTachyonCluster.getMasterTachyonConf();
    String ufsRoot = conf.get(Constants.UNDERFS_ADDRESS);
    UnderFileSystemUtils.mkdirIfNotExists(PathUtils.concatPath(ufsRoot, "dir1"), conf);
    // First run ls to create the data
    mFsShell.run("ls", "/dir1");
<<<<<<< HEAD
    Assert.assertTrue(mTfs.getInfo(mTfs.open(new TachyonURI("/dir1"))).isPersisted());
=======
    Assert.assertTrue(mTfs.getStatus(new TachyonURI("/dir1")).isPersisted());
>>>>>>> 292a0fab
    // Load metadata
    mFsShell.run("loadMetadata", "/dir1");
    Assert.assertEquals(ExceptionMessage.FILE_ALREADY_EXISTS.getMessage("/dir1") + "\n",
        mOutput.toString());
  }
}<|MERGE_RESOLUTION|>--- conflicted
+++ resolved
@@ -39,19 +39,6 @@
   public void createCacheInsertInUfsThenloadMetadataTest() throws IOException, TachyonException {
     // Construct a situation where the directory exists in the inode tree and the UFS, but is not
     // marked as persisted.
-<<<<<<< HEAD
-    TachyonFSTestUtils.createByteFile(mTfs, "/testDir/testFileA", TachyonStorageType.STORE,
-        UnderStorageType.NO_PERSIST, 10);
-    Assert.assertFalse(mTfs.getInfo(mTfs.open(new TachyonURI("/testDir"))).isPersisted());
-    TachyonConf conf = mLocalTachyonCluster.getMasterTachyonConf();
-    String ufsRoot = conf.get(Constants.UNDERFS_ADDRESS);
-    UnderFileSystemUtils.mkdirIfNotExists(PathUtils.concatPath(ufsRoot, "testDir"), conf);
-    Assert.assertFalse(mTfs.getInfo(mTfs.open(new TachyonURI("/testDir"))).isPersisted());
-    // Load metadata, which should mark the testDir as persisted
-    mFsShell.run("loadMetadata", "/testDir");
-    Assert.assertEquals("", mOutput.toString());
-    Assert.assertTrue(mTfs.getInfo(mTfs.open(new TachyonURI("/testDir"))).isPersisted());
-=======
     TachyonFSTestUtils.createByteFile(mTfs, "/testDir/testFileA", WriteType.MUST_CACHE, 10);
     Assert.assertFalse(mTfs.getStatus(new TachyonURI("/testDir")).isPersisted());
     TachyonConf conf = mLocalTachyonCluster.getMasterTachyonConf();
@@ -62,7 +49,6 @@
     mFsShell.run("loadMetadata", "/testDir");
     Assert.assertEquals("", mOutput.toString());
     Assert.assertTrue(mTfs.getStatus(new TachyonURI("/testDir")).isPersisted());
->>>>>>> 292a0fab
   }
 
   @Test
@@ -72,11 +58,7 @@
     UnderFileSystemUtils.mkdirIfNotExists(PathUtils.concatPath(ufsRoot, "dir1"), conf);
     // First run ls to create the data
     mFsShell.run("ls", "/dir1");
-<<<<<<< HEAD
-    Assert.assertTrue(mTfs.getInfo(mTfs.open(new TachyonURI("/dir1"))).isPersisted());
-=======
     Assert.assertTrue(mTfs.getStatus(new TachyonURI("/dir1")).isPersisted());
->>>>>>> 292a0fab
     // Load metadata
     mFsShell.run("loadMetadata", "/dir1");
     Assert.assertEquals(ExceptionMessage.FILE_ALREADY_EXISTS.getMessage("/dir1") + "\n",
