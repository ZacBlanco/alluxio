--- conflicted
+++ resolved
@@ -40,7 +40,6 @@
 import tachyon.TachyonURI;
 import tachyon.conf.TachyonConf;
 import tachyon.master.LocalTachyonCluster;
-import tachyon.master.MasterContext;
 import tachyon.master.MasterTestUtils;
 import tachyon.master.block.BlockMaster;
 import tachyon.thrift.BlockInfoException;
@@ -50,11 +49,8 @@
 import tachyon.thrift.InvalidPathException;
 import tachyon.thrift.SuspectedFileSizeException;
 import tachyon.thrift.TachyonException;
-<<<<<<< HEAD
 import tachyon.util.io.PathUtils;
-=======
 import tachyon.util.CommonUtils;
->>>>>>> d3e8be1f
 
 /**
  * Test behavior of {@link FileSystemMaster}.
@@ -316,12 +312,8 @@
     Assert.assertFalse(fileInfo.isFolder);
     Assert.assertFalse(fileInfo.isPinned);
     Assert.assertTrue(fileInfo.isCacheable);
-<<<<<<< HEAD
     Assert.assertFalse(fileInfo.isCompleted);
-=======
-    Assert.assertFalse(fileInfo.isComplete);
     Assert.assertEquals(Constants.NO_TTL, fileInfo.ttl);
->>>>>>> d3e8be1f
   }
 
   private FileSystemMaster createFileSystemMasterFromJournal() throws IOException {
@@ -622,18 +614,12 @@
       FileAlreadyExistException, FileDoesNotExistException, TachyonException, BlockInfoException {
     mFsMaster.mkdirs(new TachyonURI(PathUtils.concatPath(mMountPoint, "testFolder")), true);
     long opTimeMs = System.currentTimeMillis();
-<<<<<<< HEAD
     mFsMaster.createFileInternal(
         new TachyonURI(PathUtils.concatPath(mMountPoint, "testFolder", "testFile")),
-        Constants.DEFAULT_BLOCK_SIZE_BYTE, true, opTimeMs);
+        Constants.DEFAULT_BLOCK_SIZE_BYTE, true, opTimeMs, Constants.NO_TTL);
     FileInfo folderInfo =
         mFsMaster.getFileInfo(mFsMaster.getFileId(new TachyonURI(PathUtils.concatPath(mMountPoint,
             "testFolder"))));
-=======
-    mFsMaster.createFileInternal(new TachyonURI("/testFolder/testFile"),
-        Constants.DEFAULT_BLOCK_SIZE_BYTE, true, opTimeMs, Constants.NO_TTL);
-    FileInfo folderInfo = mFsMaster.getFileInfo(mFsMaster.getFileId(new TachyonURI("/testFolder")));
->>>>>>> d3e8be1f
     Assert.assertEquals(opTimeMs, folderInfo.lastModificationTimeMs);
   }
 
@@ -803,13 +789,13 @@
   }
 
   @Test
-  public void ttlRenameTest() throws InvalidPathException,
+  public void ttlRenameTest() throws InvalidPathException, IOException,
      FileAlreadyExistException, FileDoesNotExistException, TachyonException, BlockInfoException {
     mFsMaster.mkdirs(new TachyonURI("/testFolder"), true);
     long ttl = 1;
     long fileId = mFsMaster.createFile(new TachyonURI("/testFolder/testFile1"),
         Constants.DEFAULT_BLOCK_SIZE_BYTE, true, ttl);
-    mFsMaster.renameInternal(fileId, new TachyonURI("/testFolder/testFile2"),
+    mFsMaster.renameInternal(fileId, new TachyonURI("/testFolder/testFile2"), true,
         System.currentTimeMillis());
     FileInfo folderInfo = mFsMaster.getFileInfo(mFsMaster.getFileId(
         new TachyonURI("/testFolder/testFile2")));
