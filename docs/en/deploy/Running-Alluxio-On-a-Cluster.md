---
layout: global
title: Deploy an Alluxio Cluster with a Single Master
nickname: Cluster
group: Install Alluxio
priority: 2
---

* Table of Contents
{:toc}

## Overview

This section describes the basic setup to run Alluxio with a single master in a cluster.
<<<<<<< HEAD
This is the simplest way to deploy Alluxio on a cluster.
Deploying with only a single master also allows it to become the single point of failure (SPOF) in
an Alluxio cluster.
If the master machine or process becomes unavailable, the entire cluster would become unavailable.
=======
It is the simplest way to deploy Alluxio on a cluster, meanwhile, this single master may also 
become the single point of failure (SPOF) in an Alluxio cluster.
If that machine or process becomes unavailable, the cluster as a whole will become unavailable.
>>>>>>> 2510846f
To deploy Alluxio in production, we highly recommend running Alluxio masters in
[High Availability]({{ '/en/deploy/Running-Alluxio-On-a-HA-Cluster.html' | relativize_url }}) mode.

## Prerequisites

* To deploy an Alluxio cluster, first [download](https://alluxio.io/download) the pre-compiled
  Alluxio binary file, extract the tarball with the below command, and copy the extracted 
  directory to all nodes (including nodes running masters and workers).
  
  ```console
  $ tar -xvzpf alluxio-{{site.ALLUXIO_VERSION_STRING}}-bin.tar.gz
  ```
  
* Enable SSH login without password from the master node to worker nodes.
  You can add a public SSH key for the host into `~/.ssh/authorized_keys`.
  See [this tutorial](http://www.linuxproblem.org/art_9.html) for more details.
* TCP traffic across all nodes is allowed.
  For basic functionality, make sure RPC port (default:19998) is open on all nodes.
* Allow `sudo` privilege for the OS user that Alluxio will be running as.
  This is only needed if you expect Alluxio to mount a RAMFS on the workers automatically.

## Basic Setup

On the master node, create the `conf/alluxio-site.properties` configuration file from the template.

```console
$ cp conf/alluxio-site.properties.template conf/alluxio-site.properties
```

Set the following properties in this configuration file (`conf/alluxio-site.properties`):

```
alluxio.master.hostname=<MASTER_HOSTNAME>
alluxio.master.mount.table.root.ufs=<STORAGE_URI>
```

- The first property `alluxio.master.hostname` sets the hostname of the single master node.
  Examples include
  `alluxio.master.hostname=1.2.3.4` or `alluxio.master.hostname=node1.a.com`.
- The second property `alluxio.master.mount.table.root.ufs` sets to the URI of the under store to
  mount to the Alluxio root.
  This shared storage system must be accessible by the master node and all worker nodes.
  Examples include `alluxio.master.mount.table.root.ufs=hdfs://1.2.3.4:9000/alluxio/root/`, or 
  `alluxio.master.mount.table.root.ufs=s3://bucket/dir/`.

Next, copy configuration files to all the other Alluxio nodes.
By adding the IP addresses or hostnames of all the worker nodes to the `conf/workers` file, an 
operator can make use of built-in utilities to copy configurations to remote nodes such as below.

```console
$ ./bin/alluxio copyDir conf/
```

This command will copy the `conf/` directory to all the workers specified in the `conf/workers`
file.
Once this command succeeds, all the Alluxio nodes will be correctly configured.

It is the minimal configuration to start Alluxio, and the additional configurations may be added.

## Start an Alluxio Cluster

### Format Alluxio

Before Alluxio can be started for the first time, the journal must be formatted.

> Formatting the journal will delete all metadata from Alluxio.
  However, the data in under storage will be untouched.

On the master node, format Alluxio with the following command:

```console
$ ./bin/alluxio formatMaster
```

### Launch Alluxio

To start the Alluxio cluster, on the master node, make sure the `conf/workers` file is correct
with all the hostnames of the workers.

On the master node, start the Alluxio cluster with the following command:

```console
$ ./bin/alluxio-start.sh all SudoMount
```

This will start the master on the node you are running it on, and start all the workers on all the
nodes specified in the `conf/workers` file.
The `SudoMount` argument enables the workers to attempt to mount the RamFS using `sudo` 
privilege, if not already mounted.

### Verify Alluxio Cluster

To verify that Alluxio is running, visit `http://<alluxio_master_hostname>:19999` to see the status
page of the Alluxio master.

Alluxio comes with a simple program that writes and reads sample files in Alluxio.
Run the sample program with:

```console
$ ./bin/alluxio runTests
```

## Common Operations

Below are common operations to perform on an Alluxio cluster.

### Stop Alluxio

To stop an Alluxio service, run:

```console
$ ./bin/alluxio-stop.sh all
```

This will stop all the processes on all nodes listed in `conf/workers` and `conf/masters`.

You can stop just the masters and just the workers with the following commands:

```console
$ ./bin/alluxio-stop.sh masters # stops all masters in conf/masters
$ ./bin/alluxio-stop.sh workers # stops all workers in conf/workers
```

If you do not want to use `ssh` to login to all the nodes and stop all the processes, you can run
commands on each node individually to stop each component.
For any node, you can stop a master or worker with:

```console
$ ./bin/alluxio-stop.sh master # stops the local master
$ ./bin/alluxio-stop.sh worker # stops the local worker
```

### Restart Alluxio

Starting Alluxio is similar.
If `conf/workers` and `conf/masters` are both populated, you can start the cluster with:

```console
$ ./bin/alluxio-start.sh all
```

You can start just the masters and just the workers with the following commands:

```console
$ ./bin/alluxio-start.sh masters # starts all masters in conf/masters
$ ./bin/alluxio-start.sh workers # starts all workers in conf/workers
```

If you do not want to use `ssh` to login to all the nodes and start all the processes, you can run
commands on each node individually to start each component.
For any node, you can start a master or worker with:

```console
$ ./bin/alluxio-start.sh master # starts the local master
$ ./bin/alluxio-start.sh worker # starts the local worker
```

### Format the Journal

On any master node, format the Alluxio journal with the following command:

```console
$ ./bin/alluxio formatMaster
```

Formatting the journal will delete all metadata from Alluxio.
However, the data in under storage will be untouched.

### Add/Remove Workers Dynamically

Adding a worker to an Alluxio cluster dynamically is as simple as starting a new Alluxio worker
process with the appropriate configuration.
In most cases, the new worker's configuration should be the same as all the other workers'
configuration.
Run the following command on the new worker to add it to the cluster.

```console
$ ./bin/alluxio-start.sh worker SudoMount # starts the local worker
```

Once the worker is started, it will register itself with the Alluxio master, and become part of the
Alluxio cluster.

Removing a worker is as simple as stopping the worker process.

```console
$ ./bin/alluxio-stop.sh worker # stops the local worker
```

Once the worker is stopped, the master will flag the worker as lost after a predetermined timeout 
value (configured by master parameter `alluxio.master.worker.timeout`).
The master will consider the worker as "lost", and no longer include it as part of the cluster.

### Update Master-side Configuration

In order to update the master-side configuration, you must first [stop the service](#stop-alluxio),
update the `conf/alluxio-site.properties` file on master node,
copy the file to all nodes (e.g., using `bin/alluxio copyDir conf/`),
and then [restart the service](#restart-alluxio).

### Update Worker-side Configuration

<<<<<<< HEAD
If you only need to update some local configuration for a worker (e.g., change the mount
of storage capacity allocated to this worker or update the storage directory), the master node does
not need to be stopped and restarted.
Simply stop the desired worker, update the configuration
(e.g., `conf/alluxio-site.properties`) file on that node, and then restart the process.
=======
If you only need to update some local configuration for a worker (e.g., change the amount of
storage capacity allocated to this worker or update the storage directory), the master node does
not need to be stopped and restarted. One can simply stop the local worker, update the configuration
(e.g., `conf/alluxio-site.properties`) file on this worker, and then restart the worker.
>>>>>>> 2510846f
<|MERGE_RESOLUTION|>--- conflicted
+++ resolved
@@ -12,16 +12,10 @@
 ## Overview
 
 This section describes the basic setup to run Alluxio with a single master in a cluster.
-<<<<<<< HEAD
 This is the simplest way to deploy Alluxio on a cluster.
 Deploying with only a single master also allows it to become the single point of failure (SPOF) in
 an Alluxio cluster.
 If the master machine or process becomes unavailable, the entire cluster would become unavailable.
-=======
-It is the simplest way to deploy Alluxio on a cluster, meanwhile, this single master may also 
-become the single point of failure (SPOF) in an Alluxio cluster.
-If that machine or process becomes unavailable, the cluster as a whole will become unavailable.
->>>>>>> 2510846f
 To deploy Alluxio in production, we highly recommend running Alluxio masters in
 [High Availability]({{ '/en/deploy/Running-Alluxio-On-a-HA-Cluster.html' | relativize_url }}) mode.
 
@@ -224,15 +218,8 @@
 
 ### Update Worker-side Configuration
 
-<<<<<<< HEAD
 If you only need to update some local configuration for a worker (e.g., change the mount
 of storage capacity allocated to this worker or update the storage directory), the master node does
 not need to be stopped and restarted.
 Simply stop the desired worker, update the configuration
-(e.g., `conf/alluxio-site.properties`) file on that node, and then restart the process.
-=======
-If you only need to update some local configuration for a worker (e.g., change the amount of
-storage capacity allocated to this worker or update the storage directory), the master node does
-not need to be stopped and restarted. One can simply stop the local worker, update the configuration
-(e.g., `conf/alluxio-site.properties`) file on this worker, and then restart the worker.
->>>>>>> 2510846f
+(e.g., `conf/alluxio-site.properties`) file on that node, and then restart the process.