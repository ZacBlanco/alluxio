--- conflicted
+++ resolved
@@ -197,23 +197,6 @@
   }
 
   /**
-<<<<<<< HEAD
-   * Commits a file as persisted.
-   *
-   * @param fileId the file id
-   * @throws LineageDoesNotExistException if the lineage does not exist
-   */
-  public synchronized void commitFilePersistence(Long fileId) throws LineageDoesNotExistException {
-    LineageDoesNotExistException.check(mOutputFileIndex.containsKey(fileId),
-        ExceptionMessage.LINEAGE_OUTPUT_FILE_NOT_EXIST, fileId);
-
-    Lineage lineage = mOutputFileIndex.get(fileId);
-    lineage.updateOutputFileState(fileId, LineageFileState.PERSISTED);
-  }
-
-  /**
-=======
->>>>>>> e13d46a1
    * Sorts a given set of lineages topologically.
    *
    * @param lineages lineages to sort
