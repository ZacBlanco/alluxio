/*
 * Licensed to the University of California, Berkeley under one or more contributor license
 * agreements. See the NOTICE file distributed with this work for additional information regarding
 * copyright ownership. The ASF licenses this file to You under the Apache License, Version 2.0 (the
 * "License"); you may not use this file except in compliance with the License. You may obtain a
 * copy of the License at
 *
 * http://www.apache.org/licenses/LICENSE-2.0
 *
 * Unless required by applicable law or agreed to in writing, software distributed under the License
 * is distributed on an "AS IS" BASIS, WITHOUT WARRANTIES OR CONDITIONS OF ANY KIND, either express
 * or implied. See the License for the specific language governing permissions and limitations under
 * the License.
 */

package tachyon.master.file;

import java.io.IOException;
import java.util.ArrayList;
import java.util.LinkedList;
import java.util.List;
import java.util.Queue;
import java.util.Set;
import java.util.concurrent.Executors;
import java.util.concurrent.Future;

import org.apache.commons.lang.exception.ExceptionUtils;
import org.apache.thrift.TProcessor;
import org.slf4j.Logger;
import org.slf4j.LoggerFactory;

import com.google.common.base.Throwables;
import com.google.common.collect.Lists;
import com.google.common.collect.Sets;

import tachyon.Constants;
import tachyon.HeartbeatExecutor;
import tachyon.HeartbeatThread;
import tachyon.collections.Pair;
import tachyon.collections.PrefixList;
import tachyon.StorageLevelAlias;
import tachyon.TachyonURI;
import tachyon.conf.TachyonConf;
import tachyon.exception.BlockInfoException;
import tachyon.exception.DependencyDoesNotExistException;
import tachyon.exception.ExceptionMessage;
import tachyon.exception.FileAlreadyExistsException;
import tachyon.exception.FileDoesNotExistException;
import tachyon.exception.InvalidPathException;
import tachyon.exception.SuspectedFileSizeException;
import tachyon.exception.TachyonException;
import tachyon.master.MasterBase;
import tachyon.master.MasterContext;
import tachyon.master.block.BlockId;
import tachyon.master.block.BlockMaster;
import tachyon.master.file.journal.AddMountPointEntry;
import tachyon.master.file.journal.CompleteFileEntry;
import tachyon.master.file.journal.DeleteFileEntry;
import tachyon.master.file.journal.DeleteMountPointEntry;
import tachyon.master.file.journal.DependencyEntry;
import tachyon.master.file.journal.InodeDirectoryIdGeneratorEntry;
import tachyon.master.file.journal.InodeEntry;
import tachyon.master.file.journal.InodeLastModificationTimeEntry;
import tachyon.master.file.journal.PersistDirectoryEntry;
import tachyon.master.file.journal.PersistFileEntry;
import tachyon.master.file.journal.ReinitializeFileEntry;
import tachyon.master.file.journal.RenameEntry;
import tachyon.master.file.journal.SetPinnedEntry;
import tachyon.master.file.meta.Dependency;
import tachyon.master.file.meta.DependencyMap;
import tachyon.master.file.meta.Inode;
import tachyon.master.file.meta.InodeDirectory;
import tachyon.master.file.meta.InodeDirectoryIdGenerator;
import tachyon.master.file.meta.InodeFile;
import tachyon.master.file.meta.InodeTree;
import tachyon.master.file.meta.MountTable;
import tachyon.master.file.meta.TTLBucket;
import tachyon.master.file.meta.TTLBucketList;
import tachyon.master.journal.Journal;
import tachyon.master.journal.JournalEntry;
import tachyon.master.journal.JournalOutputStream;
import tachyon.thrift.BlockInfo;
import tachyon.thrift.BlockLocation;
import tachyon.thrift.DependencyInfo;
import tachyon.thrift.FileBlockInfo;
import tachyon.thrift.FileInfo;
import tachyon.thrift.FileSystemMasterService;
import tachyon.thrift.NetAddress;
import tachyon.underfs.UnderFileSystem;
import tachyon.util.IdUtils;
import tachyon.util.ThreadFactoryUtils;
import tachyon.util.io.PathUtils;

/**
 * The master that handles all file system metadata management.
 */
public final class FileSystemMaster extends MasterBase {
  private static final Logger LOG = LoggerFactory.getLogger(Constants.LOGGER_TYPE);

  private final BlockMaster mBlockMaster;
  /** This manages the file system inode structure. This must be journaled. */
  private final InodeTree mInodeTree;
  /** This manages metadata for lineage. This must be journaled. */
  private final DependencyMap mDependencyMap = new DependencyMap();
  /** This generates unique directory ids. This must be journaled. */
  private final InodeDirectoryIdGenerator mDirectoryIdGenerator;
  /** This manages the file system mount points. */
  private final MountTable mMountTable = new MountTable();
  private final PrefixList mWhitelist;

  /** The service that tries to check inodefiles with ttl set */
  private Future<?> mTTLCheckerService;

  private final TTLBucketList mTTLBuckets = new TTLBucketList();

  /**
   * @param baseDirectory the base journal directory
   * @return the journal directory for this master
   */
  public static String getJournalDirectory(String baseDirectory) {
    return PathUtils.concatPath(baseDirectory, Constants.FILE_SYSTEM_MASTER_SERVICE_NAME);
  }

  public FileSystemMaster(BlockMaster blockMaster, Journal journal) {
    super(journal,
        Executors.newFixedThreadPool(2, ThreadFactoryUtils.build("file-system-master-%d", true)));
    mBlockMaster = blockMaster;

    mDirectoryIdGenerator = new InodeDirectoryIdGenerator(mBlockMaster);
    mInodeTree = new InodeTree(mBlockMaster, mDirectoryIdGenerator);

    // TODO(gene): Handle default config value for whitelist.
    TachyonConf conf = MasterContext.getConf();
    mWhitelist = new PrefixList(conf.getList(Constants.MASTER_WHITELIST, ","));
  }

  @Override
  public TProcessor getProcessor() {
    return new FileSystemMasterService.Processor<FileSystemMasterServiceHandler>(
        new FileSystemMasterServiceHandler(this));
  }

  @Override
  public String getServiceName() {
    return Constants.FILE_SYSTEM_MASTER_SERVICE_NAME;
  }

  @Override
  public void processJournalEntry(JournalEntry entry) throws IOException {
    if (entry instanceof InodeEntry) {
      mInodeTree.addInodeFromJournal((InodeEntry) entry);
    } else if (entry instanceof InodeLastModificationTimeEntry) {
      InodeLastModificationTimeEntry modTimeEntry = (InodeLastModificationTimeEntry) entry;
      try {
        Inode inode = mInodeTree.getInodeById(modTimeEntry.getId());
        inode.setLastModificationTimeMs(modTimeEntry.getLastModificationTimeMs());
      } catch (FileDoesNotExistException e) {
        throw new RuntimeException(e);
      }
    } else if (entry instanceof PersistDirectoryEntry) {
      PersistDirectoryEntry typedEntry = (PersistDirectoryEntry) entry;
      try {
        Inode inode = mInodeTree.getInodeById(typedEntry.getId());
        inode.setPersisted(typedEntry.isPersisted());
      } catch (FileDoesNotExistException e) {
        throw new RuntimeException(e);
      }
    } else if (entry instanceof DependencyEntry) {
      DependencyEntry dependencyEntry = (DependencyEntry) entry;
      Dependency dependency = new Dependency(dependencyEntry.mId, dependencyEntry.mParentFiles,
          dependencyEntry.mChildrenFiles, dependencyEntry.mCommandPrefix, dependencyEntry.mData,
          dependencyEntry.mComment, dependencyEntry.mFramework, dependencyEntry.mFrameworkVersion,
          dependencyEntry.mDependencyType, dependencyEntry.mParentDependencies,
          dependencyEntry.mCreationTimeMs);
      for (int childDependencyId : dependencyEntry.mChildrenDependencies) {
        dependency.addChildrenDependency(childDependencyId);
      }
      for (long lostFileId : dependencyEntry.mLostFileIds) {
        dependency.addLostFile(lostFileId);
      }
      dependency.resetUncheckpointedChildrenFiles(dependencyEntry.mUncheckpointedFiles);
      mDependencyMap.addDependency(dependency);
    } else if (entry instanceof CompleteFileEntry) {
      try {
        completeFileFromEntry((CompleteFileEntry) entry);
      } catch (InvalidPathException e) {
        throw new RuntimeException(e);
      }
    } else if (entry instanceof PersistFileEntry) {
      persistFileFromEntry((PersistFileEntry) entry);
    } else if (entry instanceof SetPinnedEntry) {
      setPinnedFromEntry((SetPinnedEntry) entry);
    } else if (entry instanceof DeleteFileEntry) {
      deleteFileFromEntry((DeleteFileEntry) entry);
    } else if (entry instanceof RenameEntry) {
      renameFromEntry((RenameEntry) entry);
    } else if (entry instanceof InodeDirectoryIdGeneratorEntry) {
      mDirectoryIdGenerator.fromJournalEntry((InodeDirectoryIdGeneratorEntry) entry);
    } else if (entry instanceof ReinitializeFileEntry) {
      resetBlockFileFromEntry((ReinitializeFileEntry) entry);
    } else if (entry instanceof AddMountPointEntry) {
      try {
        mountFromEntry((AddMountPointEntry) entry);
      } catch (InvalidPathException e) {
        throw new RuntimeException(e);
      }
    } else if (entry instanceof DeleteMountPointEntry) {
      try {
        unmountFromEntry((DeleteMountPointEntry) entry);
      } catch (InvalidPathException e) {
        throw new RuntimeException(e);
      }
    } else {
      throw new IOException(ExceptionMessage.UNEXPECETD_JOURNAL_ENTRY.getMessage(entry));
    }
  }

  @Override
  public void streamToJournalCheckpoint(JournalOutputStream outputStream) throws IOException {
    mInodeTree.streamToJournalCheckpoint(outputStream);
    mDependencyMap.streamToJournalCheckpoint(outputStream);
    outputStream.writeEntry(mDirectoryIdGenerator.toJournalEntry());
  }

  @Override
  public void start(boolean isLeader) throws IOException {
    if (isLeader) {
      // Only initialize root when isLeader because when initializing root, BlockMaster needs to
      // write journal entry, if it is not leader, BlockMaster won't have a writable journal.
      // If it is standby, it should be able to load the inode tree from leader's checkpoint.
      TachyonConf conf = MasterContext.getConf();
      mInodeTree.initializeRoot();
      String defaultUFS = conf.get(Constants.UNDERFS_DATA_FOLDER);
      try {
        mMountTable.add(new TachyonURI(MountTable.ROOT), new TachyonURI(defaultUFS));
      } catch (InvalidPathException e) {
        throw new IOException("Failed to mount the default UFS " + defaultUFS);
      }
      mTTLCheckerService =
          getExecutorService().submit(
              new HeartbeatThread("InodeFile TTL Check", new MasterInodeTTLCheckExecutor(),
                  conf.getInt(Constants.MASTER_TTLCHECKER_INTERVAL_MS)));
    }
    super.start(isLeader);
  }

  @Override
  public void stop() throws IOException {
    super.stop();
    if (mTTLCheckerService != null) {
      mTTLCheckerService.cancel(true);
    }
  }

  /**
   * Persists a file in UFS.
   *
   * @param fileId the file id
   * @param length the length of the file
   * @return true on success
   * @throws SuspectedFileSizeException
   * @throws BlockInfoException
   * @throws FileDoesNotExistException
   */
  public boolean persistFile(long fileId, long length)
      throws SuspectedFileSizeException, BlockInfoException, FileDoesNotExistException {
    synchronized (mInodeTree) {
      long opTimeMs = System.currentTimeMillis();
      if (persistFileInternal(fileId, length, opTimeMs)) {
        writeJournalEntry(new PersistFileEntry(fileId, length, opTimeMs));
        flushJournal();
      }
    }
    return true;
  }

  /**
   * Internal implementation of persisting a file to ufs.
   *
   * @return true if the operation should be written to the journal
   */
  boolean persistFileInternal(long fileId, long length, long opTimeMs)
      throws SuspectedFileSizeException, BlockInfoException, FileDoesNotExistException {

    Inode inode = mInodeTree.getInodeById(fileId);
    if (inode.isDirectory()) {
      throw new FileDoesNotExistException(ExceptionMessage.FILEID_MUST_BE_FILE.getMessage(fileId));
    }

    InodeFile file = (InodeFile) inode;
    boolean needLog = false;

    if (file.isCompleted()) {
      if (file.getLength() != length) {
        throw new SuspectedFileSizeException(
            fileId + ". Original Size: " + file.getLength() + ". New Size: " + length);
      }
    } else {
      file.setLength(length);
      // Commit all the file blocks (without locations) so the metadata for the block exists.
      long currLength = length;
      for (long blockId : file.getBlockIds()) {
        long blockSize = Math.min(currLength, file.getBlockSizeBytes());
        mBlockMaster.commitBlockInUFS(blockId, blockSize);
        currLength -= blockSize;
      }

      needLog = true;
    }

    if (!file.isPersisted()) {
      file.setPersisted(true);
      needLog = true;

      Dependency dep = mDependencyMap.getFromFileId(fileId);
      if (dep != null) {
        dep.childCheckpointed(fileId);
        if (dep.hasCheckpointed()) {
          mDependencyMap.removeUncheckpointedDependency(dep);
          mDependencyMap.removePriorityDependency(dep);
        }
      }
      mDependencyMap.addFileCheckpoint(fileId);
    }
    file.setLastModificationTimeMs(opTimeMs);
    file.setCompleted(length);
    MasterContext.getMasterSource().incFilesCheckpointed();
    // TODO(calvin): This probably should always be true since the last mod time is updated.
    return needLog;
  }

  private void persistFileFromEntry(PersistFileEntry entry) {
    try {
      persistFileInternal(entry.getFileId(), entry.getFileLength(), entry.getOperationTimeMs());
    } catch (FileDoesNotExistException fdnee) {
      throw new RuntimeException(fdnee);
    } catch (SuspectedFileSizeException sfse) {
      throw new RuntimeException(sfse);
    } catch (BlockInfoException bie) {
      throw new RuntimeException(bie);
    }
  }

  /**
   * Whether the filesystem contains a directory with the id. Called by internal masters.
   *
   * @param id id of the directory
   * @return true if there is a directory with the id, false otherwise
   */
  public boolean isDirectory(long id) {
    synchronized (mInodeTree) {
      Inode inode;
      try {
        inode = mInodeTree.getInodeById(id);
      } catch (FileDoesNotExistException fne) {
        return false;
      }
      return inode.isDirectory();
    }
  }

  /**
   * Returns the file id for a given path. Called via RPC, as well as internal masters. If the given
   * path does not exist in Tachyon, the method attempts to load it from UFS.
   *
   * @param path the path to get the file id for
   * @return the file id for a given path
   * @throws InvalidPathException
   */
  public long getFileId(TachyonURI path) throws InvalidPathException {
    synchronized (mInodeTree) {
      if (mInodeTree.exists(path)) {
        return mInodeTree.getInodeByPath(path).getId();
      } else {
        try {
          return loadMetadata(path, true);
        } catch (Exception e) {
          throw new InvalidPathException("Could not find path: " + path);
        }
      }
    }
  }

  /**
   * Returns the {@link FileInfo} for a given path. Called via RPC, as well as internal masters.
   *
   * @param fileId the file id to get the {@link FileInfo} for
   * @return the {@link FileInfo} for the given file id
   * @throws FileDoesNotExistException
   */
  public FileInfo getFileInfo(long fileId) throws FileDoesNotExistException {
    MasterContext.getMasterSource().incGetFileStatusOps();
    synchronized (mInodeTree) {
      Inode inode = mInodeTree.getInodeById(fileId);
      return getFileInfoInternal(inode);
    }
  }

  private FileInfo getFileInfoInternal(Inode inode)
      throws FileDoesNotExistException {
    // This function should only be called from within synchronized (mInodeTree) blocks.
    FileInfo fileInfo = inode.generateClientFileInfo(mInodeTree.getPath(inode).toString());
    fileInfo.inMemoryPercentage = getInMemoryPercentage(inode);
    TachyonURI path = mInodeTree.getPath(inode);
    TachyonURI resolvedPath;
    try {
      resolvedPath = mMountTable.resolve(path);
    } catch (InvalidPathException e) {
      throw new FileDoesNotExistException(e.getMessage(), e);
    }
    // Only set the UFS path if the path is nested under a mount point.
    if (!path.equals(resolvedPath)) {
      fileInfo.setUfsPath(resolvedPath.toString());
    }
    return fileInfo;
  }

  /**
   * Returns a list {@link FileInfo} for a given file id. If the given file id is a file, the list
   * only contains a single object. If it is a directory, the resulting list contains all direct
   * children of the directory. Called via RPC, as well as internal masters.
   *
   * @param fileId
   * @return
   * @throws FileDoesNotExistException
   * @throws InvalidPathException
   */
  public List<FileInfo> getFileInfoList(long fileId)
      throws FileDoesNotExistException, InvalidPathException {
    synchronized (mInodeTree) {
      Inode inode = mInodeTree.getInodeById(fileId);

      List<FileInfo> ret = new ArrayList<FileInfo>();
      if (inode.isDirectory()) {
        for (Inode child : ((InodeDirectory) inode).getChildren()) {
          ret.add(getFileInfoInternal(child));
        }
      } else {
        ret.add(getFileInfoInternal(inode));
      }
      return ret;
    }
  }

  /**
   * Marks a file as completed. After a file is complete, it cannot be written to. Called via RPC.
   *
   * @param fileId the file id to complete.
   * @throws FileDoesNotExistException
   * @throws BlockInfoException
   */
  public void completeFile(long fileId)
      throws BlockInfoException, FileDoesNotExistException, InvalidPathException {
    synchronized (mInodeTree) {
      long opTimeMs = System.currentTimeMillis();
      Inode inode = mInodeTree.getInodeById(fileId);
      if (!inode.isFile()) {
        throw new FileDoesNotExistException(
            ExceptionMessage.FILEID_MUST_BE_FILE.getMessage(fileId));
      }

      InodeFile fileInode = (InodeFile) inode;
      List<Long> blockIdList = fileInode.getBlockIds();
      List<BlockInfo> blockInfoList = mBlockMaster.getBlockInfoList(blockIdList);
      if (blockInfoList.size() != blockIdList.size()) {
        throw new BlockInfoException("Cannot complete file without all the blocks committed");
      }

      // Verify that all the blocks (except the last one) is the same size as the file block size.
      long fileLength = 0;
      long fileBlockSize = fileInode.getBlockSizeBytes();
      for (int i = 0; i < blockInfoList.size(); i ++) {
        BlockInfo blockInfo = blockInfoList.get(i);
        fileLength += blockInfo.getLength();
        if (i < blockInfoList.size() - 1 && blockInfo.getLength() != fileBlockSize) {
          throw new BlockInfoException(
              "Block index " + i + " has a block size smaller than the file block size ("
                  + fileInode.getBlockSizeBytes() + ")");
        }
      }

      completeFileInternal(fileInode.getBlockIds(), fileId, fileLength, false, opTimeMs);
      writeJournalEntry(
          new CompleteFileEntry(fileInode.getBlockIds(), fileId, fileLength, opTimeMs));
      flushJournal();
    }
  }

  void completeFileInternal(List<Long> blockIds, long fileId, long fileLength, boolean replayed,
      long opTimeMs) throws FileDoesNotExistException, InvalidPathException {
    // This function should only be called from within synchronized (mInodeTree) blocks.
    mDependencyMap.addFileCheckpoint(fileId);
    InodeFile inodeFile = (InodeFile) mInodeTree.getInodeById(fileId);
    inodeFile.setBlockIds(blockIds);
    inodeFile.setCompleted(fileLength);
    inodeFile.setLastModificationTimeMs(opTimeMs);
    // Mark all parent directories that have a UFS counterpart as persisted.
    propagatePersisted(inodeFile, replayed);
  }

  /**
   * Propagates the persisted status to all parents of the given inode in the same mount partition.
   *
   * @param inode the inode to start the propagation at
   * @param replayed whether the invocation is a result of replaying the journal
   * @throws FileDoesNotExistException if a non-existent file is encountered
   * @throws InvalidPathException if an invalid path is encountered
   */
  private void propagatePersisted(Inode inode, boolean replayed)
      throws FileDoesNotExistException, InvalidPathException {
    if (!inode.isPersisted()) {
      return;
    }
    Inode handle = inode;
    while (handle.getParentId() != InodeTree.NO_PARENT) {
      handle = mInodeTree.getInodeById(handle.getParentId());
      TachyonURI path = mInodeTree.getPath(handle);
      if (mMountTable.isMountPoint(path)) {
        // Stop propagating the persisted status at mount points.
        break;
      }
      if (handle.isPersisted()) {
        // Stop if a persisted directory is encountered.
        break;
      }
      handle.setPersisted(true);
      if (!replayed) {
        writeJournalEntry(new PersistDirectoryEntry(inode.getId(), inode.isPersisted()));
      }
    }
  }

  private void completeFileFromEntry(CompleteFileEntry entry) throws InvalidPathException {
    try {
      completeFileInternal(entry.getBlockIds(), entry.getFileId(), entry.getFileLength(), true,
          entry.getOperationTimeMs());
    } catch (FileDoesNotExistException fdnee) {
      throw new RuntimeException(fdnee);
    }
  }

  /**
   * Creates a file (not a directory) for a given path. Called via RPC.
   *
   * @param path the file to create
   * @param blockSizeBytes the block size of the file
   * @param recursive if true, will recursively create all the missing directories along the path.
   * @return the file id of the create file
   * @throws InvalidPathException if the path is invalid
   * @throws FileAlreadyExistsException if there is already a file at the given path
   * @throws BlockInfoException if the block size is invalid
   */
  public long create(TachyonURI path, long blockSizeBytes, boolean recursive)
      throws InvalidPathException, FileAlreadyExistsException, BlockInfoException {
    return this.create(path, blockSizeBytes, recursive, Constants.NO_TTL);
  }

  /**
   * Creates a file (not a directory) for a given path. Called via RPC.
   *
   * @param path the file to create
   * @param blockSizeBytes the block size of the file
   * @param recursive if true, will recursively create all the missing directories along the path.
   * @param ttl time to live for file
   * @return the file id of the create file
   * @throws InvalidPathException if the path is invalid
   * @throws FileAlreadyExistsException if there is already a file at the given path
   * @throws BlockInfoException if the block size is invalid
   */
  public long create(TachyonURI path, long blockSizeBytes, boolean recursive, long ttl)
      throws InvalidPathException, FileAlreadyExistsException, BlockInfoException {
    MasterContext.getMasterSource().incCreateFileOps();
    synchronized (mInodeTree) {
      InodeTree.CreatePathResult createResult =
          createInternal(path, blockSizeBytes, recursive, System.currentTimeMillis(), ttl);
      List<Inode> created = createResult.getCreated();

      writeJournalEntry(mDirectoryIdGenerator.toJournalEntry());
      journalCreatePathResult(createResult);
      flushJournal();
      return created.get(created.size() - 1).getId();
    }
  }

  InodeTree.CreatePathResult createInternal(TachyonURI path, long blockSizeBytes,
      boolean recursive, long opTimeMs, long ttl)
          throws InvalidPathException, FileAlreadyExistsException, BlockInfoException {
    // This function should only be called from within synchronized (mInodeTree) blocks.
    InodeTree.CreatePathResult createResult =
        mInodeTree.createPath(path, blockSizeBytes, recursive, false, opTimeMs, ttl);
    // If the create succeeded, the list of created inodes will not be empty.
    List<Inode> created = createResult.getCreated();
    InodeFile inode = (InodeFile) created.get(created.size() - 1);
    if (mWhitelist.inList(path.toString())) {
      inode.setCacheable(true);
    }

    mTTLBuckets.insert(inode);

    MasterContext.getMasterSource().incFilesCreated(created.size());
    return createResult;
  }

  /**
   * Reinitializes the blocks of an existing open file.
   *
   * @param path the path to the file
   * @param blockSizeBytes the new block size
   * @param ttl the ttl
   * @return the file id
   * @throws InvalidPathException if the path is invalid
   */
  public long reinitializeFile(TachyonURI path, long blockSizeBytes, long ttl)
      throws InvalidPathException {
    // TODO(yupeng): add validation
    synchronized (mInodeTree) {
      long id = mInodeTree.reinitializeFile(path, blockSizeBytes, ttl);
      writeJournalEntry(new ReinitializeFileEntry(path.getPath(), blockSizeBytes, ttl));
      flushJournal();
      return id;
    }
  }

  private void resetBlockFileFromEntry(ReinitializeFileEntry entry) {
    try {
      mInodeTree.reinitializeFile(new TachyonURI(entry.getPath()), entry.getBlockSizeBytes(),
          entry.getTTL());
    } catch (InvalidPathException e) {
      throw new RuntimeException(e);
    }
  }

  /**
   * Returns the next block id for a given file id. Called via RPC.
   *
   * @param fileId the file id to get the next block id for
   * @return the next block id for the file
   * @throws FileDoesNotExistException if the file does not exist
   */
  public long getNewBlockIdForFile(long fileId) throws FileDoesNotExistException {
    Inode inode;
    synchronized (mInodeTree) {
      inode = mInodeTree.getInodeById(fileId);
    }
    if (!inode.isFile()) {
      throw new FileDoesNotExistException(ExceptionMessage.FILEID_MUST_BE_FILE.getMessage(fileId));
    }

    return ((InodeFile) inode).getNewBlockId();
  }

  /**
   * Get the total number of files and directories.
   *
   * @return the number of files and directories.
   */
  public int getNumberOfFiles() {
    synchronized (mInodeTree) {
      return mInodeTree.getSize();
    }
  }

  /**
   * Get the number of pinned files and directories.
   *
   * @return the number of pinned files and directories.
   */
  public int getNumberOfPinnedFiles() {
    synchronized (mInodeTree) {
      return mInodeTree.getPinnedSize();
    }
  }

  /**
   * Deletes a given file id. Called via RPC.
   *
   * @param fileId the file id to delete
   * @param recursive if true, will delete all its children.
   * @return true if the file was deleted, false otherwise.
   * @throws FileDoesNotExistException if the file does not exist
   * @throws IOException if an I/O error occurs
   */
  public boolean deleteFile(long fileId, boolean recursive)
      throws IOException, FileDoesNotExistException {
    MasterContext.getMasterSource().incDeleteFileOps();
    synchronized (mInodeTree) {
      long opTimeMs = System.currentTimeMillis();
      TachyonURI path = mInodeTree.getPath(mInodeTree.getInodeById(fileId));
      boolean ret = deleteFileInternal(fileId, recursive, false, opTimeMs);
      writeJournalEntry(new DeleteFileEntry(fileId, recursive, opTimeMs));
      flushJournal();
      return ret;
    }
  }

  private void deleteFileFromEntry(DeleteFileEntry entry) {
    MasterContext.getMasterSource().incDeleteFileOps();
    try {
      deleteFileInternal(entry.mFileId, entry.mRecursive, true, entry.mOpTimeMs);
    } catch (Exception e) {
      throw new RuntimeException(e);
    }
  }

  /**
   * Implements file deletion.
   *
   * @param fileId the file id
   * @param recursive if the file id identifies a directory, this flag specifies whether the
   *        directory content should be deleted recursively
   * @param replayed whether the operation is a result of replaying the journal
   * @param opTimeMs the time of the operation
   * @return
   * @throws FileDoesNotExistException if a non-existent file is encountered
   * @throws IOException if an I/O error is encountered
   */
  boolean deleteFileInternal(long fileId, boolean recursive, boolean replayed, long opTimeMs)
      throws FileDoesNotExistException, IOException {
    // This function should only be called from within synchronized (mInodeTree) blocks.
    //
    // TODO(jiri): A crash after any UFS object is deleted and before the delete operation is
    // journaled will result in an inconsistency between Tachyon and UFS.
    Inode inode = mInodeTree.getInodeById(fileId);
    if (inode == null) {
      return true;
    }
    if (inode.isDirectory() && !recursive && ((InodeDirectory) inode).getNumberOfChildren() > 0) {
      // inode is nonempty, and we don't want to delete a nonempty directory unless recursive is
      // true
      return false;
    }
    if (mInodeTree.isRootId(inode.getId())) {
      // The root cannot be deleted.
      return false;
    }

    List<Inode> delInodes = new ArrayList<Inode>();
    delInodes.add(inode);
    if (inode.isDirectory()) {
      delInodes.addAll(mInodeTree.getInodeChildrenRecursive((InodeDirectory) inode));
    }

    // We go through each inode, removing it from it's parent set and from mDelInodes. If it's a
    // file, we deal with the checkpoints and blocks as well.
    for (int i = delInodes.size() - 1; i >= 0; i --) {
      Inode delInode = delInodes.get(i);

      // TODO(jiri): What should the Tachyon behavior be when a UFS delete operation fails?
      // Currently, it will result in an inconsistency between Tachyon and UFS.
      if (!replayed && delInode.isPersisted()) {
        // Delete the file in the under file system.
        try {
          String ufsPath = mMountTable.resolve(mInodeTree.getPath(delInode)).toString();
          UnderFileSystem ufs = UnderFileSystem.get(ufsPath, MasterContext.getConf());
          if (!ufs.exists(ufsPath)) {
            LOG.warn("File does not exist the underfs: " + ufsPath);
          } else if (!ufs.delete(ufsPath, true)) {
            LOG.error("Failed to delete " + ufsPath);
            return false;
          }
        } catch (InvalidPathException e) {
          LOG.warn(e.getMessage());
        }
      }

      if (delInode.isFile()) {
        // Remove corresponding blocks from workers.
        mBlockMaster.removeBlocks(((InodeFile) delInode).getBlockIds());
      }

      mInodeTree.deleteInode(delInode, opTimeMs);
    }
    MasterContext.getMasterSource().incFilesDeleted(delInodes.size());
    return true;
  }

  /**
   * Returns the {@link FileBlockInfo} for given file and block index. Called via RPC.
   *
   * @param fileId the file id to get the info for
   * @param fileBlockIndex the block index of the file to get the block info for
   * @return the {@link FileBlockInfo} for the file and block index
   * @throws FileDoesNotExistException if the file does not exist
   * @throws BlockInfoException if the block size is invalid
   */
  public FileBlockInfo getFileBlockInfo(long fileId, int fileBlockIndex)
      throws BlockInfoException, FileDoesNotExistException, InvalidPathException {
    synchronized (mInodeTree) {
      Inode inode = mInodeTree.getInodeById(fileId);
      if (inode.isDirectory()) {
        throw new FileDoesNotExistException(
            ExceptionMessage.FILEID_MUST_BE_FILE.getMessage(fileId));
      }
      InodeFile file = (InodeFile) inode;
      List<Long> blockIdList = new ArrayList<Long>(1);
      blockIdList.add(file.getBlockIdByIndex(fileBlockIndex));
      List<BlockInfo> blockInfoList = mBlockMaster.getBlockInfoList(blockIdList);
      if (blockInfoList.size() != 1) {
        throw new BlockInfoException(
            "FileId " + fileId + " BlockIndex " + fileBlockIndex + " is not a valid block.");
      }
      return generateFileBlockInfo(file, blockInfoList.get(0));
    }
  }

  /**
   * Returns all the {@link FileBlockInfo} of the given file. Called via RPC, and internal masters.
   *
   * @param fileId the file id to get the info for
   * @return a list of {@link FileBlockInfo} for all the blocks of the file.
   * @throws FileDoesNotExistException if the file does not exist
   */
  public List<FileBlockInfo> getFileBlockInfoList(long fileId)
      throws FileDoesNotExistException, InvalidPathException {
    synchronized (mInodeTree) {
      Inode inode = mInodeTree.getInodeById(fileId);
      if (inode.isDirectory()) {
        throw new FileDoesNotExistException(
            ExceptionMessage.FILEID_MUST_BE_FILE.getMessage(fileId));
      }
      InodeFile file = (InodeFile) inode;
      List<BlockInfo> blockInfoList = mBlockMaster.getBlockInfoList(file.getBlockIds());

      List<FileBlockInfo> ret = new ArrayList<FileBlockInfo>();
      for (BlockInfo blockInfo : blockInfoList) {
        ret.add(generateFileBlockInfo(file, blockInfo));
      }
      return ret;
    }
  }

  /**
   * Returns all the {@link FileBlockInfo} of the given file. Called by web UI.
   *
   * @param path the path to the file
   * @return a list of {@link FileBlockInfo} for all the blocks of the file.
   * @throws FileDoesNotExistException if the file does not exist
   * @throws InvalidPathException if the path is invalid
   */
  public List<FileBlockInfo> getFileBlockInfoList(TachyonURI path)
      throws FileDoesNotExistException, InvalidPathException, IOException {
    long fileId = getFileId(path);
    return getFileBlockInfoList(fileId);
  }

  /**
   * Generates a {@link FileBlockInfo} object from internal metadata. This adds file information to
   * the block, such as the file offset, and additional UFS locations for the block.
   *
   * @param file the file the block is a part of
   * @param blockInfo the {@link BlockInfo} to generate the {@link FileBlockInfo} from
   * @return a new {@link FileBlockInfo} for the block
   */
  private FileBlockInfo generateFileBlockInfo(InodeFile file, BlockInfo blockInfo)
      throws InvalidPathException {
    // This function should only be called from within synchronized (mInodeTree) blocks.
    FileBlockInfo fileBlockInfo = new FileBlockInfo();
    fileBlockInfo.blockInfo = blockInfo;
    fileBlockInfo.ufsLocations = new ArrayList<NetAddress>();

    // The sequence number part of the block id is the block index.
    fileBlockInfo.offset = file.getBlockSizeBytes() * BlockId.getSequenceNumber(blockInfo.blockId);

    if (fileBlockInfo.blockInfo.locations.isEmpty() && file.isPersisted()) {
      // No tachyon locations, but there is a checkpoint in the under storage system. Add the
      // locations from the under storage system.
      String ufsPath = mMountTable.resolve(mInodeTree.getPath(file)).toString();
      UnderFileSystem ufs = UnderFileSystem.get(ufsPath, MasterContext.getConf());
      List<String> locs;
      try {
        locs = ufs.getFileLocations(ufsPath, fileBlockInfo.offset);
      } catch (IOException e) {
        return fileBlockInfo;
      }
      if (locs != null) {
        for (String loc : locs) {
          String resolvedHost = loc;
          int resolvedPort = -1;
          try {
            String[] ipport = loc.split(":");
            if (ipport.length == 2) {
              resolvedHost = ipport[0];
              resolvedPort = Integer.parseInt(ipport[1]);
            }
          } catch (NumberFormatException nfe) {
            continue;
          }
          // The resolved port is the data transfer port not the rpc port
          fileBlockInfo.ufsLocations.add(new NetAddress(resolvedHost, -1, resolvedPort));
        }
      }
    }
    return fileBlockInfo;
  }

  /**
   * Returns whether the inodeFile is fully in memory or not. The file is fully in memory only if
   * all the blocks of the file are in memory, in other words, the in memory percentage is 100.
   *
   * @return true if the file is fully in memory, false otherwise
   */
  private boolean isFullyInMemory(InodeFile inode) {
    return getInMemoryPercentage(inode) == 100;
  }

  /**
   * Gets absolute paths of all in memory files. Called by the web ui.
   *
   * @return absolute paths of all in memory files.
   */
  public List<TachyonURI> getInMemoryFiles() {
    List<TachyonURI> ret = new ArrayList<TachyonURI>();
    Queue<Pair<InodeDirectory, TachyonURI>> nodesQueue =
        new LinkedList<Pair<InodeDirectory, TachyonURI>>();
    synchronized (mInodeTree) {
      // TODO(yupeng): Verify we want to use absolute path.
      nodesQueue.add(new Pair<InodeDirectory, TachyonURI>(mInodeTree.getRoot(),
          new TachyonURI(TachyonURI.SEPARATOR)));
      while (!nodesQueue.isEmpty()) {
        Pair<InodeDirectory, TachyonURI> pair = nodesQueue.poll();
        InodeDirectory directory = pair.getFirst();
        TachyonURI curUri = pair.getSecond();

        Set<Inode> children = directory.getChildren();
        for (Inode inode : children) {
          TachyonURI newUri = curUri.join(inode.getName());
          if (inode.isDirectory()) {
            nodesQueue.add(new Pair<InodeDirectory, TachyonURI>((InodeDirectory) inode, newUri));
          } else if (isFullyInMemory((InodeFile) inode)) {
            ret.add(newUri);
          }
        }
      }
    }
    return ret;
  }

  /**
   * Get the in-memory percentage of an Inode. For a file that has all blocks in memory, it returns
   * 100; for a file that has no block in memory, it returns 0. Returns 0 for a directory.
   *
   * @param inode the inode
   * @return the in memory percentage
   */
  private int getInMemoryPercentage(Inode inode) {
    if (!inode.isFile()) {
      return 0;
    }
    InodeFile inodeFile = (InodeFile) inode;

    long length = inodeFile.getLength();
    if (length == 0) {
      return 100;
    }

    long inMemoryLength = 0;
    for (BlockInfo info : mBlockMaster.getBlockInfoList(inodeFile.getBlockIds())) {
      if (isInMemory(info)) {
        inMemoryLength += info.getLength();
      }
    }
    return (int) (inMemoryLength * 100 / length);
  }

  /**
   * @return true if the given block is in some worker's memory, false otherwise
   */
  private boolean isInMemory(BlockInfo blockInfo) {
    for (BlockLocation location : blockInfo.getLocations()) {
      if (location.getTier() == StorageLevelAlias.MEM.getValue()) {
        return true;
      }
    }
    return false;
  }

  /**
   * Creates a directory for a given path. Called via RPC, and internal masters.
   *
   * @param path the path of the directory
   * @param recursive if it is true, create necessary but nonexistent parent directories, otherwise,
   *        the parent directories must already exist
   * @throws InvalidPathException when the path is invalid, please see documentation on
   *         {@link InodeTree#createPath} for more details
   * @throws FileAlreadyExistsException when there is already a file at path
   */
  public InodeTree.CreatePathResult mkdir(TachyonURI path, boolean recursive)
      throws InvalidPathException, FileAlreadyExistsException {
    // TODO(gene): metrics
    synchronized (mInodeTree) {
      try {
        InodeTree.CreatePathResult createResult = mInodeTree.createPath(path, 0, recursive, true);

        writeJournalEntry(mDirectoryIdGenerator.toJournalEntry());
        journalCreatePathResult(createResult);
        flushJournal();
        return createResult;
      } catch (BlockInfoException bie) {
        // Since we are creating a directory, the block size is ignored, no such exception should
        // happen.
        Throwables.propagate(bie);
      }
    }
    return null;
  }

  /**
   * Journals the {@link InodeTree.CreatePathResult}. This does not flush the journal.
   * Synchronization is required outside of this method.
   *
   * @param createResult the {@link InodeTree.CreatePathResult} to journal
   */
  private void journalCreatePathResult(InodeTree.CreatePathResult createResult) {
    for (Inode inode : createResult.getModified()) {
      writeJournalEntry(
          new InodeLastModificationTimeEntry(inode.getId(), inode.getLastModificationTimeMs()));
    }
    for (Inode inode : createResult.getCreated()) {
      writeJournalEntry(inode.toJournalEntry());
    }
  }

  /**
   * Renames a file to a destination. Called via RPC.
   *
   * @param fileId the source file to rename.
   * @param dstPath the destination path to rename the file to.
   * @return true if the rename was successful
   * @throws FileDoesNotExistException if a non-existent file is encountered
   * @throws InvalidPathException if an invalid path is encountered
   * @throws IOException if an I/O error occurs
   */
  public boolean rename(long fileId, TachyonURI dstPath)
      throws FileDoesNotExistException, InvalidPathException, IOException {
    MasterContext.getMasterSource().incRenameOps();
    synchronized (mInodeTree) {
      Inode srcInode = mInodeTree.getInodeById(fileId);
      TachyonURI srcPath = mInodeTree.getPath(srcInode);
      // Renaming path to itself is a no-op.
      if (srcPath.equals(dstPath)) {
        return true;
      }
      // Renaming the root is not allowed.
      if (srcPath.isRoot() || dstPath.isRoot()) {
        return false;
      }
      // Renaming across mount points is not allowed.
      String srcMount = mMountTable.getMountPoint(srcPath);
      String dstMount = mMountTable.getMountPoint(dstPath);
      if ((srcMount == null && dstMount != null) || (srcMount != null && dstMount == null)
          || (srcMount != null && dstMount != null && !srcMount.equals(dstMount))) {
        LOG.warn("Renaming " + srcPath + " to " + dstPath + " spans mount points.");
        return false;
      }
      // Renaming onto a mount point is not allowed.
      if (mMountTable.isMountPoint(dstPath)) {
        return false;
      }
      // Renaming a path to one of its subpaths is not allowed. Check for that, by making sure
      // srcComponents isn't a prefix of dstComponents.
      if (PathUtils.hasPrefix(dstPath.getPath(), srcPath.getPath())) {
        throw new InvalidPathException(
            "Failed to rename: " + srcPath + " is a prefix of " + dstPath);
      }

      TachyonURI dstParentURI = dstPath.getParent();

      // Get the inodes of the src and dst parents.
      Inode srcParentInode = mInodeTree.getInodeById(srcInode.getParentId());
      if (!srcParentInode.isDirectory()) {
        return false;
      }
      Inode dstParentInode = mInodeTree.getInodeByPath(dstParentURI);
      if (!dstParentInode.isDirectory()) {
        return false;
      }

      // Make sure destination path does not exist
      InodeDirectory dstParentDirectory = (InodeDirectory) dstParentInode;
      String[] dstComponents = PathUtils.getPathComponents(dstPath.getPath());
      if (dstParentDirectory.getChild(dstComponents[dstComponents.length - 1]) != null) {
        return false;
      }

      // Now we remove srcInode from it's parent and insert it into dstPath's parent
      long opTimeMs = System.currentTimeMillis();
      if (!renameInternal(fileId, dstPath, false, opTimeMs)) {
        return false;
      }

      writeJournalEntry(new RenameEntry(fileId, dstPath.getPath(), opTimeMs));
      flushJournal();

      LOG.debug("Renamed " + srcPath + " to " + dstPath);
      return true;
    }
  }

  /**
   * Implements renaming.
   *
   * @param fileId the file id of the rename source
   * @param dstPath the path to the rename destionation
   * @param replayed whether the operation is a result of replaying the journal
   * @param opTimeMs the time of the operation
   * @return
   * @throws FileDoesNotExistException if a non-existent file is encountered
   * @throws InvalidPathException if an invalid path is encountered
   * @throws IOException if an I/O error is encountered
   */
  boolean renameInternal(long fileId, TachyonURI dstPath, boolean replayed, long opTimeMs)
      throws FileDoesNotExistException, InvalidPathException, IOException {
    // This function should only be called from within synchronized (mInodeTree) blocks.
    Inode srcInode = mInodeTree.getInodeById(fileId);
    TachyonURI srcPath = mInodeTree.getPath(srcInode);
    LOG.debug("Renaming " + srcPath + " to " + dstPath);

    // If the source file is persisted, rename it in the UFS.
    FileInfo fileInfo = getFileInfoInternal(srcInode);
    if (!replayed && fileInfo.isPersisted) {
      String ufsSrcPath = mMountTable.resolve(srcPath).toString();
      String ufsDstPath = mMountTable.resolve(dstPath).toString();
      UnderFileSystem ufs = UnderFileSystem.get(ufsSrcPath, MasterContext.getConf());
      String parentPath = new TachyonURI(ufsDstPath).getParent().toString();
      // TODO(jiri): The following can be removed once directory creation is persisted onto UFS.
      if (!ufs.exists(parentPath) && !ufs.mkdirs(parentPath, true)) {
        LOG.error("Failed to create " + parentPath);
        return false;
      }
      if (!ufs.rename(ufsSrcPath, ufsDstPath)) {
        LOG.error("Failed to rename " + ufsSrcPath + " to " + ufsDstPath);
        return false;
      }
    }

    // TODO(jiri): A crash between now and the time the rename operation is journaled will result in
    // an inconsistency between Tachyon and UFS.
    Inode srcParentInode = mInodeTree.getInodeById(srcInode.getParentId());
    TachyonURI dstParentURI = dstPath.getParent();
    Inode dstParentInode = mInodeTree.getInodeByPath(dstParentURI);
    ((InodeDirectory) srcParentInode).removeChild(srcInode);
    srcParentInode.setLastModificationTimeMs(opTimeMs);
    srcInode.setParentId(dstParentInode.getId());
    srcInode.setName(dstPath.getName());
    ((InodeDirectory) dstParentInode).addChild(srcInode);
    dstParentInode.setLastModificationTimeMs(opTimeMs);
    MasterContext.getMasterSource().incFilesRenamed();
    propagatePersisted(srcInode, replayed);

    return true;
  }

  private void renameFromEntry(RenameEntry entry) {
    MasterContext.getMasterSource().incRenameOps();
    try {
      renameInternal(entry.mFileId, new TachyonURI(entry.mDstPath), true, entry.mOpTimeMs);
    } catch (Exception e) {
      throw new RuntimeException(e);
    }
  }

  /**
   * Sets the pin status for a file. If the file is a directory, the pin status will be set
   * recursively to all of its descendants. Called via RPC.
   *
   * @param fileId the file id to set the pin status for
   * @param pinned the pin status
   * @throws FileDoesNotExistException if the file does not exist
   */
  public void setPinned(long fileId, boolean pinned) throws FileDoesNotExistException {
    // TODO(gene): metrics
    synchronized (mInodeTree) {
      long opTimeMs = System.currentTimeMillis();
      setPinnedInternal(fileId, pinned, opTimeMs);
      writeJournalEntry(new SetPinnedEntry(fileId, pinned, opTimeMs));
      flushJournal();
    }
  }

  private void setPinnedInternal(long fileId, boolean pinned, long opTimeMs)
      throws FileDoesNotExistException {
    // This function should only be called from within synchronized (mInodeTree) blocks.
    Inode inode = mInodeTree.getInodeById(fileId);
    mInodeTree.setPinned(inode, pinned, opTimeMs);
  }

  private void setPinnedFromEntry(SetPinnedEntry entry) {
    try {
      setPinnedInternal(entry.getId(), entry.getPinned(), entry.getOperationTimeMs());
    } catch (FileDoesNotExistException fdnee) {
      throw new RuntimeException(fdnee);
    }
  }

  /**
   * Frees or evicts all of the blocks of the file from tachyon storage. If the given file is a
   * directory, and the 'recursive' flag is enabled, all descendant files will also be freed. Called
   * via RPC.
   *
   * @param fileId the file to free
   * @param recursive if true, and the file is a directory, all descendants will be freed
   * @return true if the file was freed
   * @throws FileDoesNotExistException if the file does not exist
   */
  public boolean free(long fileId, boolean recursive) throws FileDoesNotExistException {
    // TODO(gene): metrics
    synchronized (mInodeTree) {
      Inode inode = mInodeTree.getInodeById(fileId);

      if (inode.isDirectory() && !recursive && ((InodeDirectory) inode).getNumberOfChildren() > 0) {
        // inode is nonempty, and we don't want to free a nonempty directory unless recursive is
        // true
        return false;
      }

      List<Inode> freeInodes = new ArrayList<Inode>();
      freeInodes.add(inode);
      if (inode.isDirectory()) {
        freeInodes.addAll(mInodeTree.getInodeChildrenRecursive((InodeDirectory) inode));
      }

      // We go through each inode.
      for (int i = freeInodes.size() - 1; i >= 0; i --) {
        Inode freeInode = freeInodes.get(i);

        if (freeInode.isFile()) {
          // Remove corresponding blocks from workers.
          mBlockMaster.removeBlocks(((InodeFile) freeInode).getBlockIds());
        }
      }
    }
    return true;
  }

  /**
   * Gets the path of a file with the given id. Called by the internal web ui.
   *
   * @param fileId The id of the file to look up
   * @return the path of the file
   * @throws FileDoesNotExistException raise if the file does not exist.
   */
  public TachyonURI getPath(long fileId) throws FileDoesNotExistException {
    synchronized (mInodeTree) {
      return mInodeTree.getPath(mInodeTree.getInodeById(fileId));
    }
  }

  /**
   *
   * @return the set of inode ids which are pinned. Called via RPC.
   */
  public Set<Long> getPinIdList() {
    synchronized (mInodeTree) {
      return mInodeTree.getPinIdSet();
    }
  }

  /**
   * @return the ufs address for this master.
   */
  public String getUfsAddress() {
    return MasterContext.getConf().get(Constants.UNDERFS_ADDRESS);
  }

  /**
   * @return the white list. Called by the internal web ui
   */
  public List<String> getWhiteList() {
    return mWhitelist.getList();
  }

  /**
   * @return all the files lost on the workers
   */
  public List<Long> getLostFiles() {
    Set<Long> lostFiles = Sets.newHashSet();
    for (long blockId : mBlockMaster.getLostBlocks()) {
      // the file id is the container id of the block id
      long containerId = BlockId.getContainerId(blockId);
      long fileId = IdUtils.createFileId(containerId);
      lostFiles.add(fileId);
    }
    return new ArrayList<Long>(lostFiles);
  }

  // TODO(gene): The following methods are for lineage, which is not fully functional yet.
  public void createDependency() {
    // TODO(gene): Implement lineage.
  }

  public DependencyInfo getClientDependencyInfo(int dependencyId)
      throws DependencyDoesNotExistException {
    Dependency dependency = mDependencyMap.getFromDependencyId(dependencyId);
    if (dependency == null) {
      throw new DependencyDoesNotExistException("No dependency with id " + dependencyId);
    }
    return dependency.generateClientDependencyInfo();
  }

  public void requestFilesInDependency(int dependencyId) {
    Dependency dependency = mDependencyMap.getFromDependencyId(dependencyId);
    if (dependency != null) {
      LOG.info("Request files in dependency " + dependency);
      if (dependency.hasLostFile()) {
        mDependencyMap.recomputeDependency(dependencyId);
      }
    } else {
      LOG.error("There is no dependency with id " + dependencyId);
    }
  }

  public void reportLostFile(long fileId) throws FileDoesNotExistException, IOException {
    synchronized (mInodeTree) {
      Inode inode = mInodeTree.getInodeById(fileId);
      if (inode.isDirectory()) {
        LOG.warn("Reported file is a directory " + inode);
        return;
      }

      List<Long> blockIds = Lists.newArrayList();
      try {
        for (FileBlockInfo fileBlockInfo : getFileBlockInfoList(fileId)) {
          blockIds.add(fileBlockInfo.blockInfo.blockId);
        }
      } catch (InvalidPathException e) {
        LOG.info("Failed to get file info " + fileId, e);
      }
      mBlockMaster.reportLostBlocks(blockIds);
      LOG.info(
          "Reported file loss of blocks" + blockIds + ". Tachyon will recompute it: " + fileId);
    }
  }

  public List<Integer> getPriorityDependencyList() {
    return mDependencyMap.getPriorityDependencyList();
  }

  /**
   * Loads metadata for the object identified by the given path from UFS into Tachyon.
   *
   * @param path the path for which metadata should be loaded
   * @param recursive whether parent directories should be created if they do not already exist
   * @return
   * @throws BlockInfoException if an invalid block size is encountered
   * @throws FileAlreadyExistsException if the object to be loaded already exists
   * @throws FileDoesNotExistException if a parent directory does not exist and recursive is false
   * @throws InvalidPathException if invalid path is encountered
   * @throws SuspectedFileSizeException if invalid file size is encountered
   * @throws IOException if an I/O error occurs
   */
  // TODO(jiri): Make it possible to load directories and not just individual files.
  public long loadMetadata(TachyonURI path, boolean recursive)
      throws BlockInfoException, FileAlreadyExistsException, FileDoesNotExistException,
      InvalidPathException, SuspectedFileSizeException, IOException {
    TachyonURI ufsPath;
    synchronized (mInodeTree) {
      ufsPath = mMountTable.resolve(path);
    }
    UnderFileSystem ufs = UnderFileSystem.get(ufsPath.toString(), MasterContext.getConf());
    try {
      if (!ufs.exists(ufsPath.getPath())) {
        throw new FileDoesNotExistException(ufsPath.getPath());
      }
<<<<<<< HEAD
      if (ufs.isFile(ufsPath.getPath())) {
        long ufsBlockSizeByte = ufs.getBlockSizeByte(ufsPath.toString());
        long fileSizeByte = ufs.getFileSize(ufsPath.toString());
        // Metadata loaded from UFS has no TTL set.
        long fileId = createFile(path, ufsBlockSizeByte, recursive, Constants.NO_TTL);
        persistFile(fileId, fileSizeByte);
        return fileId;
      } else {
        InodeTree.CreatePathResult result = mkdir(path, recursive);
        List<Inode> created = result.getCreated();
        return created.get(created.size() - 1).getId();
      }
=======
      long ufsBlockSizeByte = ufs.getBlockSizeByte(ufsPath.toString());
      long fileSizeByte = ufs.getFileSize(ufsPath.toString());
      // Metadata loaded from UFS has no TTL set.
      long fileId = create(path, ufsBlockSizeByte, recursive, Constants.NO_TTL);
      persistFile(fileId, fileSizeByte);
      return fileId;
>>>>>>> a9f441b1
    } catch (IOException e) {
      LOG.error(ExceptionUtils.getStackTrace(e));
      throw e;
    }
  }

  public boolean mount(TachyonURI tachyonPath, TachyonURI ufsPath)
      throws FileAlreadyExistsException, FileDoesNotExistException, InvalidPathException,
      IOException {
    synchronized (mInodeTree) {
      InodeTree.CreatePathResult createResult = mkdir(tachyonPath, false);
      if (mountInternal(tachyonPath, ufsPath)) {
        writeJournalEntry(new AddMountPointEntry(tachyonPath, ufsPath));
        flushJournal();
        return true;
      }
      // Cleanup created directories in case the mount operation failed.
      long opTimeMs = System.currentTimeMillis();
      deleteFileInternal(createResult.getCreated().get(0).getId(), true, false, opTimeMs);
    }
    return false;
  }

  void mountFromEntry(AddMountPointEntry entry) throws InvalidPathException {
    TachyonURI tachyonPath = entry.getTachyonPath();
    TachyonURI ufsPath = entry.getUfsPath();
    if (!mountInternal(tachyonPath, ufsPath)) {
      LOG.error("Failed to mount " + ufsPath + " at " + tachyonPath);
    }
  }

  boolean mountInternal(TachyonURI tachyonPath, TachyonURI ufsPath) throws InvalidPathException {
    return mMountTable.add(tachyonPath, ufsPath);
  }

  public boolean unmount(TachyonURI tachyonPath)
      throws FileDoesNotExistException, InvalidPathException, IOException {
    synchronized (mInodeTree) {
      if (unmountInternal(tachyonPath)) {
        Inode inode = mInodeTree.getInodeByPath(tachyonPath);
        // Use the internal delete API, setting {@code replayed} to false to prevent the delete
        // operations from being persisted in the UFS.
        long fileId = inode.getId();
        long opTimeMs = System.currentTimeMillis();
        deleteFileInternal(fileId, true /* recursive */, true /* replayed */, opTimeMs);
        writeJournalEntry(new DeleteFileEntry(fileId, true /* recursive */, opTimeMs));
        writeJournalEntry(new DeleteMountPointEntry(tachyonPath));
        flushJournal();
        return true;
      }
    }
    return false;
  }

  void unmountFromEntry(DeleteMountPointEntry entry) throws InvalidPathException {
    TachyonURI tachyonPath = entry.getTachyonPath();
    if (!unmountInternal(tachyonPath)) {
      LOG.error("Failed to unmount " + tachyonPath);
    }
  }

  boolean unmountInternal(TachyonURI tachyonPath) throws InvalidPathException {
    return mMountTable.delete(tachyonPath);
  }

  /**
   * Resets a file. It first free the whole file, and then reinitializes it.
   *
   * @param fileId the id of the file
   * @throws FileDoesNotExistException if the file doesn't exist
   */
  public void resetFile(long fileId) throws FileDoesNotExistException {
    // TODO check the file is not persisted
    synchronized (mInodeTree) {
      // free the file first
      free(fileId, false);
      InodeFile inodeFile = (InodeFile) mInodeTree.getInodeById(fileId);
      inodeFile.reinit();
    }
  }

  /**
   * MasterInodeTTL periodic check.
   */
  private final class MasterInodeTTLCheckExecutor implements HeartbeatExecutor {
    @Override
    public void heartbeat() {
      synchronized (mInodeTree) {
        Set<TTLBucket> expiredBuckets = mTTLBuckets.getExpiredBuckets(System.currentTimeMillis());
        for (TTLBucket bucket : expiredBuckets) {
          for (InodeFile file : bucket.getFiles()) {
            if (!file.isDeleted()) {
              // file.isPinned() is deliberately not checked because ttl will have effect no matter
              // whether the file is pinned.
              try {
                deleteFile(file.getId(), false);
              } catch (FileDoesNotExistException e) {
                LOG.error("file does not exit " + file.toString());
              } catch (IOException e) {
                LOG.error("IO exception for ttl check" + file.toString());
              }
            }
          }
        }

        mTTLBuckets.removeBuckets(expiredBuckets);
      }
    }
  }
}<|MERGE_RESOLUTION|>--- conflicted
+++ resolved
@@ -1361,12 +1361,11 @@
       if (!ufs.exists(ufsPath.getPath())) {
         throw new FileDoesNotExistException(ufsPath.getPath());
       }
-<<<<<<< HEAD
       if (ufs.isFile(ufsPath.getPath())) {
         long ufsBlockSizeByte = ufs.getBlockSizeByte(ufsPath.toString());
         long fileSizeByte = ufs.getFileSize(ufsPath.toString());
         // Metadata loaded from UFS has no TTL set.
-        long fileId = createFile(path, ufsBlockSizeByte, recursive, Constants.NO_TTL);
+        long fileId = create(path, ufsBlockSizeByte, recursive, Constants.NO_TTL);
         persistFile(fileId, fileSizeByte);
         return fileId;
       } else {
@@ -1374,14 +1373,6 @@
         List<Inode> created = result.getCreated();
         return created.get(created.size() - 1).getId();
       }
-=======
-      long ufsBlockSizeByte = ufs.getBlockSizeByte(ufsPath.toString());
-      long fileSizeByte = ufs.getFileSize(ufsPath.toString());
-      // Metadata loaded from UFS has no TTL set.
-      long fileId = create(path, ufsBlockSizeByte, recursive, Constants.NO_TTL);
-      persistFile(fileId, fileSizeByte);
-      return fileId;
->>>>>>> a9f441b1
     } catch (IOException e) {
       LOG.error(ExceptionUtils.getStackTrace(e));
       throw e;
