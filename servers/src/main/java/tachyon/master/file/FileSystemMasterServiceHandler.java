/*
 * Licensed to the University of California, Berkeley under one or more contributor license
 * agreements. See the NOTICE file distributed with this work for additional information regarding
 * copyright ownership. The ASF licenses this file to You under the Apache License, Version 2.0 (the
 * "License"); you may not use this file except in compliance with the License. You may obtain a
 * copy of the License at
 *
 * http://www.apache.org/licenses/LICENSE-2.0
 *
 * Unless required by applicable law or agreed to in writing, software distributed under the License
 * is distributed on an "AS IS" BASIS, WITHOUT WARRANTIES OR CONDITIONS OF ANY KIND, either express
 * or implied. See the License for the specific language governing permissions and limitations under
 * the License.
 */

package tachyon.master.file;

import java.io.IOException;
import java.util.List;
import java.util.Set;

import tachyon.TachyonURI;
import tachyon.exception.TachyonException;
import tachyon.master.file.options.CreateOptions;
import tachyon.master.file.options.MkdirOptions;
import tachyon.thrift.CreateTOptions;
import tachyon.thrift.FileBlockInfo;
import tachyon.thrift.FileInfo;
import tachyon.thrift.FileSystemMasterService;
import tachyon.thrift.MkdirTOptions;
import tachyon.thrift.TachyonTException;
import tachyon.thrift.ThriftIOException;

public final class FileSystemMasterServiceHandler implements FileSystemMasterService.Iface {
  private final FileSystemMaster mFileSystemMaster;

  public FileSystemMasterServiceHandler(FileSystemMaster fileSystemMaster) {
    mFileSystemMaster = fileSystemMaster;
  }

  @Override
  public void completeFile(long fileId) throws TachyonTException {
    try {
      mFileSystemMaster.completeFile(fileId);
    } catch (TachyonException e) {
      throw e.toTachyonTException();
    }
  }

  @Override
  public long create(String path, CreateTOptions options) throws TachyonTException,
      ThriftIOException {
    try {
      return mFileSystemMaster.create(new TachyonURI(path), new CreateOptions(options));
    } catch (IOException e) {
      throw new ThriftIOException(e.getMessage());
    } catch (TachyonException e) {
      throw e.toTachyonTException();
    }
  }

  @Override
  public boolean free(long fileId, boolean recursive) throws TachyonTException {
    try {
      return mFileSystemMaster.free(fileId, recursive);
    } catch (TachyonException e) {
      throw e.toTachyonTException();
    }
  }

  @Override
  public long getFileId(String path) throws ThriftIOException {
    try {
      return mFileSystemMaster.getFileId(new TachyonURI(path));
    } catch (IOException e) {
      throw new ThriftIOException(e.getMessage());
    }
  }

  @Override
  public FileInfo getFileInfo(long fileId) throws TachyonTException {
    try {
      return mFileSystemMaster.getFileInfo(fileId);
    } catch (TachyonException e) {
      throw e.toTachyonTException();
    }
  }

  @Override
  public List<FileInfo> getFileInfoList(long fileId) throws TachyonTException {
    try {
      return mFileSystemMaster.getFileInfoList(fileId);
    } catch (TachyonException e) {
      throw e.toTachyonTException();
    }
  }

  @Override
  public FileBlockInfo getFileBlockInfo(long fileId, int fileBlockIndex) throws TachyonTException {
    try {
      return mFileSystemMaster.getFileBlockInfo(fileId, fileBlockIndex);
    } catch (TachyonException e) {
      throw e.toTachyonTException();
    }
  }

  @Override
  public List<FileBlockInfo> getFileBlockInfoList(long fileId) throws TachyonTException {
    try {
      return mFileSystemMaster.getFileBlockInfoList(fileId);
    } catch (TachyonException e) {
      throw e.toTachyonTException();
    }
  }

  @Override
  public long getNewBlockIdForFile(long fileId) throws TachyonTException {
    try {
      return mFileSystemMaster.getNewBlockIdForFile(fileId);
    } catch (TachyonException e) {
      throw e.toTachyonTException();
    }
  }

  @Override
  public String getUfsAddress() {
    return mFileSystemMaster.getUfsAddress();
  }

  @Override
  public long loadMetadata(String tachyonPath, boolean recursive)
      throws TachyonTException, ThriftIOException {
    try {
      return mFileSystemMaster.loadMetadata(new TachyonURI(tachyonPath), recursive);
    } catch (TachyonException e) {
      throw e.toTachyonTException();
    } catch (IOException e) {
      throw new ThriftIOException(e.getMessage());
    }
  }

  @Override
  public boolean mkdir(String path, MkdirTOptions options) throws TachyonTException,
      ThriftIOException {
    try {
      mFileSystemMaster.mkdir(new TachyonURI(path), new MkdirOptions(options));
      return true;
    } catch (TachyonException e) {
      throw e.toTachyonTException();
    } catch (IOException e) {
      throw new ThriftIOException(e.getMessage());
    }
  }

  @Override
  public boolean mount(String tachyonPath, String ufsPath)
      throws TachyonTException, ThriftIOException {
    try {
      return mFileSystemMaster.mount(new TachyonURI(tachyonPath), new TachyonURI(ufsPath));
    } catch (TachyonException e) {
      throw e.toTachyonTException();
    } catch (IOException e) {
      throw new ThriftIOException(e.getMessage());
    }
  }

  @Override
  public boolean persistFile(long fileId, long length) throws TachyonTException {
    try {
      return mFileSystemMaster.persistFile(fileId, length);
    } catch (TachyonException e) {
      throw e.toTachyonTException();
    }
  }

  @Override
  public boolean remove(long fileId, boolean recursive)
      throws TachyonTException, ThriftIOException {
    try {
      return mFileSystemMaster.deleteFile(fileId, recursive);
    } catch (TachyonException e) {
      throw e.toTachyonTException();
    } catch (IOException e) {
      throw new ThriftIOException(e.getMessage());
    }
  }

  @Override
<<<<<<< HEAD
  public void setTTL(long fileId, long ttl) throws TachyonTException {
    try {
      mFileSystemMaster.setTTL(fileId, ttl);
    } catch (TachyonException e) {
      throw e.toTachyonTException();
    }
  }

  public boolean mkdir(String path, MkdirTOptions options) throws TachyonTException,
      ThriftIOException {
=======
  public boolean rename(long fileId, String dstPath)
      throws TachyonTException, ThriftIOException {
>>>>>>> af38b55b
    try {
      return mFileSystemMaster.rename(fileId, new TachyonURI(dstPath));
    } catch (TachyonException e) {
      throw e.toTachyonTException();
    } catch (IOException e) {
      throw new ThriftIOException(e.getMessage());
    }
  }

  @Override
  public void setPinned(long fileId, boolean pinned) throws TachyonTException {
    try {
      mFileSystemMaster.setPinned(fileId, pinned);
    } catch (TachyonException e) {
      throw e.toTachyonTException();
    }
  }

  @Override
  public void reportLostFile(long fileId) throws TachyonTException {
    try {
      mFileSystemMaster.reportLostFile(fileId);
    } catch (TachyonException e) {
      throw e.toTachyonTException();
    }
  }

  @Override
  public boolean unmount(String tachyonPath) throws TachyonTException, ThriftIOException {
    try {
      return mFileSystemMaster.unmount(new TachyonURI(tachyonPath));
    } catch (TachyonException e) {
      throw e.toTachyonTException();
    } catch (IOException e) {
      throw new ThriftIOException(e.getMessage());
    }
  }

  @Override
  public Set<Long> workerGetPinIdList() {
    return mFileSystemMaster.getPinIdList();
  }

}<|MERGE_RESOLUTION|>--- conflicted
+++ resolved
@@ -186,7 +186,6 @@
   }
 
   @Override
-<<<<<<< HEAD
   public void setTTL(long fileId, long ttl) throws TachyonTException {
     try {
       mFileSystemMaster.setTTL(fileId, ttl);
@@ -195,12 +194,8 @@
     }
   }
 
-  public boolean mkdir(String path, MkdirTOptions options) throws TachyonTException,
-      ThriftIOException {
-=======
   public boolean rename(long fileId, String dstPath)
       throws TachyonTException, ThriftIOException {
->>>>>>> af38b55b
     try {
       return mFileSystemMaster.rename(fileId, new TachyonURI(dstPath));
     } catch (TachyonException e) {
