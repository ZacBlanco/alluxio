/*
 * Licensed to the University of California, Berkeley under one or more contributor license
 * agreements. See the NOTICE file distributed with this work for additional information regarding
 * copyright ownership. The ASF licenses this file to You under the Apache License, Version 2.0 (the
 * "License"); you may not use this file except in compliance with the License. You may obtain a
 * copy of the License at
 *
 * http://www.apache.org/licenses/LICENSE-2.0
 *
 * Unless required by applicable law or agreed to in writing, software distributed under the License
 * is distributed on an "AS IS" BASIS, WITHOUT WARRANTIES OR CONDITIONS OF ANY KIND, either express
 * or implied. See the License for the specific language governing permissions and limitations under
 * the License.
 */

package tachyon.worker.block;

import java.io.File;
import java.io.IOException;
import java.util.ArrayList;
import java.util.Collections;
import java.util.HashMap;
import java.util.HashSet;
import java.util.List;
import java.util.Map;
import java.util.Set;
import java.util.concurrent.locks.Lock;
import java.util.concurrent.locks.ReentrantReadWriteLock;

import org.slf4j.Logger;
import org.slf4j.LoggerFactory;

import com.google.common.base.Preconditions;
import com.google.common.base.Throwables;

import tachyon.Constants;
import tachyon.Pair;
import tachyon.conf.TachyonConf;
import tachyon.exception.AlreadyExistsException;
import tachyon.exception.ExceptionMessage;
import tachyon.exception.InvalidStateException;
import tachyon.exception.NotFoundException;
import tachyon.exception.OutOfSpaceException;
import tachyon.util.io.FileUtils;
import tachyon.util.io.PathUtils;
import tachyon.worker.WorkerContext;
import tachyon.worker.block.allocator.Allocator;
import tachyon.worker.block.evictor.EvictionPlan;
import tachyon.worker.block.evictor.Evictor;
import tachyon.worker.block.io.BlockReader;
import tachyon.worker.block.io.BlockWriter;
import tachyon.worker.block.io.LocalFileBlockReader;
import tachyon.worker.block.io.LocalFileBlockWriter;
import tachyon.worker.block.meta.BlockMeta;
import tachyon.worker.block.meta.StorageDir;
import tachyon.worker.block.meta.StorageDirView;
import tachyon.worker.block.meta.StorageTier;
import tachyon.worker.block.meta.TempBlockMeta;

/**
 * This class represents an object store that manages all the blocks in the local tiered storage.
 * This store exposes simple public APIs to operate blocks. Inside this store, it creates an
 * Allocator to decide where to put a new block, an Evictor to decide where to evict a stale block,
 * a BlockMetadataManager to maintain the status of the tiered storage, and a LockManager to
 * coordinate read/write on the same block.
 * <p>
 * This class is thread-safe, using the following lock hierarchy to ensure thread-safety:
 * <ul>
 * <li>Any block-level operation (e.g., read, move or remove) on an existing block must acquire a
 * block lock for this block via {@link TieredBlockStore#mLockManager}. This block lock is a
 * read/write lock, guarding both the metadata operations and the following I/O on this block. It
 * coordinates different threads (clients) when accessing the same block concurrently.</li>
 * <li>Any metadata operation (read or write) must go through {@link TieredBlockStore#mMetaManager}
 * and guarded by {@link TieredBlockStore#mMetadataLock}. This is also a read/write lock and
 * coordinates different threads (clients) when accessing the shared data structure for metadata.
 * </li>
 * <li>Method {@link #createBlockMeta} does not acquire the block lock, because it only creates a
 * temp block which is only visible to its writer before committed (thus no concurrent access).</li>
 * <li>Eviction is done in {@link #freeSpaceInternal} and it is on the basis of best effort. For
 * operations that may trigger this eviction (e.g., move, create, requestSpace), retry is used</li>
 * </ul>
 */
public final class TieredBlockStore implements BlockStore {
  private static final Logger LOG = LoggerFactory.getLogger(Constants.LOGGER_TYPE);
  // TODO: change maxRetry to be configurable.
  private static final int MAX_RETRIES = 3;

  private final TachyonConf mTachyonConf;
  private final BlockMetadataManager mMetaManager;
  private final BlockLockManager mLockManager;
  private final Allocator mAllocator;
  private final Evictor mEvictor;
  private final List<BlockStoreEventListener> mBlockStoreEventListeners =
      new ArrayList<BlockStoreEventListener>();
  /** A set of pinned inodes fetched from the master */
  private final Set<Long> mPinnedInodes = new HashSet<Long>();
  /** Lock to guard metadata operations */
  private final ReentrantReadWriteLock mMetadataLock = new ReentrantReadWriteLock();
  /** ReadLock provided by {@link #mMetadataReadLock} to guard metadata read operations */
  private final Lock mMetadataReadLock = mMetadataLock.readLock();
  /** WriteLock provided by {@link #mMetadataReadLock} to guard metadata write operations */
  private final Lock mMetadataWriteLock = mMetadataLock.writeLock();

  public TieredBlockStore() {
    mTachyonConf = WorkerContext.getConf();
    mMetaManager = BlockMetadataManager.newBlockMetadataManager();
    mLockManager = new BlockLockManager();

    BlockMetadataManagerView initManagerView = new BlockMetadataManagerView(mMetaManager,
        Collections.<Long>emptySet(), Collections.<Long>emptySet());
    mAllocator = Allocator.Factory.createAllocator(mTachyonConf, initManagerView);
    if (mAllocator instanceof BlockStoreEventListener) {
      registerBlockStoreEventListener((BlockStoreEventListener) mAllocator);
    }

    initManagerView = new BlockMetadataManagerView(mMetaManager, Collections.<Long>emptySet(),
        Collections.<Long>emptySet());
    mEvictor = Evictor.Factory.createEvictor(mTachyonConf, initManagerView, mAllocator);
    if (mEvictor instanceof BlockStoreEventListener) {
      registerBlockStoreEventListener((BlockStoreEventListener) mEvictor);
    }
  }

  @Override
  public long lockBlock(long sessionId, long blockId) throws NotFoundException {
    long lockId = mLockManager.lockBlock(sessionId, blockId, BlockLockType.READ);
    mMetadataReadLock.lock();
    boolean hasBlock = mMetaManager.hasBlockMeta(blockId);
    mMetadataReadLock.unlock();
    if (hasBlock) {
      return lockId;
    }
    mLockManager.unlockBlock(lockId);
    throw new NotFoundException(ExceptionMessage.LOCK_RECORD_NOT_FOUND_FOR_BLOCK_AND_SESSION,
        blockId, sessionId);
  }

  @Override
  public void unlockBlock(long lockId) throws NotFoundException {
    mLockManager.unlockBlock(lockId);
  }

  @Override
  public void unlockBlock(long sessionId, long blockId) throws NotFoundException {
    mLockManager.unlockBlock(sessionId, blockId);
  }

  @Override
  public BlockWriter getBlockWriter(long sessionId, long blockId) throws NotFoundException,
      IOException {
    // NOTE: a temp block is supposed to only be visible by its own writer, unnecessary to acquire
    // block lock here since no sharing
    // TODO: handle the case where multiple writers compete for the same block
    mMetadataReadLock.lock();
    try {
      TempBlockMeta tempBlockMeta = mMetaManager.getTempBlockMeta(blockId);
      return new LocalFileBlockWriter(tempBlockMeta);
    } finally {
      mMetadataReadLock.unlock();
    }
  }

  @Override
  public BlockReader getBlockReader(long sessionId, long blockId, long lockId)
      throws NotFoundException, InvalidStateException, IOException {
    mLockManager.validateLock(sessionId, blockId, lockId);
    mMetadataReadLock.lock();
    try {
      BlockMeta blockMeta = mMetaManager.getBlockMeta(blockId);
      return new LocalFileBlockReader(blockMeta);
    } finally {
      mMetadataReadLock.unlock();
    }
  }

  @Override
  public TempBlockMeta createBlockMeta(long sessionId, long blockId, BlockStoreLocation location,
      long initialBlockSize) throws AlreadyExistsException, OutOfSpaceException, NotFoundException,
      IOException {
    for (int i = 0; i < MAX_RETRIES + 1; i ++) {
      TempBlockMeta tempBlockMeta =
          createBlockMetaInternal(sessionId, blockId, location, initialBlockSize, true);
      if (tempBlockMeta != null) {
        return tempBlockMeta;
      }
      if (i < MAX_RETRIES) {
        // Failed to create a temp block, so trigger Evictor to make some space.
        // NOTE: a successful {@link freeSpaceInternal} here does not ensure the subsequent
        // allocation also successful, because these two operations are not atomic.
        freeSpaceInternal(sessionId, initialBlockSize, location);
      }
    }
    // TODO: we are probably seeing a rare transient failure, maybe define and throw some other
    // types of exception to indicate this case.
    throw new OutOfSpaceException(ExceptionMessage.NO_SPACE_FOR_BLOCK_ALLOCATION, initialBlockSize,
        MAX_RETRIES, blockId);
  }

  // TODO: make this method to return a snapshot
  @Override
  public BlockMeta getVolatileBlockMeta(long blockId) throws NotFoundException {
    mMetadataReadLock.lock();
    try {
      return mMetaManager.getBlockMeta(blockId);
    } finally {
      mMetadataReadLock.unlock();
    }
  }

  @Override
  public BlockMeta getBlockMeta(long sessionId, long blockId, long lockId) throws NotFoundException,
      InvalidStateException {
    mLockManager.validateLock(sessionId, blockId, lockId);
    mMetadataReadLock.lock();
    try {
      return mMetaManager.getBlockMeta(blockId);
    } finally {
      mMetadataReadLock.unlock();
    }
  }

  @Override
  public void commitBlock(long sessionId, long blockId) throws AlreadyExistsException,
      InvalidStateException, NotFoundException, IOException {
    BlockStoreLocation loc = commitBlockInternal(sessionId, blockId);
    synchronized (mBlockStoreEventListeners) {
      for (BlockStoreEventListener listener : mBlockStoreEventListeners) {
        listener.onCommitBlock(sessionId, blockId, loc);
      }
    }
  }

  @Override
  public void abortBlock(long sessionId, long blockId) throws AlreadyExistsException,
      NotFoundException, InvalidStateException, IOException {
    abortBlockInternal(sessionId, blockId);
    synchronized (mBlockStoreEventListeners) {
      for (BlockStoreEventListener listener : mBlockStoreEventListeners) {
        listener.onAbortBlock(sessionId, blockId);
      }
    }
  }

  @Override
  public void requestSpace(long sessionId, long blockId, long additionalBytes)
      throws NotFoundException, OutOfSpaceException, IOException {
    for (int i = 0; i < MAX_RETRIES + 1; i ++) {
      Pair<Boolean, BlockStoreLocation> requestResult =
          requestSpaceInternal(blockId, additionalBytes);
      if (requestResult.getFirst()) {
        return;
      }
      if (i < MAX_RETRIES) {
        freeSpaceInternal(sessionId, additionalBytes, requestResult.getSecond());
      }
    }
    throw new OutOfSpaceException(ExceptionMessage.NO_SPACE_FOR_BLOCK_ALLOCATION, additionalBytes,
        MAX_RETRIES, blockId);
  }

  @Override
  public void moveBlock(long sessionId, long blockId, BlockStoreLocation newLocation)
      throws NotFoundException, AlreadyExistsException, InvalidStateException, OutOfSpaceException,
      IOException {
    for (int i = 0; i < MAX_RETRIES + 1; i ++) {
      MoveBlockResult moveResult = moveBlockInternal(sessionId, blockId, newLocation);
      if (moveResult.success()) {
        synchronized (mBlockStoreEventListeners) {
          for (BlockStoreEventListener listener : mBlockStoreEventListeners) {
            listener.onMoveBlockByClient(sessionId, blockId, moveResult.srcLocation(),
                moveResult.dstLocation());
          }
        }
        return;
      }
      if (i < MAX_RETRIES) {
        freeSpaceInternal(sessionId, moveResult.blockSize(), newLocation);
      }
    }
    throw new OutOfSpaceException(ExceptionMessage.NO_SPACE_FOR_BLOCK_MOVE, newLocation, blockId,
        MAX_RETRIES);
  }

  @Override
  public void removeBlock(long sessionId, long blockId) throws InvalidStateException,
      NotFoundException, IOException {
    removeBlockInternal(sessionId, blockId);
    synchronized (mBlockStoreEventListeners) {
      for (BlockStoreEventListener listener : mBlockStoreEventListeners) {
        listener.onRemoveBlockByClient(sessionId, blockId);
      }
    }
  }

  @Override
  public void accessBlock(long sessionId, long blockId) throws NotFoundException {
    mMetadataReadLock.lock();
    boolean hasBlock = mMetaManager.hasBlockMeta(blockId);
    mMetadataReadLock.unlock();
    if (!hasBlock) {
      throw new NotFoundException(ExceptionMessage.NO_BLOCK_ID_FOUND, blockId);
    }
    synchronized (mBlockStoreEventListeners) {
      for (BlockStoreEventListener listener : mBlockStoreEventListeners) {
        listener.onAccessBlock(sessionId, blockId);
      }
    }
  }

  @Override
  public void freeSpace(long sessionId, long availableBytes, BlockStoreLocation location)
      throws NotFoundException, OutOfSpaceException, IOException, AlreadyExistsException {
    // TODO: consider whether to retry here
    freeSpaceInternal(sessionId, availableBytes, location);
  }

  @Override
  public void cleanupSession(long sessionId) {
    // Release all locks the session is holding.
    mLockManager.cleanupSession(sessionId);

    // Collect a list of temp blocks the given session owns and abort all of them with best effort
    List<TempBlockMeta> tempBlocksToRemove;
    mMetadataReadLock.lock();
    try {
      tempBlocksToRemove = mMetaManager.getSessionTempBlocks(sessionId);
    } finally {
      mMetadataReadLock.unlock();
    }
    for (TempBlockMeta tempBlockMeta : tempBlocksToRemove) {
      try {
        abortBlockInternal(sessionId, tempBlockMeta.getBlockId());
      } catch (Exception e) {
        LOG.error("Failed to cleanup tempBlock " + tempBlockMeta.getBlockId() + " due to "
            + e.getMessage());
      }
    }

    // A session may create multiple temporary directories for temp blocks, in different StorageTier
    // and StorageDir. Go through all the storage directories and delete the session folders which
    // should be empty
    for (StorageTier tier : mMetaManager.getTiers()) {
      for (StorageDir dir : tier.getStorageDirs()) {
        String sessionFolderPath = PathUtils.concatPath(dir.getDirPath(), sessionId);
        try {
          if (new File(sessionFolderPath).exists()) {
            FileUtils.delete(sessionFolderPath);
          }
        } catch (IOException ioe) {
          // This error means we could not delete the directory but should not affect the
          // correctness of the method since the data has already been deleted. It is not
          // necessary to throw an exception here.
          LOG.error("Failed to clean up session: {} with directory: {}", sessionId,
              sessionFolderPath);
        }
      }
    }
  }

  @Override
  public boolean hasBlockMeta(long blockId) {
    mMetadataReadLock.lock();
    boolean hasBlock = mMetaManager.hasBlockMeta(blockId);
    mMetadataReadLock.unlock();
    return hasBlock;
  }

  @Override
  public BlockStoreMeta getBlockStoreMeta() {
    mMetadataReadLock.lock();
    BlockStoreMeta storeMeta = mMetaManager.getBlockStoreMeta();
    mMetadataReadLock.unlock();
    return storeMeta;
  }

  @Override
  public void registerBlockStoreEventListener(BlockStoreEventListener listener) {
    synchronized (mBlockStoreEventListeners) {
      mBlockStoreEventListeners.add(listener);
    }
  }

  /**
   * Checks if a blockId is available for a new temp block. This method must be enclosed by
   * {@link #mMetadataLock}.
   *
   * @param blockId the ID of block
   * @throws AlreadyExistsException if blockId already exists
   */
  private void checkTempBlockIdAvailable(long blockId) throws AlreadyExistsException {
    if (mMetaManager.hasTempBlockMeta(blockId)) {
      throw new AlreadyExistsException(ExceptionMessage.TEMP_BLOCK_ID_EXISTS, blockId);
    }
    if (mMetaManager.hasBlockMeta(blockId)) {
      throw new AlreadyExistsException(ExceptionMessage.TEMP_BLOCK_ID_COMMITTED, blockId);
    }
  }

  /**
   * Checks if blockId is a temporary block and owned by sessionId. This method must be enclosed by
   * {@link #mMetadataLock}.
   *
   * @param sessionId the ID of session
   * @param blockId the ID of block
   * @throws NotFoundException if blockId can not be found in temporary blocks
   * @throws AlreadyExistsException if blockId already exists in committed blocks
   * @throws InvalidStateException if blockId is not owned by sessionId
   */
  private void checkTempBlockOwnedBySession(long sessionId, long blockId) throws NotFoundException,
      AlreadyExistsException, InvalidStateException {
    if (mMetaManager.hasBlockMeta(blockId)) {
      throw new AlreadyExistsException(ExceptionMessage.TEMP_BLOCK_ID_COMMITTED, blockId);
    }
    TempBlockMeta tempBlockMeta = mMetaManager.getTempBlockMeta(blockId);
    long ownerSessionId = tempBlockMeta.getSessionId();
    if (ownerSessionId != sessionId) {
      throw new InvalidStateException(ExceptionMessage.BLOCK_ID_FOR_DIFFERENT_SESSION, blockId,
          ownerSessionId, sessionId);
    }
  }

  /**
   * Aborts a temp block.
   *
   * @param sessionId the ID of session
   * @param blockId the ID of block
   * @throws NotFoundException if blockId can not be found in temporary blocks
   * @throws AlreadyExistsException if blockId already exists in committed blocks
   * @throws InvalidStateException if blockId is not owned by sessionId
   * @throws IOException if I/O errors occur when deleting the block file
   */
  private void abortBlockInternal(long sessionId, long blockId) throws NotFoundException,
      AlreadyExistsException, InvalidStateException, IOException {
    long lockId = mLockManager.lockBlock(sessionId, blockId, BlockLockType.WRITE);
    try {
      String path;
      TempBlockMeta tempBlockMeta;
      mMetadataReadLock.lock();
      try {
        checkTempBlockOwnedBySession(sessionId, blockId);
        tempBlockMeta = mMetaManager.getTempBlockMeta(blockId);
        path = tempBlockMeta.getPath();
      } finally {
        mMetadataReadLock.unlock();
      }

      // Heavy IO is guarded by block lock but not metadata lock. This may throw IOException.
      FileUtils.delete(path);

      mMetadataWriteLock.lock();
      try {
        mMetaManager.abortTempBlockMeta(tempBlockMeta);
      } catch (NotFoundException nfe) {
        throw Throwables.propagate(nfe); // We shall never reach here
      } finally {
        mMetadataWriteLock.unlock();
      }
    } finally {
      mLockManager.unlockBlock(lockId);
    }
  }

  /**
   * Commits a temp block.
   *
   * @param sessionId the ID of session
   * @param blockId the ID of block
   * @throws NotFoundException if blockId can not be found in temporary blocks
   * @throws AlreadyExistsException if blockId already exists in committed blocks
   * @throws InvalidStateException if blockId is not owned by sessionId
   * @throws IOException if I/O errors occur when deleting the block file
   * @return destination location to move the block
   */
  private BlockStoreLocation commitBlockInternal(long sessionId, long blockId)
      throws AlreadyExistsException, InvalidStateException, NotFoundException, IOException {
    long lockId = mLockManager.lockBlock(sessionId, blockId, BlockLockType.WRITE);
    try {
      // When committing TempBlockMeta, the final BlockMeta calculates the block size according to
      // the actual file size of this TempBlockMeta. Therefore, commitTempBlockMeta must happen
      // after moving actual block file to its committed path.
      BlockStoreLocation loc;
      String srcPath;
      String dstPath;
      TempBlockMeta tempBlockMeta;
      mMetadataReadLock.lock();
      try {
        checkTempBlockOwnedBySession(sessionId, blockId);
        tempBlockMeta = mMetaManager.getTempBlockMeta(blockId);
        srcPath = tempBlockMeta.getPath();
        dstPath = tempBlockMeta.getCommitPath();
        loc = tempBlockMeta.getBlockLocation();
      } finally {
        mMetadataReadLock.unlock();
      }

      // Heavy IO is guarded by block lock but not metadata lock. This may throw IOException.
      FileUtils.move(srcPath, dstPath);

      mMetadataWriteLock.lock();
      try {
        mMetaManager.commitTempBlockMeta(tempBlockMeta);
      } catch (AlreadyExistsException aee) {
        throw Throwables.propagate(aee); // we shall never reach here
      } catch (NotFoundException nfe) {
        throw Throwables.propagate(nfe); // we shall never reach here
      } catch (OutOfSpaceException ose) {
        throw Throwables.propagate(ose); // we shall never reach here
      } finally {
        mMetadataWriteLock.unlock();
      }
      return loc;
    } finally {
      mLockManager.unlockBlock(lockId);
    }
  }

  /**
   * Creates a temp block meta only if allocator finds available space. This method will not trigger
   * any eviction.
   *
   * @param sessionId session Id
   * @param blockId block Id
   * @param location location to create the block
   * @param initialBlockSize initial block size in bytes
   * @param newBlock true if this temp block is created for a new block
   * @return a temp block created if successful, or null if allocation failed (instead of throwing
   *         OutOfSpaceException because allocation failure could be an expected case)
   * @throws AlreadyExistsException if there is already a block with the same block id
   */
  private TempBlockMeta createBlockMetaInternal(long sessionId, long blockId,
      BlockStoreLocation location, long initialBlockSize, boolean newBlock)
      throws AlreadyExistsException {
    // NOTE: a temp block is supposed to be visible for its own writer, unnecessary to acquire
    // block lock here since no sharing
    mMetadataWriteLock.lock();
    try {
      if (newBlock) {
        checkTempBlockIdAvailable(blockId);
      }
      StorageDirView dirView =
          mAllocator.allocateBlockWithView(sessionId, initialBlockSize, location, getUpdatedView());
      if (dirView == null) {
        // Allocator fails to find a proper place for this new block.
        return null;
      }
      // TODO: Add tempBlock to corresponding storageDir and remove the use of
      // StorageDirView.createTempBlockMeta
      TempBlockMeta tempBlock = dirView.createTempBlockMeta(sessionId, blockId, initialBlockSize);
      try {
        // Add allocated temp block to metadata manager. This should never fail if allocator
        // correctly assigns a StorageDir.
        mMetaManager.addTempBlockMeta(tempBlock);
      } catch (OutOfSpaceException ose) {
        // If we reach here, allocator is not working properly
        LOG.error("Unexpected failure: " + initialBlockSize + " bytes allocated at " + location
            + " by allocator, but addTempBlockMeta failed");
        throw Throwables.propagate(ose);
      } catch (AlreadyExistsException aee) {
        // If we reach here, allocator is not working properly
        LOG.error("Unexpected failure: " + initialBlockSize + " bytes allocated at " + location
            + " by allocator, but addTempBlockMeta failed");
        throw Throwables.propagate(aee);
      }
      return tempBlock;
    } finally {
      mMetadataWriteLock.unlock();
    }
  }

  /**
   * Increases the temp block size only if this temp block's parent dir has enough available space.
   *
   * @param blockId block Id
   * @param additionalBytes additional bytes to request for this block
   * @return a pair of boolean and BlockStoreLocation. The boolean indicates if the operation
   *         succeeds and the BlockStoreLocation denotes where to free more space if it fails.
   * @throws NotFoundException if this block is not found
   */
  private Pair<Boolean, BlockStoreLocation> requestSpaceInternal(long blockId, long additionalBytes)
      throws NotFoundException {
    // NOTE: a temp block is supposed to be visible for its own writer, unnecessary to acquire
    // block lock here since no sharing
    mMetadataWriteLock.lock();
    try {
      TempBlockMeta tempBlockMeta = mMetaManager.getTempBlockMeta(blockId);
      if (tempBlockMeta.getParentDir().getAvailableBytes() < additionalBytes) {
        return new Pair<Boolean, BlockStoreLocation>(false, tempBlockMeta.getBlockLocation());
      }
      // Increase the size of this temp block
      try {
        mMetaManager.resizeTempBlockMeta(tempBlockMeta,
            tempBlockMeta.getBlockSize() + additionalBytes);
      } catch (InvalidStateException ise) {
        throw Throwables.propagate(ise); // we shall never reach here
      }
      return new Pair<Boolean, BlockStoreLocation>(true, null);
    } finally {
      mMetadataWriteLock.unlock();
    }
  }

  /**
   * Tries to get an eviction plan to free a certain amount of space in the given location, and
   * carries out this plan with the best effort.
   *
   * @param sessionId the session Id
   * @param availableBytes amount of space in bytes to free
   * @param location location of space
   * @throws OutOfSpaceException if it is impossible to achieve the free requirement
   * @throws IOException if I/O errors occur when removing or moving block files
   */
  private void freeSpaceInternal(long sessionId, long availableBytes, BlockStoreLocation location)
      throws OutOfSpaceException, IOException {
    EvictionPlan plan;
    mMetadataReadLock.lock();
    try {
      plan = mEvictor.freeSpaceWithView(availableBytes, location, getUpdatedView());
      // Absent plan means failed to evict enough space.
      if (null == plan) {
        throw new OutOfSpaceException(ExceptionMessage.NO_EVICTION_PLAN_TO_FREE_SPACE);
      }
    } finally {
      mMetadataReadLock.unlock();
    }

    // 1. remove blocks to make room.
    for (long blockId : plan.toEvict()) {
      try {
        removeBlockInternal(sessionId, blockId);
      } catch (InvalidStateException ise) {
        // Evictor is not working properly
        LOG.error("Failed to evict blockId " + blockId + ", this is temp block");
        continue;
      } catch (NotFoundException nfe) {
        LOG.info("Failed to evict blockId " + blockId + ", it could be already deleted");
        continue;
      }
      synchronized (mBlockStoreEventListeners) {
        for (BlockStoreEventListener listener : mBlockStoreEventListeners) {
          listener.onRemoveBlockByWorker(sessionId, blockId);
        }
      }
    }
    // 2. transfer blocks among tiers.
    // 2.1. group blocks move plan by the destination tier.
    Map<Integer, Set<Pair<Long, BlockStoreLocation>>> blocksGroupedByDestTier =
        new HashMap<Integer, Set<Pair<Long, BlockStoreLocation>>>();
    for (Pair<Long, BlockStoreLocation> entry : plan.toMove()) {
      int alias = entry.getSecond().tierAlias();
      if (!blocksGroupedByDestTier.containsKey(alias)) {
        blocksGroupedByDestTier.put(alias, new HashSet<Pair<Long, BlockStoreLocation>>());
      }
      blocksGroupedByDestTier.get(alias).add(entry);
    }
    // 2.2. sort tiers according in reversed order: bottom tier first and top tier last.
    List<Integer> dstTierAlias = new ArrayList<Integer>(blocksGroupedByDestTier.keySet());
    Collections.sort(dstTierAlias, Collections.reverseOrder());
    // 2.3. move blocks in the order of their dst tiers.
    for (int alias : dstTierAlias) {
      Set<Pair<Long, BlockStoreLocation>> toMove = blocksGroupedByDestTier.get(alias);
      for (Pair<Long, BlockStoreLocation> entry : toMove) {
        long blockId = entry.getFirst();
        BlockStoreLocation newLocation = entry.getSecond();
        MoveBlockResult moveResult;
        try {
          // TODO: this should also specify the src location
          moveResult = moveBlockInternal(sessionId, blockId, newLocation);
        } catch (InvalidStateException ise) {
          // Evictor is not working properly
          LOG.error("Failed to evict blockId " + blockId + ", this is temp block");
          continue;
        } catch (AlreadyExistsException aee) {
          continue;
        } catch (NotFoundException nfe) {
          LOG.info("Failed to move blockId " + blockId + ", it could be already deleted");
          continue;
        }
        if (moveResult.success()) {
          synchronized (mBlockStoreEventListeners) {
            for (BlockStoreEventListener listener : mBlockStoreEventListeners) {
              listener.onMoveBlockByWorker(sessionId, blockId, moveResult.srcLocation(),
                  newLocation);
            }
          }
        }
      }
    }
  }

  /**
   * Get the most updated view with most recent information on pinned inodes, and currently locked
   * blocks.
   *
   * @return BlockMetadataManagerView, an updated view with most recent information.
   */
  private BlockMetadataManagerView getUpdatedView() {
    // TODO: update the view object instead of creating new one every time
    synchronized (mPinnedInodes) {
      return new BlockMetadataManagerView(mMetaManager, mPinnedInodes,
          mLockManager.getLockedBlocks());
    }
  }

  /**
   * Moves a block to new location only if allocator finds available space in newLocation. This
   * method will not trigger any eviction. Returns MoveBlockResult.
   *
<<<<<<< HEAD
   * When the dstLocation belongs to the srcLocation, simply do nothing and return MoveBlockResult
   * on behalf of success move-info.
   *
   * @param userId user Id
=======
   * @param sessionId session Id
>>>>>>> fdc3f86e
   * @param blockId block Id
   * @param dstLocation new location to move this block
   * @return the resulting information about the move operation
   * @throws NotFoundException if block is not found
   * @throws AlreadyExistsException if a block with same Id already exists in new location
   * @throws InvalidStateException if the block to move is a temp block
   * @throws IOException if I/O errors occur when moving block file
   */
<<<<<<< HEAD
  private MoveBlockResult moveBlockInternal(long userId, long blockId,
      BlockStoreLocation dstLocation) throws NotFoundException, AlreadyExistsException,
=======
  private MoveBlockResult moveBlockInternal(long sessionId, long blockId,
      BlockStoreLocation newLocation) throws NotFoundException, AlreadyExistsException,
>>>>>>> fdc3f86e
      InvalidStateException, IOException {
    long lockId = mLockManager.lockBlock(sessionId, blockId, BlockLockType.WRITE);
    try {
      long blockSize;
      String srcFilePath;
      String dstFilePath;
      BlockMeta srcBlockMeta;
      BlockStoreLocation srcLocation;

      mMetadataReadLock.lock();
      try {
        if (mMetaManager.hasTempBlockMeta(blockId)) {
          throw new InvalidStateException(ExceptionMessage.MOVE_UNCOMMITTED_BLOCK, blockId);
        }
        srcBlockMeta = mMetaManager.getBlockMeta(blockId);
        srcLocation = srcBlockMeta.getBlockLocation();
        srcFilePath = srcBlockMeta.getPath();
        blockSize = srcBlockMeta.getBlockSize();

        // when the dstLocation belongs to srcLocation, simply do nothing and return success
        if (dstLocation.belongTo(srcLocation)) {
          return new MoveBlockResult(true, blockSize, srcLocation, dstLocation);
        }
      } finally {
        mMetadataReadLock.unlock();
      }

<<<<<<< HEAD
      TempBlockMeta dstTempBlock = createBlockMetaInternal(userId, blockId, dstLocation,
          blockSize, false);
=======
      TempBlockMeta dstTempBlock =
          createBlockMetaInternal(sessionId, blockId, newLocation, blockSize, false);
>>>>>>> fdc3f86e
      if (dstTempBlock == null) {
        return new MoveBlockResult(false, blockSize, null, null);
      }

      dstFilePath = dstTempBlock.getCommitPath();

      // Heavy IO is guarded by block lock but not metadata lock. This may throw IOException.
      FileUtils.move(srcFilePath, dstFilePath);

      mMetadataWriteLock.lock();
      try {
        // If this metadata update fails, we panic for now.
        // TODO: implement rollback scheme to recover from IO failures
        mMetaManager.moveBlockMeta(srcBlockMeta, dstTempBlock);
      } catch (AlreadyExistsException aee) {
        throw Throwables.propagate(aee); // we shall never reach here
      } catch (NotFoundException nfe) {
        throw Throwables.propagate(nfe); // we shall never reach here
      } catch (OutOfSpaceException ose) {
        // Only possible if sessionId gets cleaned between createBlockMetaInternal and
        // moveBlockMeta.
        throw Throwables.propagate(ose);
      } finally {
        mMetadataWriteLock.unlock();
      }

      return new MoveBlockResult(true, blockSize, srcLocation, dstLocation);
    } finally {
      mLockManager.unlockBlock(lockId);
    }
  }

  /**
   * Removes a block.
   *
   * @param sessionId session Id
   * @param blockId block Id
   * @throws InvalidStateException if the block to remove is a temp block
   * @throws NotFoundException if this block can not be found
   * @throws IOException if I/O errors occur when removing this block file
   */
  private void removeBlockInternal(long sessionId, long blockId) throws InvalidStateException,
      NotFoundException, IOException {
    long lockId = mLockManager.lockBlock(sessionId, blockId, BlockLockType.WRITE);
    try {
      String filePath;
      BlockMeta blockMeta;
      mMetadataReadLock.lock();
      try {
        if (mMetaManager.hasTempBlockMeta(blockId)) {
          throw new InvalidStateException(ExceptionMessage.REMOVE_UNCOMMITTED_BLOCK, blockId);
        }
        blockMeta = mMetaManager.getBlockMeta(blockId);
        filePath = blockMeta.getPath();
      } finally {
        mMetadataReadLock.unlock();
      }

      // Heavy IO is guarded by block lock but not metadata lock. This may throw IOException.
      FileUtils.delete(filePath);

      mMetadataWriteLock.lock();
      try {
        mMetaManager.removeBlockMeta(blockMeta);
      } catch (NotFoundException nfe) {
        throw Throwables.propagate(nfe); // we shall never reach here
      } finally {
        mMetadataWriteLock.unlock();
      }
    } finally {
      mLockManager.unlockBlock(lockId);
    }
  }

  /**
   * updates the pinned blocks
   *
   * @param inodes a set of IDs inodes that are pinned
   */
  @Override
  public void updatePinnedInodes(Set<Long> inodes) {
    synchronized (mPinnedInodes) {
      mPinnedInodes.clear();
      mPinnedInodes.addAll(Preconditions.checkNotNull(inodes));
    }
  }

  /**
   * A wrapper on necessary info after a move block operation
   */
  private static class MoveBlockResult {
    /** Whether this move operation succeeds */
    private final boolean mSuccess;
    /** Size of this block in bytes */
    private final long mBlockSize;
    /** Source location of this block to move */
    private final BlockStoreLocation mSrcLocation;
    /** Destination location of this block to move */
    private final BlockStoreLocation mDstLocation;

    MoveBlockResult(boolean success, long blockSize, BlockStoreLocation srcLocation,
        BlockStoreLocation dstLocation) {
      mSuccess = success;
      mBlockSize = blockSize;
      mSrcLocation = srcLocation;
      mDstLocation = dstLocation;
    }

    boolean success() {
      return mSuccess;
    }

    long blockSize() {
      return mBlockSize;
    }

    BlockStoreLocation srcLocation() {
      return mSrcLocation;
    }

    BlockStoreLocation dstLocation() {
      return mDstLocation;
    }
  }
}<|MERGE_RESOLUTION|>--- conflicted
+++ resolved
@@ -705,14 +705,10 @@
    * Moves a block to new location only if allocator finds available space in newLocation. This
    * method will not trigger any eviction. Returns MoveBlockResult.
    *
-<<<<<<< HEAD
    * When the dstLocation belongs to the srcLocation, simply do nothing and return MoveBlockResult
    * on behalf of success move-info.
    *
    * @param userId user Id
-=======
-   * @param sessionId session Id
->>>>>>> fdc3f86e
    * @param blockId block Id
    * @param dstLocation new location to move this block
    * @return the resulting information about the move operation
@@ -721,13 +717,8 @@
    * @throws InvalidStateException if the block to move is a temp block
    * @throws IOException if I/O errors occur when moving block file
    */
-<<<<<<< HEAD
-  private MoveBlockResult moveBlockInternal(long userId, long blockId,
+  private MoveBlockResult moveBlockInternal(long sessionId, long blockId,
       BlockStoreLocation dstLocation) throws NotFoundException, AlreadyExistsException,
-=======
-  private MoveBlockResult moveBlockInternal(long sessionId, long blockId,
-      BlockStoreLocation newLocation) throws NotFoundException, AlreadyExistsException,
->>>>>>> fdc3f86e
       InvalidStateException, IOException {
     long lockId = mLockManager.lockBlock(sessionId, blockId, BlockLockType.WRITE);
     try {
@@ -755,13 +746,8 @@
         mMetadataReadLock.unlock();
       }
 
-<<<<<<< HEAD
-      TempBlockMeta dstTempBlock = createBlockMetaInternal(userId, blockId, dstLocation,
+      TempBlockMeta dstTempBlock = createBlockMetaInternal(sessionId, blockId, dstLocation,
           blockSize, false);
-=======
-      TempBlockMeta dstTempBlock =
-          createBlockMetaInternal(sessionId, blockId, newLocation, blockSize, false);
->>>>>>> fdc3f86e
       if (dstTempBlock == null) {
         return new MoveBlockResult(false, blockSize, null, null);
       }
