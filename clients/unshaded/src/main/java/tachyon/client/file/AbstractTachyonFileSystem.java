--- conflicted
+++ resolved
@@ -55,11 +55,7 @@
   private static final Logger LOG = LoggerFactory.getLogger(Constants.LOGGER_TYPE);
 
   /** The file system context which contains shared resources, such as the fs master client */
-<<<<<<< HEAD
-  // TODO(calvin): Make this private after StreamingTachyonFileSystem is cleaned up
-=======
   // TODO (calvin): Make this private after TachyonFileSystem is cleaned up
->>>>>>> 6d55b732
   protected FileSystemContext mContext;
 
   /**
