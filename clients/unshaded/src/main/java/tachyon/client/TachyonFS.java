--- conflicted
+++ resolved
@@ -40,10 +40,7 @@
 import tachyon.client.file.FileSystemContext;
 import tachyon.client.table.RawTable;
 import tachyon.conf.TachyonConf;
-<<<<<<< HEAD
-=======
 import tachyon.exception.TachyonException;
->>>>>>> a2eda129
 import tachyon.thrift.DependencyInfo;
 import tachyon.thrift.FileBlockInfo;
 import tachyon.thrift.FileInfo;
@@ -964,15 +961,7 @@
    */
   @Deprecated
   public synchronized void requestFilesInDependency(int depId) throws IOException {
-<<<<<<< HEAD
     throw new UnsupportedOperationException("operation not supported");
-=======
-    try {
-      mFSMasterClient.requestFilesInDependency(depId);
-    } catch (TachyonException e) {
-      throw new IOException(e);
-    }
->>>>>>> a2eda129
   }
 
   /**
