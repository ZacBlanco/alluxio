--- conflicted
+++ resolved
@@ -224,15 +224,11 @@
   @Override
   public void close() throws IOException {
     try {
-<<<<<<< HEAD
-      mStream.waitForComplete(mWriterCloseTimeoutMs);
-=======
       if (mClient.isShutdown()) {
         return;
       }
       mStream.close();
-      mStream.waitForComplete(CLOSE_TIMEOUT_MS);
->>>>>>> c17bd52e
+      mStream.waitForComplete(mWriterCloseTimeoutMs);
     } finally {
       mContext.releaseBlockWorkerClient(mAddress, mClient);
     }
