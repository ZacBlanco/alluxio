--- conflicted
+++ resolved
@@ -76,19 +76,13 @@
     mDataTimeoutMs = alluxioConf.getMs(PropertyKey.USER_NETWORK_DATA_TIMEOUT_MS);
 
     mClient = mContext.acquireBlockWorkerClient(address);
-<<<<<<< HEAD
-    mStream = new GrpcBlockingStream<>(mClient::readBlock, mReaderBufferSizeMessages,
-        address.toString());
-    mStream.send(mReadRequest, mDataTimeoutMs);
-=======
     try {
-      mStream = new GrpcBlockingStream<>(mClient::readBlock, READ_BUFFER_SIZE, address.toString());
-      mStream.send(mReadRequest, READ_TIMEOUT_MS);
+      mStream = new GrpcBlockingStream<>(mClient::readBlock, mReaderBufferSizeMessages, address.toString());
+      mStream.send(mReadRequest, mDataTimeoutMs);
     } catch (Exception e) {
       mContext.releaseBlockWorkerClient(address, mClient);
       throw e;
     }
->>>>>>> c17bd52e
   }
 
   @Override
