--- conflicted
+++ resolved
@@ -28,11 +28,8 @@
 import alluxio.master.MasterInquireClient;
 import alluxio.metrics.MetricsSystem;
 import alluxio.resource.CloseableResource;
-<<<<<<< HEAD
 import alluxio.util.IdUtils;
-=======
 import alluxio.security.authentication.SaslParticipantProviderUtils;
->>>>>>> 3bc7dd98
 import alluxio.util.ThreadFactoryUtils;
 import alluxio.util.ThreadUtils;
 import alluxio.util.network.NetworkAddressUtils;
@@ -41,13 +38,10 @@
 
 import com.codahale.metrics.Gauge;
 import com.google.common.annotations.VisibleForTesting;
-<<<<<<< HEAD
 import jline.internal.Nullable;
 import jline.internal.Preconditions;
-=======
 import com.google.common.base.MoreObjects;
 import com.google.common.base.Objects;
->>>>>>> 3bc7dd98
 import org.slf4j.Logger;
 import org.slf4j.LoggerFactory;
 
@@ -57,11 +51,8 @@
 import java.net.SocketAddress;
 import java.util.ArrayList;
 import java.util.List;
-<<<<<<< HEAD
-=======
 import java.util.Map;
 import java.util.concurrent.ConcurrentHashMap;
->>>>>>> 3bc7dd98
 import java.util.concurrent.ExecutorService;
 import java.util.concurrent.Executors;
 import java.util.concurrent.atomic.AtomicBoolean;
@@ -99,16 +90,10 @@
   private MetricsMasterClient mMetricsMasterClient;
   private ClientMasterSync mClientMasterSync;
 
-<<<<<<< HEAD
-=======
-  @GuardedBy("CONTEXT_CACHE_LOCK")
-  private int mRefCount;
-
   // The data server channel pools. This pool will only grow and keys are not removed.
   private final ConcurrentHashMap<ClientPoolKey, BlockWorkerClientPool>
       mBlockWorkerClientPool = new ConcurrentHashMap<>();
 
->>>>>>> 3bc7dd98
   /** The shared master inquire client associated with the {@link FileSystemContext}. */
   @GuardedBy("this")
   private MasterInquireClient mMasterInquireClient;
@@ -394,21 +379,14 @@
    */
   public BlockWorkerClient acquireBlockWorkerClient(final WorkerNetAddress workerNetAddress)
       throws IOException {
-<<<<<<< HEAD
-    SocketAddress address = NetworkAddressUtils.getDataPortSocketAddress(workerNetAddress,
-        mClientContext.getConf());
-    return BlockWorkerClient.Factory.create(mClientContext.getSubject(), address,
-        mClientContext.getConf());
-=======
-    SocketAddress address = NetworkAddressUtils.getDataPortSocketAddress(workerNetAddress);
+    SocketAddress address = NetworkAddressUtils.getDataPortSocketAddress(workerNetAddress, getConf());
     ClientPoolKey key = new ClientPoolKey(address,
-        SaslParticipantProviderUtils.getImpersonationUser(mParentSubject));
+        SaslParticipantProviderUtils.getImpersonationUser(mClientContext.getSubject()));
     return mBlockWorkerClientPool.computeIfAbsent(key, k ->
-        new BlockWorkerClientPool(mParentSubject, address,
-        Configuration.getInt(PropertyKey.USER_BLOCK_WORKER_CLIENT_POOL_SIZE),
-        Configuration.getMs(PropertyKey.USER_BLOCK_WORKER_CLIENT_POOL_GC_THRESHOLD_MS))
+        new BlockWorkerClientPool(mClientContext.getSubject(), address,
+        getConf().getInt(PropertyKey.USER_BLOCK_WORKER_CLIENT_POOL_SIZE),
+        getConf().getMs(PropertyKey.USER_BLOCK_WORKER_CLIENT_POOL_GC_THRESHOLD_MS))
     ).acquire();
->>>>>>> 3bc7dd98
   }
 
   /**
@@ -419,17 +397,9 @@
    */
   public void releaseBlockWorkerClient(WorkerNetAddress workerNetAddress,
       BlockWorkerClient client) {
-<<<<<<< HEAD
-    SocketAddress address = NetworkAddressUtils.getDataPortSocketAddress(workerNetAddress,
-        mClientContext.getConf());
-    try {
-      client.close();
-    } catch (IOException e) {
-      LOG.warn("Error closing block worker client for address {}", address, e);
-=======
-    SocketAddress address = NetworkAddressUtils.getDataPortSocketAddress(workerNetAddress);
+    SocketAddress address = NetworkAddressUtils.getDataPortSocketAddress(workerNetAddress, getConf());
     ClientPoolKey key = new ClientPoolKey(address,
-        SaslParticipantProviderUtils.getImpersonationUser(mParentSubject));
+        SaslParticipantProviderUtils.getImpersonationUser(mClientContext.getSubject()));
     if (mBlockWorkerClientPool.containsKey(key)) {
       mBlockWorkerClientPool.get(key).release(client);
     } else {
@@ -440,7 +410,6 @@
       } catch (IOException e) {
         LOG.warn("Error closing block worker client for key {}", key, e);
       }
->>>>>>> 3bc7dd98
     }
   }
 
