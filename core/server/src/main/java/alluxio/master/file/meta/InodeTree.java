/*
 * The Alluxio Open Foundation licenses this work under the Apache License, version 2.0
 * (the "License"). You may not use this work except in compliance with the License, which is
 * available at www.apache.org/licenses/LICENSE-2.0
 *
 * This software is distributed on an "AS IS" basis, WITHOUT WARRANTIES OR CONDITIONS OF ANY KIND,
 * either express or implied, as more fully set forth in the License.
 *
 * See the NOTICE file distributed with this work for information regarding copyright ownership.
 */

package alluxio.master.file.meta;

import alluxio.AlluxioURI;
import alluxio.Constants;
import alluxio.collections.ConcurrentHashSet;
import alluxio.collections.IndexedSet;
import alluxio.exception.AccessControlException;
import alluxio.exception.BlockInfoException;
import alluxio.exception.ExceptionMessage;
import alluxio.exception.FileAlreadyExistsException;
import alluxio.exception.FileDoesNotExistException;
import alluxio.exception.InvalidPathException;
import alluxio.exception.PreconditionMessage;
import alluxio.master.block.ContainerIdGenerable;
import alluxio.master.file.options.CreateDirectoryOptions;
import alluxio.master.file.options.CreateFileOptions;
import alluxio.master.file.options.CreatePathOptions;
import alluxio.master.journal.JournalCheckpointStreamable;
import alluxio.master.journal.JournalOutputStream;
import alluxio.master.journal.JournalProtoUtils;
import alluxio.proto.journal.File.InodeDirectoryEntry;
import alluxio.proto.journal.File.InodeFileEntry;
import alluxio.proto.journal.Journal.JournalEntry;
import alluxio.security.authorization.Permission;
import alluxio.underfs.UnderFileSystem;
import alluxio.util.SecurityUtils;
import alluxio.util.io.PathUtils;

import com.google.common.base.Objects;
import com.google.common.base.Preconditions;
import com.google.protobuf.Message;
import org.slf4j.Logger;
import org.slf4j.LoggerFactory;

import java.io.IOException;
import java.util.ArrayList;
import java.util.HashSet;
import java.util.LinkedList;
import java.util.List;
import java.util.Queue;
import java.util.Set;

import javax.annotation.concurrent.NotThreadSafe;

/**
 * Represents the tree of Inode's.
 */
@NotThreadSafe
// TODO(jiri): Make this class thread-safe.
public final class InodeTree implements JournalCheckpointStreamable {
  /** Value to be used for an inode with no parent. */
  public static final long NO_PARENT = -1;

  /**
   * The type of lock to lock inode paths with.
   */
  public enum LockMode {
    /** Read lock the entire path. */
    READ,
    /**
     * Read lock the entire path, but write lock the target inode. If the target inode does not
     * exist, the last found inode is write locked.
     */
    WRITE,
    /**
     * Read lock the entire path, but write lock the target inode and the parent of the target.
     * If the target inode does not exist, this mode behaves like WRITE.
     */
    WRITE_PARENT,
  }

  private static final Logger LOG = LoggerFactory.getLogger(Constants.LOGGER_TYPE);
  /** Only the root inode should have the empty string as its name. */
  private static final String ROOT_INODE_NAME = "";
  /** Number of retries when trying to lock a path, from a given id. */
  private static final int PATH_TRAVERSAL_RETRIES = 1000;

  /** The root of the entire file system. */
  private InodeDirectory mRoot = null;

  /** Mount table manages the file system mount points. */
  private final MountTable mMountTable;

  private final IndexedSet.FieldIndex<Inode<?>> mIdIndex = new IndexedSet.FieldIndex<Inode<?>>() {
    @Override
    public Object getFieldValue(Inode<?> o) {
      return o.getId();
    }
  };
  @SuppressWarnings("unchecked")
  private final IndexedSet<Inode<?>> mInodes = new IndexedSet<>(mIdIndex);
  /** A set of inode ids representing pinned inode files. */
  private final Set<Long> mPinnedInodeFileIds = new ConcurrentHashSet<>(64, 0.90f, 64);

  /**
   * Inode id management. Inode ids are essentially block ids.
   *
   * inode files: Each file id will be composed of a unique block container id, with the maximum
   * sequence number.
   *
   * inode directories: Each directory id will be a unique block id, in order to avoid any collision
   * with file ids.
   */
  private final ContainerIdGenerable mContainerIdGenerator;
  private final InodeDirectoryIdGenerator mDirectoryIdGenerator;

  /**
   * This is only used for adding inodes from the journal, to prevent repeated lookups of the same
   * inode.
   */
  private InodeDirectory mCachedInode;

  /**
   * @param containerIdGenerator the container id generator to use to get new container ids
   * @param directoryIdGenerator the directory id generator to use to get new directory ids
   * @param mountTable the mount table to manage the file system mount points
   */
  public InodeTree(ContainerIdGenerable containerIdGenerator,
      InodeDirectoryIdGenerator directoryIdGenerator, MountTable mountTable) {
    mContainerIdGenerator = containerIdGenerator;
    mDirectoryIdGenerator = directoryIdGenerator;
    mMountTable = mountTable;
  }

  /**
   * Initializes the root of the inode tree.
   *
   * @param permission the root {@link Permission}
   */
  public void initializeRoot(Permission permission) {
    if (mRoot == null) {
      mRoot = InodeDirectory
          .create(mDirectoryIdGenerator.getNewDirectoryId(), NO_PARENT, ROOT_INODE_NAME,
              CreateDirectoryOptions.defaults().setPermission(permission));
      mRoot.setPersistenceState(PersistenceState.PERSISTED);
      mInodes.add(mRoot);
      mCachedInode = mRoot;
    }
  }

  /**
   * @return username of root of inode tree, null if the inode tree is not initialized
   */
  public String getRootUserName() {
    if (mRoot == null) {
      return null;
    }
    return mRoot.getOwner();
  }

  /**
   * @return the number of total inodes
   */
  public int getSize() {
    return mInodes.size();
  }

  /**
   * @return the number of pinned inodes
   */
  public int getPinnedSize() {
    return mPinnedInodeFileIds.size();
  }

  /**
   * @param id the id to get the inode for
   * @return whether the inode exists
   */
  public boolean inodeIdExists(long id) {
    return mInodes.getFirstByField(mIdIndex, id) != null;
  }

  /**
   * @param uri the uri to get the inode for
   * @return whether the inode exists
   */
  public boolean inodePathExists(AlluxioURI uri) {
    try {
      TraversalResult traversalResult =
          traverseToInode(PathUtils.getPathComponents(uri.getPath()), LockMode.READ, null);
      traversalResult.getInodeLockList().close();
      return traversalResult.isFound();
    } catch (InvalidPathException e) {
      return false;
    }
  }

  /**
   * Locks existing inodes on the specified path, in the specified {@link LockMode}. The target
   * inode is not required to exist.
   *
   * @param path the path to lock
   * @param lockMode the {@link LockMode} to lock the inodes with
   * @return the {@link LockedInodePath} representing the locked path of inodes
   * @throws InvalidPathException if the path is invalid
   */
  public LockedInodePath lockInodePath(AlluxioURI path, LockMode lockMode)
      throws InvalidPathException {
    TraversalResult traversalResult =
        traverseToInode(PathUtils.getPathComponents(path.getPath()), lockMode, null);
    return new MutableLockedInodePath(path, traversalResult.getInodes(),
        traversalResult.getInodeLockList());
  }

  /**
   * Locks existing inodes on the two specified paths. The two paths will be locked in the
   * correct order. The target inodes are not required to exist.
   *
   * @param path1 the first path to lock
   * @param lockMode1 the {@link LockMode} of the first path
   * @param path2 the second path to lock
   * @param lockMode2 the {@link LockMode} of the second path
   * @return a {@link InodePathPair} representing the two locked paths
   * @throws InvalidPathException if a path is invalid
   */
  public InodePathPair lockInodePathPair(AlluxioURI path1, LockMode lockMode1, AlluxioURI path2,
      LockMode lockMode2) throws InvalidPathException {
    String[] pathComponents1 = PathUtils.getPathComponents(path1.getPath());
    String[] pathComponents2 = PathUtils.getPathComponents(path2.getPath());
    List<LockMode> lockHints = new ArrayList<>();

    int minLength = Math.min(pathComponents1.length, pathComponents2.length);
    for (int i = 0; i < minLength; i++) {
      if (pathComponents1[i].equals(pathComponents2[i])) {
        // The two paths share a common path prefix.
        LockMode mode1 = getLockModeForComponent(i, pathComponents1.length, lockMode1, null);
        LockMode mode2 = getLockModeForComponent(i, pathComponents2.length, lockMode2, null);
        // If either of the modes are WRITE, lock both components as WRITE to prevent deadlock.
        // TODO(gpang): consider a combine helper method
        if (mode1 == LockMode.READ && mode2 == LockMode.READ) {
          lockHints.add(LockMode.READ);
        } else {
          lockHints.add(LockMode.WRITE);
        }
      } else {
        // The two paths no longer share a common prefix.
        break;
      }
    }

    TraversalResult traversalResult1 = null;
    TraversalResult traversalResult2 = null;
    boolean valid = false;
    try {
      // Lock paths in a deterministic order.
      if (path1.compareTo(path2) > 0) {
        traversalResult2 = traverseToInode(pathComponents2, lockMode2, lockHints);
        traversalResult1 = traverseToInode(pathComponents1, lockMode1, lockHints);
      } else {
        traversalResult1 = traverseToInode(pathComponents1, lockMode1, lockHints);
        traversalResult2 = traverseToInode(pathComponents2, lockMode2, lockHints);
      }

      LockedInodePath inodePath1 = new MutableLockedInodePath(path1, traversalResult1.getInodes(),
          traversalResult1.getInodeLockList());
      LockedInodePath inodePath2 = new MutableLockedInodePath(path2, traversalResult2.getInodes(),
          traversalResult2.getInodeLockList());
      valid = true;
      return new InodePathPair(inodePath1, inodePath2);
    } finally {
      if (!valid) {
        if (traversalResult1 != null) {
          traversalResult1.getInodeLockList().close();
        }
        if (traversalResult2 != null) {
          traversalResult2.getInodeLockList().close();
        }
      }
    }
  }

  /**
   * Returns the lock mode for a particular index into the path components.
   *
   * @param index the index into the path components
   * @param length the length of path components
   * @param lockMode the specified {@link LockMode}
   * @param lockHints the list of lock hints for each index; this can be null, or incomplete
   * @return the {@link LockMode} to lock this particular inode at this index with
   */
  private LockMode getLockModeForComponent(int index, int length, LockMode lockMode,
      List<LockMode> lockHints) {
    if (lockHints != null && index < lockHints.size()) {
      // Use the lock hint if it exists.
      return lockHints.get(index);
    }
    if (lockMode == LockMode.READ) {
      return LockMode.READ;
    }
    boolean isTarget = (index == length - 1);
    boolean isTargetOrParent = (index >= length - 2);

    if (isTargetOrParent && lockMode == LockMode.WRITE_PARENT
        || isTarget && lockMode == LockMode.WRITE) {
      return LockMode.WRITE;
    }
    return LockMode.READ;
  }

  /**
   * Locks existing inodes on the specified path, in the specified {@link LockMode}. The target
   * inode must exist.
   *
   * @param path the path to lock
   * @param lockMode the {@link LockMode} to lock the inodes with
   * @return the {@link LockedInodePath} representing the locked path of inodes
   * @throws InvalidPathException if the path is invalid
   * @throws FileDoesNotExistException if the target inode does not exist
   */
  public LockedInodePath lockFullInodePath(AlluxioURI path, LockMode lockMode)
      throws InvalidPathException, FileDoesNotExistException {
    TraversalResult traversalResult =
        traverseToInode(PathUtils.getPathComponents(path.getPath()), lockMode, null);
    if (!traversalResult.isFound()) {
      traversalResult.getInodeLockList().close();
      throw new FileDoesNotExistException(ExceptionMessage.PATH_DOES_NOT_EXIST.getMessage(path));
    }
    return new MutableLockedInodePath(path, traversalResult.getInodes(),
        traversalResult.getInodeLockList());
  }

  /**
   * Locks existing inodes on the path to the inode specified by an id, in the specified
   * {@link LockMode}. The target inode must exist. This may require multiple traversals of the
   * tree, so may be inefficient.
   *
   * @param id the inode id
   * @param lockMode the {@link LockMode} to lock the inodes with
   * @return the {@link LockedInodePath} representing the locked path of inodes
   * @throws FileDoesNotExistException if the target inode does not exist
   */
  public LockedInodePath lockFullInodePath(long id, LockMode lockMode)
      throws FileDoesNotExistException {
    int count = 0;
    while (true) {
      Inode<?> inode = mInodes.getFirstByField(mIdIndex, id);
      if (inode == null) {
        throw new FileDoesNotExistException(ExceptionMessage.INODE_DOES_NOT_EXIST.getMessage(id));
      }
      // Compute the path given the target inode.
      StringBuilder builder = new StringBuilder();
      computePathForInode(inode, builder);
      AlluxioURI uri = new AlluxioURI(builder.toString());

      boolean valid = false;
      LockedInodePath inodePath = null;
      try {
        inodePath = lockFullInodePath(uri, lockMode);
        if (inodePath.getInode().getId() == id) {
          // Set to true, so the path is not unlocked before returning.
          valid = true;
          return inodePath;
        }
        // The path does not end up at the target inode id. Repeat the traversal.
      } catch (InvalidPathException e) {
        // ignore and repeat the loop
        LOG.warn("Inode lookup id {} computed path {} mismatch id. Repeating.", id, uri);
      } finally {
        if (!valid && inodePath != null) {
          inodePath.close();
        }
      }
      count++;
      if (count > PATH_TRAVERSAL_RETRIES) {
        throw new FileDoesNotExistException(
            ExceptionMessage.INODE_DOES_NOT_EXIST_RETRIES.getMessage(id));
      }
    }
  }

  /**
   * Attempts to extend an existing {@link LockedInodePath} to reach the target inode (the last
   * inode for the full path). If the target inode does not exist, an exception will be thrown.
   *
   * @param inodePath the {@link LockedInodePath} to extend to the target inode
   * @param lockMode the {@link LockMode} to lock the inodes with
   * @throws InvalidPathException if the path is invalid
   * @throws FileDoesNotExistException if the target inode does not exist
   */
  public void ensureFullInodePath(LockedInodePath inodePath, LockMode lockMode)
      throws InvalidPathException, FileDoesNotExistException {
    if (inodePath.fullPathExists()) {
      return;
    }
    TraversalResult traversalResult = traverseToInode(inodePath, lockMode);
    if (!traversalResult.isFound()) {
      throw new FileDoesNotExistException(
          ExceptionMessage.PATH_DOES_NOT_EXIST.getMessage(inodePath.getUri()));
    }
  }

  /**
   * Appends components of the path from a given inode.
   *
   * @param inode the inode to compute the path for
   * @param builder a {@link StringBuilder} that is updated with the path components
   * @throws FileDoesNotExistException if an inode in the path does not exist
   */
  private void computePathForInode(Inode<?> inode, StringBuilder builder)
      throws FileDoesNotExistException {
    inode.lockRead();
    long id = inode.getId();
    long parentId = inode.getParentId();
    String name = inode.getName();
    inode.unlockRead();

    if (isRootId(id)) {
      builder.append(AlluxioURI.SEPARATOR);
    } else if (isRootId(parentId)) {
      builder.append(AlluxioURI.SEPARATOR);
      builder.append(name);
    } else {
      Inode<?> parentInode = mInodes.getFirstByField(mIdIndex, parentId);
      if (parentInode == null) {
        throw new FileDoesNotExistException(
            ExceptionMessage.INODE_DOES_NOT_EXIST.getMessage(parentId));
      }

      computePathForInode(parentInode, builder);
      builder.append(AlluxioURI.SEPARATOR);
      builder.append(name);
    }
  }

  /**
   * Returns the path for a particular inode. The inode and the path to the inode must already be
   * locked.
   *
   * @param inode the inode to get the path for
   * @return the {@link AlluxioURI} for the path of the inode
   * @throws FileDoesNotExistException if the path does not exist
   */
  public AlluxioURI getPath(Inode<?> inode) throws FileDoesNotExistException {
    Preconditions.checkState(inode.isWriteLocked() || inode.isReadLocked());
    StringBuilder builder = new StringBuilder();
    computePathForInode(inode, builder);
    return new AlluxioURI(builder.toString());
  }

  /**
   * @return the root inode
   */
  public InodeDirectory getRoot() {
    return mRoot;
  }

  /**
   * Creates a file or directory at path.
   *
   * @param inodePath the path
   * @param options method options
   * @return a {@link CreatePathResult} representing the modified inodes and created inodes during
   *         path creation
   * @throws FileAlreadyExistsException when there is already a file at path if we want to create a
   *         directory there
   * @throws BlockInfoException when blockSizeBytes is invalid
   * @throws InvalidPathException when path is invalid, for example, (1) when there is nonexistent
   *         necessary parent directories and recursive is false, (2) when one of the necessary
   *         parent directories is actually a file
   * @throws IOException if creating the path fails
   * @throws FileDoesNotExistException if the parent of the path does not exist and the recursive
   *         option is false
   */
  public CreatePathResult createPath(LockedInodePath inodePath, CreatePathOptions<?> options)
      throws FileAlreadyExistsException, BlockInfoException, InvalidPathException, IOException,
      FileDoesNotExistException {
    AlluxioURI path = inodePath.getUri();
    if (path.isRoot()) {
      LOG.info(ExceptionMessage.FILE_ALREADY_EXISTS.getMessage(path));
      throw new FileAlreadyExistsException(ExceptionMessage.FILE_ALREADY_EXISTS.getMessage(path));
    }
    if (options instanceof CreateFileOptions) {
      CreateFileOptions fileOptions = (CreateFileOptions) options;
      if (fileOptions.getBlockSizeBytes() < 1) {
        throw new BlockInfoException("Invalid block size " + fileOptions.getBlockSizeBytes());
      }
    }

    if (!(inodePath instanceof MutableLockedInodePath)) {
      throw new InvalidPathException(
          ExceptionMessage.NOT_MUTABLE_INODE_PATH.getMessage(inodePath.getUri()));
    }

    LOG.debug("createPath {}", path);

    TraversalResult traversalResult = traverseToInode(inodePath, LockMode.WRITE_PARENT);
    InodeLockList lockList = traversalResult.getInodeLockList();

    MutableLockedInodePath extensibleInodePath = (MutableLockedInodePath) inodePath;
    String[] pathComponents = extensibleInodePath.getPathComponents();
    String name = path.getName();

    // pathIndex is the index into pathComponents where we start filling in the path from the inode.
    int pathIndex = extensibleInodePath.getInodes().size();
    if (pathIndex < pathComponents.length - 1) {
      // The immediate parent was not found. If it's not recursive, we throw an exception here.
      // Otherwise we add the remaining path components to the list of components to create.
      if (!options.isRecursive()) {
        final String msg = new StringBuilder().append("File ").append(path)
            .append(" creation failed. Component ")
            .append(pathIndex).append("(")
            .append(pathComponents[pathIndex])
            .append(") does not exist").toString();
        LOG.info("FileDoesNotExistException: {}", msg);
        throw new FileDoesNotExistException(msg);
      }
    }
    // The ancestor inode (parent or ancestor) of the target path.
    Inode<?> ancestorInode = extensibleInodePath.getAncestorInode();
    if (!ancestorInode.isDirectory()) {
      throw new InvalidPathException("Could not traverse to parent directory of path " + path
          + ". Component " + pathComponents[pathIndex - 1] + " is not a directory.");
    }
    InodeDirectory currentInodeDirectory = (InodeDirectory) ancestorInode;

    List<Inode<?>> createdInodes = new ArrayList<>();
    List<Inode<?>> modifiedInodes = new ArrayList<>();
    // These are inodes that already exist, that should be journaled as persisted.
    List<Inode<?>> existingNonPersisted = new ArrayList<>();
    // These are inodes to mark as persisted at the end of this method.
    List<Inode<?>> toPersistDirectories = new ArrayList<>();
    if (options.isPersisted()) {
      // Directory persistence will not happen until the end of this method.
      toPersistDirectories.addAll(traversalResult.getNonPersisted());
      existingNonPersisted.addAll(traversalResult.getNonPersisted());
    }
    if (pathIndex < (pathComponents.length - 1) || currentInodeDirectory.getChild(name) == null) {
      // (1) There are components in parent paths that need to be created. Or
      // (2) The last component of the path needs to be created.
      // In these two cases, the last traversed Inode will be modified.
      modifiedInodes.add(currentInodeDirectory);
    }

    // TODO(gpang): We may not have to lock the newly created inodes if the last inode is write
    // locked. This could improve performance. Further investigation is needed.

    // Fill in the ancestor directories that were missing.
    CreateDirectoryOptions missingDirOptions = CreateDirectoryOptions.defaults()
        .setMountPoint(false)
        .setPersisted(options.isPersisted())
        .setPermission(options.getPermission());
    for (int k = pathIndex; k < (pathComponents.length - 1); k++) {
      InodeDirectory dir =
          InodeDirectory.create(mDirectoryIdGenerator.getNewDirectoryId(),
              currentInodeDirectory.getId(), pathComponents[k], missingDirOptions);
      // Lock the newly created inode before subsequent operations, and add it to the lock group.
      lockList.lockWrite(dir);

      dir.setPinned(currentInodeDirectory.isPinned());
      currentInodeDirectory.addChild(dir);
      currentInodeDirectory.setLastModificationTimeMs(options.getOperationTimeMs());
      if (options.isPersisted()) {
        toPersistDirectories.add(dir);
      }
      createdInodes.add(dir);
      mInodes.add(dir);
      currentInodeDirectory = dir;
    }

    // Create the final path component. First we need to make sure that there isn't already a file
    // here with that name. If there is an existing file that is a directory and we're creating a
    // directory, update persistence property of the directories if needed, otherwise, throw
    // FileAlreadyExistsException unless options.allowExists is true.
    Inode<?> lastInode = currentInodeDirectory.getChild(name);
    if (lastInode != null) {
      // Lock the last inode before subsequent operations, and add it to the lock group.
      lockList.lockWrite(lastInode);

      if (lastInode.isDirectory() && options instanceof CreateDirectoryOptions && !lastInode
          .isPersisted() && options.isPersisted()) {
        // The final path component already exists and is not persisted, so it should be added
        // to the non-persisted Inodes of traversalResult.
        existingNonPersisted.add(lastInode);
        toPersistDirectories.add(lastInode);
      } else if (!lastInode.isDirectory() || !(options instanceof CreateDirectoryOptions
          && ((CreateDirectoryOptions) options).isAllowExists())) {
        LOG.info(ExceptionMessage.FILE_ALREADY_EXISTS.getMessage(path));
        throw new FileAlreadyExistsException(
            ExceptionMessage.FILE_ALREADY_EXISTS.getMessage(path));
      }
    } else {
      if (options instanceof CreateDirectoryOptions) {
        CreateDirectoryOptions directoryOptions = (CreateDirectoryOptions) options;
        lastInode = InodeDirectory.create(mDirectoryIdGenerator.getNewDirectoryId(),
            currentInodeDirectory.getId(), name, directoryOptions);
        // Lock the created inode before subsequent operations, and add it to the lock group.
        lockList.lockWrite(lastInode);
        if (directoryOptions.isPersisted()) {
          toPersistDirectories.add(lastInode);
        }
      }
      if (options instanceof CreateFileOptions) {
        CreateFileOptions fileOptions = (CreateFileOptions) options;
        lastInode = InodeFile.create(mContainerIdGenerator.getNewContainerId(),
            currentInodeDirectory.getId(), name, fileOptions);
        // Lock the created inode before subsequent operations, and add it to the lock group.
        lockList.lockWrite(lastInode);
        if (currentInodeDirectory.isPinned()) {
          // Update set of pinned file ids.
          mPinnedInodeFileIds.add(lastInode.getId());
        }
      }
      lastInode.setPinned(currentInodeDirectory.isPinned());

      createdInodes.add(lastInode);
      mInodes.add(lastInode);
      currentInodeDirectory.addChild(lastInode);
      currentInodeDirectory.setLastModificationTimeMs(options.getOperationTimeMs());
    }

    if (toPersistDirectories.size() > 0) {
      Inode<?> lastToPersistInode = toPersistDirectories.get(toPersistDirectories.size() - 1);
      MountTable.Resolution resolution = mMountTable.resolve(getPath(lastToPersistInode));
      String ufsUri = resolution.getUri().toString();
      UnderFileSystem ufs = resolution.getUfs();
      // Persists only the last directory, recursively creating necessary parent directories. Even
      // if the directory already exists in the ufs, we mark it as persisted.
      if (ufs.exists(ufsUri) || ufs.mkdirs(ufsUri, true)) {
        for (Inode<?> inode : toPersistDirectories) {
          inode.setPersistenceState(PersistenceState.PERSISTED);
        }
      }
    }

    // Extend the inodePath with the created inodes.
    extensibleInodePath.getInodes().addAll(createdInodes);
    LOG.debug("createFile: File Created: {} parent: {}", lastInode, currentInodeDirectory);
    return new CreatePathResult(modifiedInodes, createdInodes, existingNonPersisted);
  }

  /**
   * Reinitializes the block size and TTL of an existing open file.
   *
   * @param inodePath the path to the file
   * @param blockSizeBytes the new block size
   * @param ttl the ttl
   * @return the file id
   * @throws InvalidPathException if the path is invalid
   * @throws FileDoesNotExistException if the path does not exist
   */
  public long reinitializeFile(LockedInodePath inodePath, long blockSizeBytes, long ttl)
      throws InvalidPathException, FileDoesNotExistException {
    InodeFile file = inodePath.getInodeFile();
    file.setBlockSizeBytes(blockSizeBytes);
    file.setTtl(ttl);
    return file.getId();
  }

  /**
   * Locks all descendants of a particular {@link LockedInodePath}. Any directory inode
   * precedes its descendants in the list.
   *
   * @param inodePath the root {@link LockedInodePath} to retrieve all descendants from
   * @param lockMode the lock type to use
   * @return an {@link InodeLockList} representing the list of all descendants
   * @throws FileDoesNotExistException if inode does not exist
   */
  public InodeLockList lockDescendants(LockedInodePath inodePath, LockMode lockMode)
      throws FileDoesNotExistException {
    Inode<?> inode = inodePath.getInode();
    InodeLockList inodeGroup = new InodeLockList();
    if (!inode.isDirectory()) {
      return inodeGroup;
    }
    return lockDescendantsInternal((InodeDirectory) inode, lockMode, inodeGroup);
  }

  private InodeLockList lockDescendantsInternal(InodeDirectory inodeDirectory,
      LockMode lockMode, InodeLockList inodeGroup) {
    for (Inode<?> child : inodeDirectory.getChildren()) {
      if (lockMode == LockMode.READ) {
        inodeGroup.lockRead(child);
      } else {
        inodeGroup.lockWrite(child);
      }
      if (child.isDirectory()) {
        lockDescendantsInternal((InodeDirectory) child, lockMode, inodeGroup);
      }
    }
    return inodeGroup;
  }

  /**
   * Deletes a single inode from the inode tree by removing it from the parent inode.
   *
   * @param inodePath The {@link LockedInodePath} to delete
   * @param opTimeMs The operation time
   * @throws FileDoesNotExistException if the Inode cannot be retrieved
   */
  public void deleteInode(LockedInodePath inodePath, long opTimeMs)
      throws FileDoesNotExistException {
    Inode<?> inode = inodePath.getInode();
    InodeDirectory parent = (InodeDirectory) mInodes.getFirstByField(mIdIndex, inode.getParentId());
    if (parent == null) {
      throw new FileDoesNotExistException(
          ExceptionMessage.INODE_DOES_NOT_EXIST.getMessage(inode.getParentId()));
    }
    parent.removeChild(inode);
    parent.setLastModificationTimeMs(opTimeMs);

    mInodes.remove(inode);
    mPinnedInodeFileIds.remove(inode.getId());
    inode.setDeleted(true);
  }

  /**
   * Deletes a single inode from the inode tree by removing it from the parent inode.
   *
   * @param inodePath The {@link LockedInodePath} to delete
   * @throws FileDoesNotExistException if the Inode cannot be retrieved
   */
  public void deleteInode(LockedInodePath inodePath) throws FileDoesNotExistException {
    deleteInode(inodePath, System.currentTimeMillis());
  }

  /**
   * Sets the pinned state of an inode. If the inode is a directory, the pinned state will be set
   * recursively.
   *
   * @param inodePath the {@link LockedInodePath} to set the pinned state for
   * @param pinned the pinned state to set for the inode (and possible descendants)
   * @param opTimeMs the operation time
   * @throws FileDoesNotExistException if inode does not exist
   */
  public void setPinned(LockedInodePath inodePath, boolean pinned, long opTimeMs)
      throws FileDoesNotExistException {
    Inode<?> inode = inodePath.getInode();
    inode.setPinned(pinned);
    inode.setLastModificationTimeMs(opTimeMs);

    if (inode.isFile()) {
      if (inode.isPinned()) {
        mPinnedInodeFileIds.add(inode.getId());
      } else {
        mPinnedInodeFileIds.remove(inode.getId());
      }
    } else {
      assert inode instanceof InodeDirectory;
      // inode is a directory. Set the pinned state for all children.
      TempInodePathForDescendant tempInodePath = new TempInodePathForDescendant(inodePath);
      for (Inode<?> child : ((InodeDirectory) inode).getChildren()) {
        child.lockWrite();
        try {
          tempInodePath.setDescendant(child, getPath(child));
          setPinned(tempInodePath, pinned, opTimeMs);
        } finally {
          child.unlockWrite();
        }
      }
    }
  }

  /**
   * Sets the pinned state of an inode. If the inode is a directory, the pinned state will be set
   * recursively.
   *
   * @param inodePath the {@link LockedInodePath} to set the pinned state for
   * @param pinned the pinned state to set for the inode (and possible descendants)
   * @throws FileDoesNotExistException if inode does not exist
   */
  public void setPinned(LockedInodePath inodePath, boolean pinned)
      throws FileDoesNotExistException {
    setPinned(inodePath, pinned, System.currentTimeMillis());
  }

  /**
   * @return the set of file ids which are pinned
   */
  public Set<Long> getPinIdSet() {
    return new HashSet<>(mPinnedInodeFileIds);
  }

  /**
   * @param fileId the file id to check
   * @return true if the given file id is the root id
   */
  public boolean isRootId(long fileId) {
    Preconditions.checkNotNull(mRoot, PreconditionMessage.INODE_TREE_UNINITIALIZED_IS_ROOT_ID);
    return fileId == mRoot.getId();
  }

  @Override
  public void streamToJournalCheckpoint(JournalOutputStream outputStream) throws IOException {
    // Write tree via breadth-first traversal, so that during deserialization, it may be more
    // efficient than depth-first during deserialization due to parent directory's locality.
    Queue<Inode<?>> inodes = new LinkedList<>();
    inodes.add(mRoot);
    while (!inodes.isEmpty()) {
      Inode<?> inode = inodes.poll();
      outputStream.writeEntry(inode.toJournalEntry());
      if (inode.isDirectory()) {
        inodes.addAll(((InodeDirectory) inode).getChildren());
      }
    }
  }

  /**
   * Adds the inode represented by the entry parameter into the inode tree. If the inode entry
   * represents the root inode, the tree is "reset", and all state is cleared.
   *
   * @param entry the journal entry representing an inode
   * @throws AccessControlException when owner of mRoot is not the owner of root journal entry
   */
  public void addInodeFromJournal(JournalEntry entry) throws AccessControlException {
    Message innerEntry = JournalProtoUtils.unwrap(entry);
    if (innerEntry instanceof InodeFileEntry) {
      InodeFile file = InodeFile.fromJournalEntry((InodeFileEntry) innerEntry);
      addInodeFromJournalInternal(file);
    } else if (innerEntry instanceof InodeDirectoryEntry) {
      InodeDirectory directory = InodeDirectory.fromJournalEntry((InodeDirectoryEntry) innerEntry);

      if (directory.getName().equals(ROOT_INODE_NAME)) {
        // This is the root inode. Clear all the state, and set the root.
<<<<<<< HEAD
        if (SecurityUtils.isSecurityEnabled()
            && mRoot != null && !mRoot.getUserName().equals(directory.getUserName())) {
=======
        if (SecurityUtils.isSecurityEnabled(MasterContext.getConf())
            && mRoot != null && !mRoot.getOwner().equals(directory.getOwner())) {
>>>>>>> b0243500
          // user is not the owner of journal root entry
          throw new AccessControlException(
              ExceptionMessage.PERMISSION_DENIED.getMessage("Unauthorized user on root"));
        }
        mInodes.clear();
        mPinnedInodeFileIds.clear();
        mRoot = directory;
        mCachedInode = mRoot;
        mInodes.add(mRoot);
      } else {
        addInodeFromJournalInternal(directory);
      }
    } else {
      LOG.error("Unexpected InodeEntry journal entry: {}", entry);
    }
  }

  /**
   * Adds a given inode into the inode tree, by adding the inode to its parent. Also updates the
   * appropriate inode indexes.
   *
   * @param inode the inode to add to the inode tree
   */
  private void addInodeFromJournalInternal(Inode<?> inode) {
    InodeDirectory parentDirectory = mCachedInode;
    if (inode.getParentId() != mCachedInode.getId()) {
      parentDirectory =
          (InodeDirectory) mInodes.getFirstByField(mIdIndex, inode.getParentId());
      mCachedInode = parentDirectory;
    }
    parentDirectory.addChild(inode);
    mInodes.add(inode);
    // Update indexes.
    if (inode.isFile() && inode.isPinned()) {
      mPinnedInodeFileIds.add(inode.getId());
    }
  }

  @Override
  public int hashCode() {
    return Objects.hashCode(mRoot, mIdIndex, mInodes, mPinnedInodeFileIds, mContainerIdGenerator,
        mDirectoryIdGenerator, mCachedInode);
  }

  @Override
  public boolean equals(Object o) {
    if (this == o) {
      return true;
    }
    if (!(o instanceof InodeTree)) {
      return false;
    }
    InodeTree that = (InodeTree) o;
    return Objects.equal(mRoot, that.mRoot)
        && Objects.equal(mIdIndex, that.mIdIndex)
        && Objects.equal(mInodes, that.mInodes)
        && Objects.equal(mPinnedInodeFileIds, that.mPinnedInodeFileIds)
        && Objects.equal(mContainerIdGenerator, that.mContainerIdGenerator)
        && Objects.equal(mDirectoryIdGenerator, that.mDirectoryIdGenerator)
        && Objects.equal(mCachedInode, that.mCachedInode);
  }

  /**
   * Traverses the tree to find the given path components. Hints for the lock mode at each path
   * component can be specified.
   *
   * @param pathComponents the components of the path to traverse
   * @param lockMode the {@link LockMode} for the path
   * @param lockHints optional {@link List} to specify the lock type for each path component; this
   *                  can be shorter than pathComponents
   * @return the {@link TraversalResult} for this traversal
   * @throws InvalidPathException if the path is invalid
   */
  private TraversalResult traverseToInode(String[] pathComponents, LockMode lockMode,
      List<LockMode> lockHints)
      throws InvalidPathException {
    List<Inode<?>> nonPersistedInodes = new ArrayList<>();
    List<Inode<?>> inodes = new ArrayList<>();
    InodeLockList lockList = new InodeLockList();

    // This must be set to true before returning a valid value, otherwise all the inodes will be
    // unlocked.
    boolean valid = false;
    try {
      if (pathComponents == null) {
        throw new InvalidPathException(ExceptionMessage.PATH_COMPONENTS_INVALID.getMessage("null"));
      } else if (pathComponents.length == 0) {
        throw new InvalidPathException(
            ExceptionMessage.PATH_COMPONENTS_INVALID.getMessage("empty"));
      } else if (pathComponents.length == 1) {
        if (pathComponents[0].equals("")) {
          if (getLockModeForComponent(0, pathComponents.length, lockMode, lockHints)
              == LockMode.READ) {
            lockList.lockRead(mRoot);
          } else {
            lockList.lockWrite(mRoot);
          }
          inodes.add(mRoot);
          valid = true;
          return TraversalResult.createFoundResult(nonPersistedInodes, inodes, lockList);
        } else {
          throw new InvalidPathException(
              ExceptionMessage.PATH_COMPONENTS_INVALID_START.getMessage(pathComponents[0]));
        }
      }

      if (getLockModeForComponent(0, pathComponents.length, lockMode, lockHints) == LockMode.READ) {
        lockList.lockRead(mRoot);
      } else {
        lockList.lockWrite(mRoot);
      }
      inodes.add(mRoot);
      TraversalResult result =
          traverseToInodeInternal(pathComponents, inodes, nonPersistedInodes, lockList, lockMode,
              lockHints);
      valid = true;
      return result;
    } finally {
      if (!valid) {
        lockList.close();
      }
    }
  }

  /**
   * Traverses the tree to find the rest of the given {@link LockedInodePath}. Hints for the lock
   * mode at each path.
   *
   * @param inodePath the {@link LockedInodePath} to start the traversal from
   * @param lockMode the {@link LockMode} for the path
   * @return the {@link TraversalResult} for this traversal
   * @throws InvalidPathException if the path is invalid
   */
  private TraversalResult traverseToInode(LockedInodePath inodePath, LockMode lockMode)
      throws InvalidPathException {
    // the inodePath is guaranteed to already include at least the root inode.
    if (!(inodePath instanceof MutableLockedInodePath)) {
      throw new InvalidPathException(
          ExceptionMessage.NOT_MUTABLE_INODE_PATH.getMessage(inodePath.getUri()));
    }
    MutableLockedInodePath extensibleInodePath = (MutableLockedInodePath) inodePath;
    List<Inode<?>> inodes = extensibleInodePath.getInodes();
    InodeLockList lockList = extensibleInodePath.getLockList();
    List<Inode<?>> nonPersistedInodes = new ArrayList<>();
    for (Inode<?> inode : inodes) {
      if (!inode.isPersisted()) {
        nonPersistedInodes.add(inode);
      }
    }
    return traverseToInodeInternal(extensibleInodePath.getPathComponents(), inodes,
        nonPersistedInodes, lockList, lockMode, null);
  }

  private TraversalResult traverseToInodeInternal(String[] pathComponents, List<Inode<?>> inodes,
      List<Inode<?>> nonPersistedInodes, InodeLockList lockList, LockMode lockMode,
      List<LockMode> lockHints)
      throws InvalidPathException {
    Inode<?> current = inodes.get(inodes.size() - 1);
    for (int i = inodes.size(); i < pathComponents.length; i++) {
      Inode<?> next = ((InodeDirectory) current).getChild(pathComponents[i]);
      if (next == null) {
        if (lockMode != LockMode.READ
            && getLockModeForComponent(i - 1, pathComponents.length, lockMode, lockHints)
            == LockMode.READ) {
          // The target lock mode is one of the WRITE modes, but READ lock is already held. The
          // READ lock cannot be upgraded atomically, it needs be released first before WRITE
          // lock can be acquired. As a consequence, we need to recheck if the child we are
          // looking for has not been created in the meantime.
          lockList.unlockLast();
          lockList.lockWrite(current);
          Inode recheckNext = ((InodeDirectory) current).getChild(pathComponents[i]);
          if (recheckNext != null) {
            // When releasing the lock and reacquiring the lock, another thread inserted the node we
            // are looking for. Use this existing next node.
            next = recheckNext;
          }
        }
        // next has to be rechecked, since it could have been concurrently reinserted.
        if (next == null) {
          // The user might want to create the nonexistent directories, so return the traversal
          // result current inode with the last Inode taken, and the index of the first path
          // component that couldn't be found.
          return TraversalResult.createNotFoundResult(i, nonPersistedInodes, inodes, lockList);
        }
      }
      // Lock the existing next inode before proceeding.
      if (getLockModeForComponent(i, pathComponents.length, lockMode, lockHints)
          == LockMode.READ) {
        lockList.lockRead(next);
      } else {
        lockList.lockWrite(next);
      }
      if (next.isFile()) {
        // The inode can't have any children. If this is the last path component, we're good.
        // Otherwise, we can't traverse further, so we clean up and throw an exception.
        if (i == pathComponents.length - 1) {
          inodes.add(next);
          return TraversalResult.createFoundResult(nonPersistedInodes, inodes, lockList);
        } else {
          throw new InvalidPathException(
              "Traversal failed. Component " + i + "(" + next.getName() + ") is a file");
        }
      } else {
        inodes.add(next);
        if (!next.isPersisted()) {
          // next is a directory and not persisted
          nonPersistedInodes.add(next);
        }
        current = next;
      }
    }
    return TraversalResult.createFoundResult(nonPersistedInodes, inodes, lockList);
  }

  private static final class TraversalResult {
    private final boolean mFound;
    /**
     * When the path is not found in a traversal, the index of the first path component that
     * couldn't be found.
     */
    private final int mNonexistentIndex;
    /**
     * The found inode when the traversal succeeds; otherwise the last path component navigated.
     */
    private final Inode<?> mInode;

    /**
     * The list of non-persisted inodes encountered during the traversal.
     */
    private final List<Inode<?>> mNonPersisted;

    /**
     * The list of all inodes encountered during the traversal.
     */
    private final List<Inode<?>> mInodes;

    /** The {@link InodeLockList} managing the locks for the inodes. */
    private final InodeLockList mLockList;

    // TODO(gpang): consider a builder paradigm to iteratively build the traversal result.
    static TraversalResult createFoundResult(List<Inode<?>> nonPersisted, List<Inode<?>> inodes,
        InodeLockList lockList) {
      return new TraversalResult(true, -1, nonPersisted, inodes, lockList);
    }

    static TraversalResult createNotFoundResult(int index, List<Inode<?>> nonPersisted,
        List<Inode<?>> inodes, InodeLockList lockList) {
      return new TraversalResult(false, index, nonPersisted, inodes, lockList);
    }

    private TraversalResult(boolean found, int index, List<Inode<?>> nonPersisted,
        List<Inode<?>> inodes, InodeLockList lockList) {
      mFound = found;
      mNonexistentIndex = index;
      mInode = inodes.get(inodes.size() - 1);
      mNonPersisted = nonPersisted;
      mInodes = inodes;
      mLockList = lockList;
    }

    boolean isFound() {
      return mFound;
    }

    int getNonexistentPathIndex() {
      if (mFound) {
        throw new UnsupportedOperationException("The traversal is successful");
      }
      return mNonexistentIndex;
    }

    Inode<?> getInode() {
      return mInode;
    }

    /**
     * @return the list of non-persisted inodes encountered during the traversal
     */
    List<Inode<?>> getNonPersisted() {
      return mNonPersisted;
    }

    /**
     * @return the list of all inodes encountered during the traversal
     */
    List<Inode<?>> getInodes() {
      return mInodes;
    }

    /**
     * @return the {@link InodeLockList} managing the locks for all the inodes
     */
    InodeLockList getInodeLockList() {
      return mLockList;
    }
  }

  /**
   * Represents the results of creating a path in the inode tree. This keeps track of inodes which
   * were modified, and inodes which were newly created during the path creation.
   *
   * In particular, a {@link CreatePathResult} consists of an ordered list of modified inodes and an
   * ordered list of created inodes. Appending the latter to the former produces a list of inodes
   * starting with the root inode and ending in the inode corresponding to the created path.
   */
  public static final class CreatePathResult {
    private final List<Inode<?>> mModified;
    private final List<Inode<?>> mCreated;
    private final List<Inode<?>> mPersisted;

    /**
     * Constructs the results of modified and created inodes when creating a path.
     *
     * @param modified a list of modified inodes
     * @param created a list of created inodes
     */
    CreatePathResult(List<Inode<?>> modified, List<Inode<?>> created, List<Inode<?>> persisted) {
      mModified = Preconditions.checkNotNull(modified);
      mCreated = Preconditions.checkNotNull(created);
      mPersisted = Preconditions.checkNotNull(persisted);
    }

    /**
     * @return the list of inodes modified during path creation
     */
    public List<Inode<?>> getModified() {
      return mModified;
    }

    /**
     * @return the list of inodes created during path creation
     */
    public List<Inode<?>> getCreated() {
      return mCreated;
    }

    /**
     * @return the list of existing inodes that were persisted during path creation
     */
    public List<Inode<?>> getPersisted() {
      return mPersisted;
    }
  }
}<|MERGE_RESOLUTION|>--- conflicted
+++ resolved
@@ -822,13 +822,8 @@
 
       if (directory.getName().equals(ROOT_INODE_NAME)) {
         // This is the root inode. Clear all the state, and set the root.
-<<<<<<< HEAD
-        if (SecurityUtils.isSecurityEnabled()
-            && mRoot != null && !mRoot.getUserName().equals(directory.getUserName())) {
-=======
-        if (SecurityUtils.isSecurityEnabled(MasterContext.getConf())
-            && mRoot != null && !mRoot.getOwner().equals(directory.getOwner())) {
->>>>>>> b0243500
+        if (SecurityUtils.isSecurityEnabled() && mRoot != null && !mRoot.getOwner()
+            .equals(directory.getOwner())) {
           // user is not the owner of journal root entry
           throw new AccessControlException(
               ExceptionMessage.PERMISSION_DENIED.getMessage("Unauthorized user on root"));
