--- conflicted
+++ resolved
@@ -1787,7 +1787,6 @@
         throw new FileDoesNotExistException(
             ExceptionMessage.PATH_DOES_NOT_EXIST.getMessage(path.getPath()));
       }
-<<<<<<< HEAD
       if (ufs.isFile(ufsUri.toString())) {
         return loadFileMetadataAndJournal(inodePath, resolution, options);
       } else {
@@ -1800,29 +1799,12 @@
           loadMetadataOptions.setLoadDirectChildren(false).setCreateAncestors(false);
 
           // TODO(gpang): fix this
-          for (int i = 0; i < files.length; i++) {
-            TempInodePathForChild tempInodePath = new TempInodePathForChild(inodePath, files[i]);
+          for (String file : files) {
+            if (PathUtils.isTemporaryFileName(file)) {
+              continue;
+            }
+            TempInodePathForChild tempInodePath = new TempInodePathForChild(inodePath, file);
             counter = loadMetadataAndJournal(tempInodePath, loadMetadataOptions);
-=======
-      synchronized (mInodeTree) {
-        if (ufs.isFile(ufsUri.toString())) {
-          return loadFileMetadata(path, resolution, options);
-        } else {
-          long fileId = loadDirectoryMetadata(path, options);
-          InodeDirectory inode = (InodeDirectory) mInodeTree.getInodeById(fileId);
-          if (!inode.isDirectChildrenLoaded() && options.isLoadDirectChildren()) {
-            String[] files = ufs.list(ufsUri.getPath());
-            LoadMetadataOptions loadMetadataOptions = LoadMetadataOptions.defaults();
-            loadMetadataOptions.setLoadDirectChildren(false).setCreateAncestors(false);
-            for (int i = 0; i < files.length; i++) {
-              // exclude any temporary Alluxio files
-              if (PathUtils.isTemporaryFileName(files[i])) {
-                continue;
-              }
-              loadMetadata(path.join(files[i]), loadMetadataOptions);
-            }
-            inode.isDirectChildrenLoaded();
->>>>>>> 576d13d2
           }
           inode.isDirectChildrenLoaded();
         }
