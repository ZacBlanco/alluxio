--- conflicted
+++ resolved
@@ -481,22 +481,17 @@
     Files.createFile(
         Paths.get(ufsMount.join(DIR_TOP_LEVEL).join(FILE_PREFIX + (DIR_WIDTH)).getPath()));
     // delete top-level directory
-<<<<<<< HEAD
-    mFileSystemMaster.delete(new AlluxioURI(MOUNT_URI).join(DIR_TOP_LEVEL), DeleteContext.defaults(
-        DeletePOptions.newBuilder().setRecursive(true).setAlluxioOnly(false).setUnchecked(false)));
-=======
     try {
       mFileSystemMaster.delete(new AlluxioURI(MOUNT_URI).join(DIR_TOP_LEVEL),
-          DeleteOptions.defaults().setRecursive(true).setAlluxioOnly(false).setUnchecked(false));
+          DeleteContext.defaults(DeletePOptions.newBuilder().setRecursive(true)
+              .setAlluxioOnly(false).setUnchecked(false)));
       fail();
     } catch (IOException e) {
       // Expected
     }
->>>>>>> 4126ca60
     // Check all that could be deleted.
     List<AlluxioURI> except = new ArrayList<>();
     except.add(new AlluxioURI(MOUNT_URI).join(DIR_TOP_LEVEL));
-
     checkPersistedDirectoriesDeleted(1, ufsMount, except);
   }
 
@@ -1190,13 +1185,8 @@
 
     // Alluxio mount point should not exist after unmounting.
     try {
-<<<<<<< HEAD
       mFileSystemMaster.getFileInfo(new AlluxioURI("/mnt/local"), GET_STATUS_CONTEXT);
-      fail("getFileInfo() for a non-existent URI (before mounting) should fail.");
-=======
-      mFileSystemMaster.getFileInfo(new AlluxioURI("/mnt/local"), GET_STATUS_OPTIONS);
-      fail("getFileInfo() for a non-existent URI (after unmounting) should fail.");
->>>>>>> 4126ca60
+      fail("getFileInfo() for a non-existent URI (after mounting) should fail.");
     } catch (FileDoesNotExistException e) {
       // Expected case.
     }
@@ -1458,39 +1448,39 @@
 
   @Test
   public void setAclWithoutOwner() throws Exception {
-    SetAclOptions options = SetAclOptions.defaults();
     createFileWithSingleBlock(NESTED_FILE_URI);
     mFileSystemMaster.setAttribute(NESTED_URI,
-        SetAttributeOptions.defaults().setMode((short) 0777));
+        SetAttributeContext.defaults(SetAttributePOptions.newBuilder().setMode((short) 0777)));
     Set<String> entries = Sets.newHashSet(mFileSystemMaster
-        .getFileInfo(NESTED_FILE_URI, GET_STATUS_OPTIONS).convertAclToStringEntries());
+        .getFileInfo(NESTED_FILE_URI, GET_STATUS_CONTEXT).convertAclToStringEntries());
     assertEquals(3, entries.size());
 
     try (AuthenticatedClientUserResource userA = new AuthenticatedClientUserResource("userA")) {
       Set<String> newEntries = Sets.newHashSet("user::rwx", "group::rwx", "other::rwx");
       mThrown.expect(AccessControlException.class);
       mFileSystemMaster.setAcl(NESTED_FILE_URI, SetAclAction.REPLACE,
-          newEntries.stream().map(AclEntry::fromCliString).collect(Collectors.toList()), options);
+          newEntries.stream().map(AclEntry::fromCliString).collect(Collectors.toList()),
+          SetAclContext.defaults());
     }
   }
 
   @Test
   public void setAclNestedWithoutOwner() throws Exception {
-    SetAclOptions options = SetAclOptions.defaults().setRecursive(true);
     createFileWithSingleBlock(NESTED_FILE_URI);
-    mFileSystemMaster.setAttribute(NESTED_URI,
-        SetAttributeOptions.defaults().setMode((short) 0777).setOwner("userA"));
+    mFileSystemMaster.setAttribute(NESTED_URI, SetAttributeContext
+        .defaults(SetAttributePOptions.newBuilder().setMode((short) 0777).setOwner("userA")));
     Set<String> entries = Sets.newHashSet(mFileSystemMaster
-        .getFileInfo(NESTED_FILE_URI, GET_STATUS_OPTIONS).convertAclToStringEntries());
+        .getFileInfo(NESTED_FILE_URI, GET_STATUS_CONTEXT).convertAclToStringEntries());
     assertEquals(3, entries.size());
     // recursive setAcl should fail if one of the child is not owned by the user
     mThrown.expect(AccessControlException.class);
     try (AuthenticatedClientUserResource userA = new AuthenticatedClientUserResource("userA")) {
       Set<String> newEntries = Sets.newHashSet("user::rwx", "group::rwx", "other::rwx");
       mFileSystemMaster.setAcl(NESTED_URI, SetAclAction.REPLACE,
-          newEntries.stream().map(AclEntry::fromCliString).collect(Collectors.toList()), options);
-      entries = Sets.newHashSet(mFileSystemMaster
-          .getFileInfo(NESTED_FILE_URI, GET_STATUS_OPTIONS).convertAclToStringEntries());
+          newEntries.stream().map(AclEntry::fromCliString).collect(Collectors.toList()),
+          SetAclContext.defaults(SetAclPOptions.newBuilder().setRecursive(true)));
+      entries = Sets.newHashSet(mFileSystemMaster.getFileInfo(NESTED_FILE_URI, GET_STATUS_CONTEXT)
+          .convertAclToStringEntries());
       assertEquals(newEntries, entries);
     }
   }
@@ -1650,17 +1640,9 @@
     long blockId = createFileWithSingleBlock(NESTED_FILE_URI);
     assertEquals(1, mBlockMaster.getBlockInfo(blockId).getLocations().size());
     // Set ttl & operation.
-<<<<<<< HEAD
     mFileSystemMaster.setAttribute(NESTED_FILE_URI, SetAttributeContext.defaults(
         SetAttributePOptions.newBuilder().setTtl(0).setTtlAction(alluxio.grpc.TtlAction.FREE)));
-    Command heartbeat = mBlockMaster.workerHeartbeat(mWorkerId1,
-=======
-    SetAttributeOptions options = SetAttributeOptions.defaults();
-    options.setTtl(0);
-    options.setTtlAction(TtlAction.FREE);
-    mFileSystemMaster.setAttribute(NESTED_FILE_URI, options);
     Command heartbeat = mBlockMaster.workerHeartbeat(mWorkerId1, null,
->>>>>>> 4126ca60
         ImmutableMap.of("MEM", (long) Constants.KB), ImmutableList.of(blockId),
         ImmutableMap.<String, List<Long>>of(), mMetrics);
     // Verify the muted Free command on worker1.
@@ -1703,17 +1685,9 @@
     long blockId = createFileWithSingleBlock(NESTED_FILE_URI);
     assertEquals(1, mBlockMaster.getBlockInfo(blockId).getLocations().size());
     // Set ttl & operation.
-<<<<<<< HEAD
     mFileSystemMaster.setAttribute(NESTED_URI, SetAttributeContext.defaults(
         SetAttributePOptions.newBuilder().setTtl(0).setTtlAction(alluxio.grpc.TtlAction.FREE)));
-    Command heartbeat = mBlockMaster.workerHeartbeat(mWorkerId1,
-=======
-    SetAttributeOptions options = SetAttributeOptions.defaults();
-    options.setTtl(0);
-    options.setTtlAction(TtlAction.FREE);
-    mFileSystemMaster.setAttribute(NESTED_URI, options);
     Command heartbeat = mBlockMaster.workerHeartbeat(mWorkerId1, null,
->>>>>>> 4126ca60
         ImmutableMap.of("MEM", (long) Constants.KB), ImmutableList.of(blockId),
         ImmutableMap.<String, List<Long>>of(), mMetrics);
     // Verify the muted Free command on worker1.
@@ -1948,7 +1922,7 @@
 
     // Both pinned flag and ttl value.
     mFileSystemMaster.setAttribute(NESTED_FILE_URI,
-        SetAttributeContext.defaults(SetAttributePOptions.newBuilder().setTtl(1)));
+        SetAttributeContext.defaults(SetAttributePOptions.newBuilder().setPinned(false).setTtl(1)));
     fileInfo = mFileSystemMaster.getFileInfo(NESTED_FILE_URI, GET_STATUS_CONTEXT);
     assertFalse(fileInfo.isPinned());
     assertEquals(1, fileInfo.getTtl());
@@ -2073,19 +2047,11 @@
    */
   @Test
   public void renameToSubpath() throws Exception {
-<<<<<<< HEAD
-    mThrown.expect(InvalidPathException.class);
-    mThrown.expectMessage("Traversal failed. Component 2(test) is a file");
-
     mFileSystemMaster.createFile(NESTED_URI, mNestedFileContext);
-    mFileSystemMaster.rename(NESTED_URI, NESTED_FILE_URI, RenameContext.defaults());
-=======
-    mFileSystemMaster.createFile(NESTED_URI, mNestedFileOptions);
     mThrown.expect(InvalidPathException.class);
     mThrown.expectMessage("Traversal failed for path /nested/test/file. "
         + "Component 2(test) is a file, not a directory");
-    mFileSystemMaster.rename(NESTED_URI, NESTED_FILE_URI, RenameOptions.defaults());
->>>>>>> 4126ca60
+    mFileSystemMaster.rename(NESTED_URI, NESTED_FILE_URI, RenameContext.defaults());
   }
 
   /**
