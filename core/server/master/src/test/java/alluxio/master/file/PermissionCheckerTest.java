--- conflicted
+++ resolved
@@ -21,12 +21,8 @@
 import alluxio.exception.AccessControlException;
 import alluxio.exception.ExceptionMessage;
 import alluxio.exception.InvalidPathException;
-<<<<<<< HEAD
+import alluxio.master.CoreMasterContext;
 import alluxio.grpc.CreateFilePOptions;
-import alluxio.master.MasterContext;
-=======
-import alluxio.master.CoreMasterContext;
->>>>>>> 4126ca60
 import alluxio.master.MasterRegistry;
 import alluxio.master.MasterTestUtils;
 import alluxio.master.block.BlockMaster;
@@ -232,16 +228,9 @@
    */
   private static void createAndSetPermission(String path, CreateFileContext context)
       throws Exception {
-<<<<<<< HEAD
-    try (
-        LockedInodePath inodePath = sTree
-            .lockInodePath(new AlluxioURI(path), InodeTree.LockMode.WRITE)) {
-      InodeTree.CreatePathResult result = sTree.createPath(RpcContext.NOOP, inodePath, context);
-=======
     try (LockedInodePath inodePath =
         sTree.lockInodePath(new AlluxioURI(path), LockPattern.WRITE_EDGE)) {
-      InodeTree.CreatePathResult result = sTree.createPath(RpcContext.NOOP, inodePath, option);
->>>>>>> 4126ca60
+      InodeTree.CreatePathResult result = sTree.createPath(RpcContext.NOOP, inodePath, context);
       ((InodeFile) result.getCreated().get(result.getCreated().size() - 1))
           .setOwner(context.getOwner()).setGroup(context.getGroup())
           .setMode((short) context.getOptions().getMode());
