/*
 * The Alluxio Open Foundation licenses this work under the Apache License, version 2.0
 * (the "License"). You may not use this work except in compliance with the License, which is
 * available at www.apache.org/licenses/LICENSE-2.0
 *
 * This software is distributed on an "AS IS" basis, WITHOUT WARRANTIES OR CONDITIONS OF ANY KIND,
 * either express or implied, as more fully set forth in the License.
 *
 * See the NOTICE file distributed with this work for information regarding copyright ownership.
 */

package alluxio.worker.netty;

import alluxio.Configuration;
import alluxio.PropertyKey;
import alluxio.network.protocol.RPCMessage;
import alluxio.network.protocol.RPCProtoMessage;
import alluxio.network.protocol.databuffer.DataBuffer;
import alluxio.proto.dataserver.Protocol;
import alluxio.resource.LockResource;

import com.google.common.base.Preconditions;
import io.netty.channel.Channel;
import io.netty.channel.ChannelFuture;
import io.netty.channel.ChannelFutureListener;
import io.netty.channel.ChannelHandlerContext;
import io.netty.channel.ChannelInboundHandlerAdapter;
import org.slf4j.Logger;
import org.slf4j.LoggerFactory;

import java.io.Closeable;
import java.io.IOException;
import java.util.concurrent.ExecutorService;
import java.util.concurrent.locks.ReentrantLock;

import javax.annotation.concurrent.GuardedBy;
import javax.annotation.concurrent.NotThreadSafe;

/**
 * This class handles {@link alluxio.proto.dataserver.Protocol.ReadRequest}s.
 *
 * Protocol: Check {@link alluxio.client.block.stream.NettyPacketReader} for additional information.
 * 1. Once a read request is received, the handler creates a {@link PacketReader} which reads
 *    packets from the block worker and pushes them to the buffer.
 * 2. The {@link PacketReader} pauses if there are too many packets in flight, and resumes if there
 *    is room available.
 * 3. The channel is closed if there is any exception during the packet read/write.
 *
 * Threading model:
 * Only two threads are involved at a given point of time: netty I/O thread, packet reader thread.
 * 1. The netty I/O thread accepts the read request, handles write callbacks. If any exception
 *    occurs (e.g. failed to read from netty or write to netty) or the read request is cancelled by
 *    the client, the netty I/O thread notifies the packet reader thread.
 * 2. The packet reader thread keeps reading from the file and writes to netty. Before reading a
 *    new packet, it checks whether there are notifications (e.g. cancel, error), if
 *    there is, handle them properly. See more information about the notifications in the javadoc
 *    of {@link DataServerReadHandler#mCancel#mEof#mError}.
 */
@NotThreadSafe
abstract class DataServerReadHandler extends ChannelInboundHandlerAdapter {
  private static final Logger LOG = LoggerFactory.getLogger(DataServerReadHandler.class);

  private static final long PACKET_SIZE =
      Configuration.getBytes(PropertyKey.WORKER_NETWORK_NETTY_READER_PACKET_SIZE_BYTES);
  private static final long MAX_PACKETS_IN_FLIGHT =
      Configuration.getInt(PropertyKey.WORKER_NETWORK_NETTY_READER_BUFFER_SIZE_PACKETS);

  /** The executor to run {@link PacketReader}. */
  private final ExecutorService mPacketReaderExecutor;

  private final ReentrantLock mLock = new ReentrantLock();
  /**
   * Set to true if the packet reader is active. The following invariants must be maintained:
   * 1. If true, there will be at least one more packet (data, eof or error) to be sent to netty.
   * 2. If false, there will be no more packets sent to netty until it is set to true again.
   */
  @GuardedBy("mLock")
  private boolean mPacketReaderActive;
  /**
   * The next pos to queue to the netty buffer. mPosToQueue - mPosToWrite is the bytes that are
   * in netty buffer.
   */
  @GuardedBy("mLock")
  private long mPosToQueue;
  /** The next pos to write to the channel. */
  @GuardedBy("mLock")
  private long mPosToWrite;

  /**
   * mEof, mCancel and mError are the notifications processed by the packet reader thread. They can
   * be set by either the netty I/O thread or the packet reader thread. mError overrides mCancel
   * and mEof, mEof overrides mCancel.
   *
   * These notifications determine 3 ways to complete a read request.
   * 1. mEof: The read request is fulfilled. All the data requested by the client or all the data in
   *    the block/file has been read. The packet reader replies a SUCCESS response when processing
   *    mEof.
   * 2. mCancel: The read request is cancelled by the client. A cancel request is ignored if mEof
   *    is set. The packet reader replies a CANCEL response when processing mCancel.
   *    Note: The client can send a cancel request after the server has sent a SUCCESS response. But
   *    it is not possible for the client to send a CANCEL request after the channel has been
   *    released. So it is impossible for a CANCEL request from one read request to cancel
   *    another read request.
   * 3. mError: mError is set whenever an error occurs. It can be from an exception when reading
   *    packet, or writing packet to netty or the client closes the channel etc. An ERROR response
   *    is optionally sent to the client when packet reader thread process mError. The channel
   *    is closed after this error response is sent.
   *
   * Note: it is guaranteed that only one of SUCCESS and CANCEL responses is sent at most once
   * because the packet reader thread won't be restarted as long as mCancel or mEof is set except
   * when error happens (mError overrides mCancel and mEof).
   */
  @GuardedBy("mLock")
  private boolean mEof;
  @GuardedBy("mLock")
  private boolean mCancel;
  @GuardedBy("mLock")
  private Error mError;

  /** This is set when the SUCCESS or CANCEL response is sent. This is only for sanity check. */
  private volatile boolean mDone;

  /**
   * A wrapper on an error used to pass error information from the netty I/O thread to the packet
   * reader thread.
   */
  private class Error {
    final Throwable mCause;
    final boolean mNotifyClient;
    final Protocol.Status.Code mErrorCode;

    Error(Throwable cause, boolean notifyClient, Protocol.Status.Code code) {
      mCause = cause;
      mNotifyClient = notifyClient;
      mErrorCode = code;
    }
  }

  /**
   * This is only created in the netty I/O thread when a read request is received, reset when
   * another request is received.
   */
  protected volatile ReadRequestInternal mRequest;

  abstract class ReadRequestInternal implements Closeable {
    final long mId;
    final long mStart;
    final long mEnd;

    ReadRequestInternal(long id, long start, long end) {
      mId = id;
      mStart = start;
      mEnd = end;
    }
  }

  /**
   * Creates an instance of {@link DataServerReadHandler}.
   *
   * @param executorService the executor service to run {@link PacketReader}s
   */
  DataServerReadHandler(ExecutorService executorService) {
    mPacketReaderExecutor = executorService;
  }

  @Override
  public void channelUnregistered(ChannelHandlerContext ctx) {
    setError(ctx.channel(), new Error(null, false, Protocol.Status.Code.INTERNAL));
    ctx.fireChannelUnregistered();
  }

  @Override
  public void channelRead(ChannelHandlerContext ctx, Object object) throws Exception {
    if (!acceptMessage(object)) {
      ctx.fireChannelRead(object);
      return;
    }
    Protocol.ReadRequest msg = ((RPCProtoMessage) object).getMessage().getMessage();
    if (msg.getCancel()) {
      setCancel(ctx.channel());
      return;
    }

<<<<<<< HEAD
    if (msg.getCancel()) {
      if (mRequest != null) {
        try (LockResource lr = new LockResource(mLock)) {
          mRequest.mCancelled = mPosToQueue;
          if (remainingToWrite() <= 0) {
            // This can only happen when everything before mPosToQueue has been sent to the client.
            // This is not a common event.
            replySuccess(ctx.channel());
          }
        }
      }
=======
    reset();
    String error = validateReadRequest(msg);
    if (!error.isEmpty()) {
      setError(ctx.channel(), new Error(new IllegalArgumentException(error), true,
          Protocol.Status.Code.INVALID_ARGUMENT));
>>>>>>> d828dfbe
      return;
    }

    initializeRequest(msg);
<<<<<<< HEAD

    try (LockResource lr = new LockResource(mLock)) {
      // TODO(peis): Check the state of mPosToQueue and mPosToWrite.
=======
    mLock.lock();
    try {
>>>>>>> d828dfbe
      mPosToQueue = mRequest.mStart;
      mPosToWrite = mRequest.mStart;

      mPacketReaderExecutor.submit(new PacketReader(ctx.channel()));
      mPacketReaderActive = true;
    }
  }

  @Override
  public void exceptionCaught(ChannelHandlerContext ctx, Throwable cause) {
    LOG.error("Exception caught {} in BlockReadDataServerHandler.", cause);
    setError(ctx.channel(), new Error(cause, true, Protocol.Status.Code.INTERNAL));
  }

  /**
   * @return true if there are too many packets in-flight
   */
  @GuardedBy("mLock")
  private boolean tooManyPendingPackets() {
    return mPosToQueue - mPosToWrite >= MAX_PACKETS_IN_FLIGHT * PACKET_SIZE;
  }

  /**
   * Returns true if the block read request is valid.
   *
   * @param request the block read request
   * @return the error message (empty string indicates success)
   */
  private String validateReadRequest(Protocol.ReadRequest request) {
    if (request.getId() < 0) {
      return String.format("Invalid blockId (%d) in read request.", request.getId());
    }
    if (!request.getCancel() && (request.getOffset() < 0 || request.getLength() <= 0)) {
      return String.format("Invalid read bounds in read request %s.", request.toString());
    }
    return "";
  }

  /**
   * @param channel the channel
   * @param error the error
   */
  private void setError(Channel channel, Error error) {
    Preconditions.checkNotNull(error);
    mLock.lock();
    try {
      if (mError != null) {
        return;
      }
      mError = error;
      if (!mPacketReaderActive) {
        mPacketReaderActive = true;
        mPacketReaderExecutor.submit(new PacketReader(channel));
      }
    } finally {
      mLock.unlock();
    }
  }

  /**
   * @param channel the channel
   */
  private void setEof(Channel channel) {
    mLock.lock();
    try {
      if (mError != null || mCancel || mEof) {
        return;
      }
      mEof = true;
      if (!mPacketReaderActive) {
        mPacketReaderActive = true;
        mPacketReaderExecutor.submit(new PacketReader(channel));
      }
    } finally {
      mLock.unlock();
    }
  }

  /**
   * @param channel the channel
   */
  private void setCancel(Channel channel) {
    mLock.lock();
    try {
      if (mError != null || mEof || mCancel) {
        return;
      }
      mCancel = true;
      if (!mPacketReaderActive) {
        mPacketReaderActive = true;
        mPacketReaderExecutor.submit(new PacketReader(channel));
      }
    } finally {
      mLock.unlock();
    }
  }

  /**
   * Resets all the states.
   */
  private void reset() {
<<<<<<< HEAD
    if (mRequest != null) {
      mRequest.close();
      mRequest = null;
    }
    try (LockResource lr = new LockResource(mLock)) {
      mPacketReaderActive = false;
      mPosToQueue = -1;
      mPosToWrite = -1;
=======
    mLock.lock();
    try {
      Preconditions.checkState(mPacketReaderActive == false);
      mPosToQueue = 0;
      mPosToWrite = 0;
      mEof = false;
      mCancel = false;
      mError = null;
      mRequest = null;
      mDone = false;
    } finally {
      mLock.unlock();
>>>>>>> d828dfbe
    }
  }

  /**
   * Checks whether this object should be processed by this handler.
   *
   * @param object the object
   * @return true if this object should be processed
   */
  protected boolean acceptMessage(Object object) {
    if (!(object instanceof RPCProtoMessage)) {
      return false;
    }
    RPCProtoMessage message = (RPCProtoMessage) object;
    return message.getType() == RPCMessage.Type.RPC_READ_REQUEST;
  }

  /**
   * Initializes the handler for the given block read request.
   *
   * @param request the block read request
   * @throws Exception if it fails to initialize
   */
  protected abstract void initializeRequest(Protocol.ReadRequest request) throws Exception;

  /**
   * Returns the appropriate {@link DataBuffer} representing the data to send, depending on the
   * configurable transfer type.
   *
   * @param channel the netty channel
   * @param len The length, in bytes, of the data to read from the block
   * @return a {@link DataBuffer} representing the data
   * @throws IOException if an I/O error occurs when reading the data
   */
  protected abstract DataBuffer getDataBuffer(Channel channel, long offset, int len)
      throws IOException;

  /**
   * @param bytesRead bytes read
   */
  protected abstract void incrementMetrics(long bytesRead);

  /**
   * The channel handler listener that runs after a packet write is flushed.
   */
  private final class WriteListener implements ChannelFutureListener {
    private final long mPosToWriteUncommitted;

    /**
     * Creates an instance of the {@link WriteListener}.
     *
     * @param posToWriteUncommitted the position to commit (i.e. update mPosToWrite)
     */
    WriteListener(long posToWriteUncommitted) {
      mPosToWriteUncommitted = posToWriteUncommitted;
    }

    @Override
    public void operationComplete(ChannelFuture future) {
      if (!future.isSuccess()) {
        LOG.error("Failed to send packet.", future.cause());
        setError(future.channel(), new Error(future.cause(), true, Protocol.Status.Code.INTERNAL));
        return;
      }

      try (LockResource lr = new LockResource(mLock)) {
        Preconditions.checkState(mPosToWriteUncommitted - mPosToWrite <= PACKET_SIZE,
            "Some packet is not acked.");
        incrementMetrics(mPosToWriteUncommitted - mPosToWrite);
        mPosToWrite = mPosToWriteUncommitted;

        if (shouldRestartPacketReader()) {
          mPacketReaderExecutor.submit(new PacketReader(future.channel()));
          mPacketReaderActive = true;
        }
<<<<<<< HEAD
        if (remainingToWrite() <= 0) {
          replySuccess(future.channel());
        }
=======
      } finally {
        mLock.unlock();
>>>>>>> d828dfbe
      }
    }

    /**
     * @return true if we should restart the packet reader
     */
    @GuardedBy("mLock")
    private boolean shouldRestartPacketReader() {
      return !mPacketReaderActive && !tooManyPendingPackets() && mPosToQueue < mRequest.mEnd
          && mError == null && !mCancel && !mEof;
    }
  }

  /**
   * A runnable that reads packets and writes them to the channel.
   */
  private class PacketReader implements Runnable {
    private Channel mChannel;

    /**
     * Creates an instance of the {@link PacketReader}.
     *
     * @param channel the channel
     */
    PacketReader(Channel channel) {
      mChannel = channel;
    }

    @Override
    public void run() {
      try {
        runInternal();
      } catch (Throwable e) {
        LOG.error("Failed to run PacketReader.", e);
        throw e;
      }
    }

    private void runInternal() {
      boolean eof;  // End of file. Everything requested has been read.
      boolean cancel;
      Error error;  // error occured, abort requested.
      while (true) {
        final long start;
        final int packetSize;
        try (LockResource lr = new LockResource(mLock)) {
          start = mPosToQueue;
          eof = mEof;
          cancel = mCancel;
          error = mError;

          if (eof || cancel || error != null || tooManyPendingPackets()) {
            mPacketReaderActive = false;
            break;
          }

<<<<<<< HEAD
          packetSize = (int) Math.min(remaining, PACKET_SIZE);
          mPosToQueue += packetSize;
=======
          packetSize = (int) Math.min(mRequest.mEnd - mPosToQueue, PACKET_SIZE);

          // packetSize should always be > 0 here when reaches here.
          Preconditions.checkState(packetSize > 0);
        } finally {
          mLock.unlock();
>>>>>>> d828dfbe
        }

        DataBuffer packet;
        try {
          packet = getDataBuffer(mChannel, start, packetSize);
        } catch (Exception e) {
          LOG.error("Failed to read data.", e);
          setError(mChannel, new Error(e, true, Protocol.Status.Code.INTERNAL));
          continue;
        }
        if (packet != null) {
          mLock.lock();
          try {
            mPosToQueue += packet.getLength();
          } finally {
            mLock.unlock();
          }
        }
        if (packet == null || packet.getLength() < packetSize
            || start + packetSize == mRequest.mEnd) {
          // This can happen if the requested read length is greater than the actual length of the
          // block or file starting from the given offset.
          setEof(mChannel);
        }

        if (packet != null) {
          RPCProtoMessage response = RPCProtoMessage.createOkResponse(packet);
          mChannel.writeAndFlush(response).addListener(new WriteListener(start + packetSize));
        }
      }

      if (error != null) {
        try {
          // mRequest is null if an exception is thrown when initializing mRequest.
          if (mRequest != null) {
            mRequest.close();
          }
        } catch (IOException e) {
          LOG.error("Failed to close the request.", e);
        }
        if (error.mNotifyClient) {
          replyError(error.mErrorCode, "", error.mCause);
        }
      } else if (eof || cancel) {
        try {
          Preconditions.checkNotNull(mRequest);
          mRequest.close();
        } catch (IOException e) {
          setError(mChannel, new Error(e, true, Protocol.Status.Code.INTERNAL));
        }
        if (eof) {
          replyEof();
        } else if (cancel) {
          replyCancel();
        }
      }
    }

    /**
     * Writes an error read response to the channel and closes the channel after that.
     */
    private void replyError(Protocol.Status.Code code, String message, Throwable e) {
      mChannel.writeAndFlush(RPCProtoMessage.createResponse(code, message, e, null))
          .addListener(ChannelFutureListener.CLOSE);
    }

    /**
     * Writes a success response.
     */
    private void replyEof() {
      Preconditions.checkState(!mDone);
      mDone = true;
      mChannel.writeAndFlush(RPCProtoMessage.createOkResponse(null))
          .addListeners(ChannelFutureListener.CLOSE_ON_FAILURE);
    }

    /**
     * Writes a cancel response.
     */
    private void replyCancel() {
      Preconditions.checkState(!mDone);
      mDone = true;
      mChannel.writeAndFlush(RPCProtoMessage.createCancelResponse())
          .addListeners(ChannelFutureListener.CLOSE_ON_FAILURE);
    }
  }
}<|MERGE_RESOLUTION|>--- conflicted
+++ resolved
@@ -181,37 +181,16 @@
       return;
     }
 
-<<<<<<< HEAD
-    if (msg.getCancel()) {
-      if (mRequest != null) {
-        try (LockResource lr = new LockResource(mLock)) {
-          mRequest.mCancelled = mPosToQueue;
-          if (remainingToWrite() <= 0) {
-            // This can only happen when everything before mPosToQueue has been sent to the client.
-            // This is not a common event.
-            replySuccess(ctx.channel());
-          }
-        }
-      }
-=======
     reset();
     String error = validateReadRequest(msg);
     if (!error.isEmpty()) {
       setError(ctx.channel(), new Error(new IllegalArgumentException(error), true,
           Protocol.Status.Code.INVALID_ARGUMENT));
->>>>>>> d828dfbe
       return;
     }
 
     initializeRequest(msg);
-<<<<<<< HEAD
-
     try (LockResource lr = new LockResource(mLock)) {
-      // TODO(peis): Check the state of mPosToQueue and mPosToWrite.
-=======
-    mLock.lock();
-    try {
->>>>>>> d828dfbe
       mPosToQueue = mRequest.mStart;
       mPosToWrite = mRequest.mStart;
 
@@ -256,8 +235,7 @@
    */
   private void setError(Channel channel, Error error) {
     Preconditions.checkNotNull(error);
-    mLock.lock();
-    try {
+    try (LockResource lr = new LockResource(mLock)) {
       if (mError != null) {
         return;
       }
@@ -266,8 +244,6 @@
         mPacketReaderActive = true;
         mPacketReaderExecutor.submit(new PacketReader(channel));
       }
-    } finally {
-      mLock.unlock();
     }
   }
 
@@ -275,8 +251,7 @@
    * @param channel the channel
    */
   private void setEof(Channel channel) {
-    mLock.lock();
-    try {
+    try (LockResource lr = new LockResource(mLock)) {
       if (mError != null || mCancel || mEof) {
         return;
       }
@@ -285,8 +260,6 @@
         mPacketReaderActive = true;
         mPacketReaderExecutor.submit(new PacketReader(channel));
       }
-    } finally {
-      mLock.unlock();
     }
   }
 
@@ -294,8 +267,7 @@
    * @param channel the channel
    */
   private void setCancel(Channel channel) {
-    mLock.lock();
-    try {
+    try (LockResource lr = new LockResource(mLock)) {
       if (mError != null || mEof || mCancel) {
         return;
       }
@@ -304,8 +276,6 @@
         mPacketReaderActive = true;
         mPacketReaderExecutor.submit(new PacketReader(channel));
       }
-    } finally {
-      mLock.unlock();
     }
   }
 
@@ -313,18 +283,7 @@
    * Resets all the states.
    */
   private void reset() {
-<<<<<<< HEAD
-    if (mRequest != null) {
-      mRequest.close();
-      mRequest = null;
-    }
     try (LockResource lr = new LockResource(mLock)) {
-      mPacketReaderActive = false;
-      mPosToQueue = -1;
-      mPosToWrite = -1;
-=======
-    mLock.lock();
-    try {
       Preconditions.checkState(mPacketReaderActive == false);
       mPosToQueue = 0;
       mPosToWrite = 0;
@@ -333,9 +292,6 @@
       mError = null;
       mRequest = null;
       mDone = false;
-    } finally {
-      mLock.unlock();
->>>>>>> d828dfbe
     }
   }
 
@@ -411,14 +367,6 @@
           mPacketReaderExecutor.submit(new PacketReader(future.channel()));
           mPacketReaderActive = true;
         }
-<<<<<<< HEAD
-        if (remainingToWrite() <= 0) {
-          replySuccess(future.channel());
-        }
-=======
-      } finally {
-        mLock.unlock();
->>>>>>> d828dfbe
       }
     }
 
@@ -475,17 +423,10 @@
             break;
           }
 
-<<<<<<< HEAD
-          packetSize = (int) Math.min(remaining, PACKET_SIZE);
-          mPosToQueue += packetSize;
-=======
           packetSize = (int) Math.min(mRequest.mEnd - mPosToQueue, PACKET_SIZE);
 
           // packetSize should always be > 0 here when reaches here.
           Preconditions.checkState(packetSize > 0);
-        } finally {
-          mLock.unlock();
->>>>>>> d828dfbe
         }
 
         DataBuffer packet;
@@ -497,11 +438,8 @@
           continue;
         }
         if (packet != null) {
-          mLock.lock();
-          try {
+          try (LockResource lr = new LockResource(mLock)) {
             mPosToQueue += packet.getLength();
-          } finally {
-            mLock.unlock();
           }
         }
         if (packet == null || packet.getLength() < packetSize
