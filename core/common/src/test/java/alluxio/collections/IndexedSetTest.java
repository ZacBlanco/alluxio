--- conflicted
+++ resolved
@@ -248,12 +248,7 @@
    * {@link IndexedSet#iterator()} method.
    */
   @Test
-<<<<<<< HEAD
-  public void iteratorRemoveTest() {
-=======
   public void iteratorRemove() {
-    long removed = 0;
->>>>>>> 8f5bfbb5
     Iterator<Pair> it = mSet.iterator();
     Assert.assertTrue(it.hasNext());
     final Pair first = it.next();
