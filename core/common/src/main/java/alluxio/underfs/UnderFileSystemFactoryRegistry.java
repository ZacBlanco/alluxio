--- conflicted
+++ resolved
@@ -107,12 +107,9 @@
    * @return list of factories that support the given path which may be an empty list
    */
   public static List<UnderFileSystemFactory> findAll(String path,
-<<<<<<< HEAD
       UnderFileSystemConfiguration ufsConf, AlluxioConfiguration alluxioConf) {
     return sRegistryInstance.findAll(path, ufsConf, alluxioConf);
-=======
-      UnderFileSystemConfiguration ufsConf) {
-    List<UnderFileSystemFactory> eligibleFactories = sRegistryInstance.findAll(path, ufsConf);
+    List<UnderFileSystemFactory> eligibleFactories = sRegistryInstance.findAll(path, ufsConf, alluxioConf);
     if (eligibleFactories.isEmpty() && ufsConf != null) {
       // Check if any versioned factory supports the default configuration
       List<UnderFileSystemFactory> factories = sRegistryInstance.findAll(path, null);
@@ -130,7 +127,6 @@
       }
     }
     return eligibleFactories;
->>>>>>> 6b844e43
   }
 
   private static synchronized void init() {
