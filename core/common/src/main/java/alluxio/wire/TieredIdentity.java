/*
 * The Alluxio Open Foundation licenses this work under the Apache License, version 2.0
 * (the "License"). You may not use this work except in compliance with the License, which is
 * available at www.apache.org/licenses/LICENSE-2.0
 *
 * This software is distributed on an "AS IS" basis, WITHOUT WARRANTIES OR CONDITIONS OF ANY KIND,
 * either express or implied, as more fully set forth in the License.
 *
 * See the NOTICE file distributed with this work for information regarding copyright ownership.
 */

package alluxio.wire;

import alluxio.Configuration;
import alluxio.Constants;
import alluxio.PropertyKey;
import alluxio.annotation.PublicApi;
import alluxio.util.network.NetworkAddressUtils;

import com.fasterxml.jackson.annotation.JsonCreator;
import com.fasterxml.jackson.annotation.JsonProperty;
import com.google.common.base.Joiner;
import com.google.common.base.Objects;
import com.google.common.base.Preconditions;
import com.google.common.collect.ImmutableList;

import java.io.Serializable;
import java.net.UnknownHostException;
import java.util.List;
import java.util.Optional;
import java.util.stream.Collectors;

import javax.annotation.Nullable;

/**
 * Class representing a node's tier identity. A tier identity is a list of locality tiers
 * identifying network topology, e.g. (host: hostname, rack: rack1).
 */
@PublicApi
public final class TieredIdentity implements Serializable {
  private static final long serialVersionUID = -1920596090085594788L;

  private final List<LocalityTier> mTiers;

  /**
   * @param tiers the tiers of the tier identity
   */
  @JsonCreator
  public TieredIdentity(@JsonProperty("tiers") List<LocalityTier> tiers) {
    mTiers = ImmutableList.copyOf(Preconditions.checkNotNull(tiers, "tiers"));
  }

  /**
   * @return the tiers of the tier identity
   */
  public List<LocalityTier> getTiers() {
    return mTiers;
  }

  /**
   * @param i a tier index
   * @return the ith locality tier
   */
  public LocalityTier getTier(int i) {
    return mTiers.get(i);
  }

  /**
   * @return a Thrift representation
   */
  public alluxio.thrift.TieredIdentity toThrift() {
    return new alluxio.thrift.TieredIdentity(mTiers.stream()
        .map(LocalityTier::toThrift).collect(Collectors.toList())
    );
  }

  /**
   * @param tieredIdentity a Thrift tiered identity
   * @return the corresponding wire type tiered identity
   */
<<<<<<< HEAD
  public static TieredIdentity fromProto(alluxio.grpc.TieredIdentity tieredIdentity) {
    if (tieredIdentity == null) {
      return null;
    }
    return new TieredIdentity(tieredIdentity.getTiersList().stream().map(LocalityTier::fromProto)
        .collect(Collectors.toList()));
  }

  /**
   * @return a Thrift representation
   */
  public alluxio.grpc.TieredIdentity toProto() {
    return alluxio.grpc.TieredIdentity.newBuilder()
        .addAllTiers(mTiers.stream().map(LocalityTier::toProto).collect(Collectors.toList()))
        .build();
  }

  /**
   * @param tieredIdentity a Thrift tiered identity
   * @return the corresponding wire type tiered identity
   */
=======
  @Nullable
>>>>>>> 536b261b
  public static TieredIdentity fromThrift(alluxio.thrift.TieredIdentity tieredIdentity) {
    if (tieredIdentity == null) {
      return null;
    }
    return new TieredIdentity(tieredIdentity.getTiers().stream()
        .map(LocalityTier::fromThrift).collect(Collectors.toList()));
  }

  /**
   * @param identities the tiered identities to compare to
   * @return the identity closest to this one. If none of the identities match, the first identity
   *         is returned
   */
  public Optional<TieredIdentity> nearest(List<TieredIdentity> identities) {
    if (identities.isEmpty()) {
      return Optional.empty();
    }
    for (LocalityTier tier : mTiers) {
      for (TieredIdentity identity : identities) {
        for (LocalityTier otherTier : identity.mTiers) {
          if (tier != null && tier.matches(otherTier)) {
            return Optional.of(identity);
          }
        }
      }
    }
    return Optional.of(identities.get(0));
  }

  /**
   * @param other a tiered identity to compare to
   * @return whether the top tier of this tiered identity matches the top tier of other
   */
  public boolean topTiersMatch(TieredIdentity other) {
    return mTiers.get(0).equals(other.getTier(0));
  }

  @Override
  public boolean equals(Object o) {
    if (this == o) {
      return true;
    }
    if (!(o instanceof TieredIdentity)) {
      return false;
    }
    TieredIdentity that = (TieredIdentity) o;
    return mTiers.equals(that.mTiers);
  }

  @Override
  public int hashCode() {
    return Objects.hashCode(mTiers);
  }

  @Override
  public String toString() {
    String tiers = Joiner.on(", ").join(mTiers.stream()
        .map(tier -> tier.getTierName() + "=" + tier.getValue())
        .collect(Collectors.toList()));
    return String.format("TieredIdentity(%s)", tiers);
  }

  /**
   * Class representing a locality tier, e.g. (host: hostname).
   */
  public static final class LocalityTier implements Serializable {
    private static final long serialVersionUID = 7078638137905293841L;

    private final String mTierName;
    private final String mValue;

    /**
     * @param tierName the name of the tier
     * @param value the value of the tier
     */
    @JsonCreator
    public LocalityTier(@JsonProperty("tierName") String tierName,
        @JsonProperty("value") @Nullable String value) {
      mTierName = Preconditions.checkNotNull(tierName, "tierName");
      mValue = value;
    }

    /**
     * @return the name of the tier
     */
    public String getTierName() {
      return mTierName;
    }

    /**
     * @return the value
     */
    @Nullable
    public String getValue() {
      return mValue;
    }

    /**
     * @return a Thrift representation
     */
    public alluxio.thrift.LocalityTier toThrift() {
      return new alluxio.thrift.LocalityTier(mTierName, mValue);
    }

    /**
     * @param localityTier a Thrift locality tier
     * @return the corresponding wire type locality tier
     */
    public static LocalityTier fromThrift(alluxio.thrift.LocalityTier localityTier) {
      return new LocalityTier(localityTier.getTierName(), localityTier.getValue());
    }
    
    /**
     * @return a Proto representation
     */
    public alluxio.grpc.LocalityTier toProto() {
      return alluxio.grpc.LocalityTier.newBuilder().setTierName(mTierName).setValue(mValue).build();
    }

    /**
     * @param localityTier a Thrift locality tier
     * @return the corresponding wire type locality tier
     */
    public static LocalityTier fromProto(alluxio.grpc.LocalityTier localityTier) {
      return new LocalityTier(localityTier.getTierName(), localityTier.getValue());
    }
    
    /**
     * Locality comparison for wire type locality tiers, two locality tiers matches if both name
     * and values are equal, or for the "node" tier, if the node names resolve to the same
     * IP address.
     *
     * @param otherTier a wire type locality tier to compare to
     * @return true if the wire type locality tier matches the given tier
     */
    public boolean matches(LocalityTier otherTier) {
      String otherTierName = otherTier.getTierName();
      if (!mTierName.equals(otherTierName)) {
        return false;
      }
      String otherTierValue = otherTier.getValue();
      if (mValue != null && mValue.equals(otherTierValue)) {
        return true;
      }
      // For node tiers, attempt to resolve hostnames to IP addresses, this avoids common
      // misconfiguration errors where a worker is using one hostname and the client is using
      // another.
      if (Configuration.getBoolean(PropertyKey.LOCALITY_COMPARE_NODE_IP)) {
        if (Constants.LOCALITY_NODE.equals(mTierName)) {
          try {
            String tierIpAddress = NetworkAddressUtils.resolveIpAddress(mValue);
            String otherTierIpAddress = NetworkAddressUtils.resolveIpAddress(otherTierValue);
            if (tierIpAddress != null && tierIpAddress.equals(otherTierIpAddress)) {
              return true;
            }
          } catch (UnknownHostException e) {
            return false;
          }
        }
      }
      return false;
    }

    @Override
    public boolean equals(Object o) {
      if (this == o) {
        return true;
      }
      if (!(o instanceof LocalityTier)) {
        return false;
      }
      LocalityTier that = (LocalityTier) o;
      return mTierName.equals(that.mTierName) && Objects.equal(mValue, that.mValue);
    }

    @Override
    public int hashCode() {
      return Objects.hashCode(mTierName, mValue);
    }

    @Override
    public String toString() {
      return Objects.toStringHelper(this)
          .add("tierName", mTierName)
          .add("value", mValue)
          .toString();
    }
  }
}<|MERGE_RESOLUTION|>--- conflicted
+++ resolved
@@ -78,7 +78,7 @@
    * @param tieredIdentity a Thrift tiered identity
    * @return the corresponding wire type tiered identity
    */
-<<<<<<< HEAD
+  @Nullable
   public static TieredIdentity fromProto(alluxio.grpc.TieredIdentity tieredIdentity) {
     if (tieredIdentity == null) {
       return null;
@@ -100,9 +100,7 @@
    * @param tieredIdentity a Thrift tiered identity
    * @return the corresponding wire type tiered identity
    */
-=======
   @Nullable
->>>>>>> 536b261b
   public static TieredIdentity fromThrift(alluxio.thrift.TieredIdentity tieredIdentity) {
     if (tieredIdentity == null) {
       return null;
