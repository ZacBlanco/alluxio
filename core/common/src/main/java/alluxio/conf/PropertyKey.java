/*
 * The Alluxio Open Foundation licenses this work under the Apache License, version 2.0
 * (the "License"). You may not use this work except in compliance with the License, which is
 * available at www.apache.org/licenses/LICENSE-2.0
 *
 * This software is distributed on an "AS IS" basis, WITHOUT WARRANTIES OR CONDITIONS OF ANY KIND,
 * either express or implied, as more fully set forth in the License.
 *
 * See the NOTICE file distributed with this work for information regarding copyright ownership.
 */

package alluxio.conf;

import alluxio.Constants;
import alluxio.DefaultSupplier;
import alluxio.ProjectConstants;
import alluxio.RuntimeConstants;
import alluxio.annotation.PublicApi;
import alluxio.exception.ExceptionMessage;
import alluxio.grpc.Scope;
import alluxio.grpc.WritePType;
import alluxio.util.OSUtils;
import alluxio.util.io.PathUtils;

import com.google.common.annotations.VisibleForTesting;
import com.google.common.base.MoreObjects;
import com.google.common.base.Objects;
import com.google.common.base.Preconditions;
import com.google.common.base.Strings;
import com.google.common.collect.Sets;
import com.sun.management.OperatingSystemMXBean;
import org.slf4j.Logger;
import org.slf4j.LoggerFactory;

import java.lang.management.ManagementFactory;
import java.util.Arrays;
import java.util.Collection;
import java.util.Map;
import java.util.concurrent.ConcurrentHashMap;
import java.util.function.BiFunction;
import java.util.function.Supplier;
import java.util.regex.Matcher;
import java.util.regex.Pattern;

import javax.annotation.Nullable;
import javax.annotation.concurrent.ThreadSafe;

/**
 * Configuration property keys. This class provides a set of pre-defined property keys.
 */
@ThreadSafe
@PublicApi
public final class PropertyKey implements Comparable<PropertyKey> {
  private static final Logger LOG = LoggerFactory.getLogger(PropertyKey.class);

  // The following two maps must be the first to initialize within this file.
  /** A map from default property key's string name to the key. */
  private static final Map<String, PropertyKey> DEFAULT_KEYS_MAP = new ConcurrentHashMap<>();
  /** A map from default property key's alias to the key. */
  private static final Map<String, PropertyKey> DEFAULT_ALIAS_MAP = new ConcurrentHashMap<>();

  /**
   * The consistency check level to apply to a certain property key.
   * User can run "alluxio validateEnv all cluster.conf.consistent" to validate the consistency of
   * configuration properties within the cluster. The command reads all Alluxio properties on
   * each node of the cluster and shows error or warning for properties that have inconsistent
   * values among the nodes. For example, it would show error if the Alluxio property for aws secret
   * access key has some value on a master node and a different value on one of the worker nodes.
   */
  public enum ConsistencyCheckLevel {
    /**
     * Do not check consistency of property value.
     * This should be set if the property is not required to have same value among the nodes
     * (e.g. worker hostname).
     */
    IGNORE,
    /**
     * Check consistency of property value, show warning of inconsistent values.
     * This should be set if the property is recommended to have same value among the nodes,
     * although having different values does not cause immediate issues(e.g. alluxio home folder
     * location, timeout value for connecting to a worker).
     */
    WARN,
    /**
     * Check consistency of property value, show error of inconsistent values.
     * This should be set if the property is required to have same value among the nodes
     * (e.g. AWS credentials, journal location).
     */
    ENFORCE,
  }

  /**
   * Indicates how the property value should be displayed.
   */
  public enum DisplayType {
    /**
     * The property value should be displayed normally.
     */
    DEFAULT,
    /**
     * The property value contains credentials and should not be displayed directly.
     */
    CREDENTIALS,
  }

  /**
   * Builder to create {@link PropertyKey} instances. Note that, <code>Builder.build()</code> will
   * throw exception if there is an existing property built with the same name.
   */
  public static final class Builder {
    private String[] mAlias;
    private DefaultSupplier mDefaultSupplier;
    private Object mDefaultValue;
    private String mDescription;
    private String mName;
    private boolean mIgnoredSiteProperty;
    private boolean mIsBuiltIn = true;
    private boolean mIsHidden;
    private ConsistencyCheckLevel mConsistencyCheckLevel = ConsistencyCheckLevel.IGNORE;
    private Scope mScope = Scope.ALL;
    private DisplayType mDisplayType = DisplayType.DEFAULT;

    /**
     * @param name name of the property
     */
    public Builder(String name) {
      mName = name;
    }

    /**
     * @param template template for the property name
     * @param params parameters of the template
     */
    public Builder(PropertyKey.Template template, Object... params) {
      mName = String.format(template.mFormat, params);
    }

    /**
     * @param aliases aliases for the property
     * @return the updated builder instance
     */
    public Builder setAlias(String... aliases) {
      mAlias = Arrays.copyOf(aliases, aliases.length);
      return this;
    }

    /**
     * @param name name for the property
     * @return the updated builder instance
     */
    public Builder setName(String name) {
      mName = name;
      return this;
    }

    /**
     * @param defaultSupplier supplier for the property's default value
     * @return the updated builder instance
     */
    public Builder setDefaultSupplier(DefaultSupplier defaultSupplier) {
      mDefaultSupplier = defaultSupplier;
      return this;
    }

    /**
     * @param supplier supplier for the property's default value
     * @param description description of the default value
     * @return the updated builder instance
     */
    public Builder setDefaultSupplier(Supplier<Object> supplier, String description) {
      mDefaultSupplier = new DefaultSupplier(supplier, description);
      return this;
    }

    /**
     * @param defaultValue the property's default value
     * @return the updated builder instance
     */
    public Builder setDefaultValue(Object defaultValue) {
      mDefaultValue = defaultValue;
      return this;
    }

    /**
     * @param description of the property
     * @return the updated builder instance
     */
    public Builder setDescription(String description) {
      mDescription = description;
      return this;
    }

    /**
     * @param isBuiltIn whether to the property is a built-in Alluxio property
     * @return the updated builder instance
     */
    public Builder setIsBuiltIn(boolean isBuiltIn) {
      mIsBuiltIn = isBuiltIn;
      return this;
    }

    /**
     * @param isHidden whether to hide the property when generating property documentation
     * @return the updated builder instance
     */
    public Builder setIsHidden(boolean isHidden) {
      mIsHidden = isHidden;
      return this;
    }

    /**
     * @param ignoredSiteProperty whether the property should be ignored in alluxio-site.properties
     * @return the updated builder instance
     */
    public Builder setIgnoredSiteProperty(boolean ignoredSiteProperty) {
      mIgnoredSiteProperty = ignoredSiteProperty;
      return this;
    }

    /**
     * @param consistencyCheckLevel the consistency level that applies to this property
     * @return the updated builder instance
     */
    public Builder setConsistencyCheckLevel(ConsistencyCheckLevel consistencyCheckLevel) {
      mConsistencyCheckLevel = consistencyCheckLevel;
      return this;
    }

    /**
     * @param scope which components this property applies to
     * @return the updated builder instance
     */
    public Builder setScope(Scope scope) {
      mScope = scope;
      return this;
    }

    /**
     * @param displayType the displayType that indicates how the property value should be displayed
     * @return the updated builder instance
     */
    public Builder setDisplayType(DisplayType displayType) {
      mDisplayType = displayType;
      return this;
    }

    /**
     * Creates and registers the property key.
     *
     * @return the created property key instance
     */
    public PropertyKey build() {
      PropertyKey key = buildUnregistered();
      Preconditions.checkState(PropertyKey.register(key), "Cannot register existing key \"%s\"",
          mName);
      return key;
    }

    /**
     * Creates the property key without registering it with default property list.
     *
     * @return the created property key instance
     */
    public PropertyKey buildUnregistered() {
      DefaultSupplier defaultSupplier = mDefaultSupplier;
      if (defaultSupplier == null) {
        String defaultString = String.valueOf(mDefaultValue);
        defaultSupplier = (mDefaultValue == null)
            ? new DefaultSupplier(() -> null, "null")
            : new DefaultSupplier(() -> defaultString, defaultString);
      }

      PropertyKey key = new PropertyKey(mName, mDescription, defaultSupplier, mAlias,
          mIgnoredSiteProperty, mIsHidden, mConsistencyCheckLevel, mScope, mDisplayType,
          mIsBuiltIn);
      return key;
    }

    @Override
    public String toString() {
      return MoreObjects.toStringHelper(this)
          .add("alias", mAlias)
          .add("defaultValue", mDefaultValue)
          .add("description", mDescription)
          .add("name", mName).toString();
    }
  }

  public static final PropertyKey CONF_DIR =
      new Builder(Name.CONF_DIR)
          .setDefaultValue(String.format("${%s}/conf", Name.HOME))
          .setDescription("The directory containing files used to configure Alluxio.")
          .setIgnoredSiteProperty(true)
          .setConsistencyCheckLevel(ConsistencyCheckLevel.WARN)
          .build();
  public static final PropertyKey CONF_VALIDATION_ENABLED =
      new Builder(Name.CONF_VALIDATION_ENABLED)
          .setDefaultValue(true)
          .setDescription("Whether to validate the configuration properties when initializing "
              + "Alluxio clients or server process.")
          .setIsHidden(true)
          .setConsistencyCheckLevel(ConsistencyCheckLevel.WARN)
          .build();
  public static final PropertyKey DEBUG =
      new Builder(Name.DEBUG)
          .setDefaultValue(false)
          .setDescription("Set to true to enable debug mode which has additional logging and "
              + "info in the Web UI.")
          .setConsistencyCheckLevel(ConsistencyCheckLevel.WARN)
          .build();
  public static final PropertyKey EXTENSIONS_DIR =
      new Builder(Name.EXTENSIONS_DIR)
          .setDefaultValue(String.format("${%s}/extensions", Name.HOME))
          .setDescription("The directory containing Alluxio extensions.")
          .setConsistencyCheckLevel(ConsistencyCheckLevel.WARN)
          .setScope(Scope.SERVER)
          .build();
  public static final PropertyKey HOME =
      new Builder(Name.HOME)
          .setDefaultValue("/opt/alluxio")
          .setDescription("Alluxio installation directory.")
          .setConsistencyCheckLevel(ConsistencyCheckLevel.WARN)
          .build();
  public static final PropertyKey LOGGER_TYPE =
      new Builder(Name.LOGGER_TYPE)
          .setDefaultValue("Console")
          .setDescription("The type of logger.")
          .setConsistencyCheckLevel(ConsistencyCheckLevel.IGNORE)
          .build();
  public static final PropertyKey LOGS_DIR =
      new Builder(Name.LOGS_DIR)
          .setDefaultValue(String.format("${%s}/logs", Name.WORK_DIR))
          .setDescription("The path under Alluxio home directory to store log files. It has a "
              + "corresponding environment variable $ALLUXIO_LOGS_DIR.")
          .setIgnoredSiteProperty(true)
          .setConsistencyCheckLevel(ConsistencyCheckLevel.WARN)
          .build();
  // Used in alluxio-config.sh and conf/log4j.properties
  public static final PropertyKey USER_LOGS_DIR =
      new Builder(Name.USER_LOGS_DIR)
          .setDefaultValue(String.format("${%s}/user", Name.LOGS_DIR))
          .setDescription("The path to store logs of Alluxio shell. To change its value, one can "
              + " set environment variable $ALLUXIO_USER_LOGS_DIR.")
          .setIgnoredSiteProperty(true)
          .setConsistencyCheckLevel(ConsistencyCheckLevel.WARN)
          .build();
  public static final PropertyKey METRICS_CONF_FILE =
      new Builder(Name.METRICS_CONF_FILE)
          .setDefaultValue(String.format("${%s}/metrics.properties", Name.CONF_DIR))
          .setDescription("The file path of the metrics system configuration file. By default "
              + "it is `metrics.properties` in the `conf` directory.")
          .setConsistencyCheckLevel(ConsistencyCheckLevel.WARN)
          .setScope(Scope.SERVER)
          .build();
  public static final PropertyKey METRICS_CONTEXT_SHUTDOWN_TIMEOUT =
      new Builder(Name.METRICS_CONTEXT_SHUTDOWN_TIMEOUT)
          .setDefaultValue("1sec")
          .setDescription("Time to wait for the metrics context to shut down. The main purpose for "
              + "this property is to allow tests to shut down faster.")
          .setConsistencyCheckLevel(ConsistencyCheckLevel.IGNORE)
          .setIsHidden(true)
          .setScope(Scope.ALL)
          .build();
  public static final PropertyKey NETWORK_CONNECTION_AUTH_TIMEOUT =
      new Builder(Name.NETWORK_CONNECTION_AUTH_TIMEOUT)
          .setDefaultValue("30sec")
          .setDescription("Maximum time to wait for a connection (gRPC channel) to attempt to "
              + "receive an authentication response.")
          .setConsistencyCheckLevel(ConsistencyCheckLevel.WARN)
          .setScope(Scope.ALL)
          .build();
  public static final PropertyKey NETWORK_CONNECTION_HEALTH_CHECK_TIMEOUT =
      new Builder(Name.NETWORK_CONNECTION_HEALTH_CHECK_TIMEOUT)
          .setAlias("alluxio.network.connection.health.check.timeout.ms")
          .setDefaultValue("5sec")
          .setDescription("Allowed duration for checking health of client connections (gRPC "
              + "channels) before being assigned to a client. If a connection does not become "
              + "active  within configured time, it will be shut down and a new connection will be "
              + "created for the client")
          .setConsistencyCheckLevel(ConsistencyCheckLevel.WARN)
          .setScope(Scope.ALL)
          .build();
  public static final PropertyKey NETWORK_CONNECTION_SERVER_SHUTDOWN_TIMEOUT =
      new Builder(Name.NETWORK_CONNECTION_SERVER_SHUTDOWN_TIMEOUT)
          .setDefaultValue("60sec")
          .setDescription("Maximum time to wait for gRPC server to stop on shutdown")
          .setConsistencyCheckLevel(ConsistencyCheckLevel.WARN)
          .setScope(Scope.SERVER)
          .build();
  public static final PropertyKey NETWORK_CONNECTION_SHUTDOWN_TIMEOUT =
      new Builder(Name.NETWORK_CONNECTION_SHUTDOWN_TIMEOUT)
          .setDefaultValue("60sec")
          .setDescription("Maximum time to wait for connections (gRPC channels) to stop on "
              + "shutdown")
          .setConsistencyCheckLevel(ConsistencyCheckLevel.WARN)
          .setScope(Scope.ALL)
          .build();
  public static final PropertyKey NETWORK_HOST_RESOLUTION_TIMEOUT_MS =
      new Builder(Name.NETWORK_HOST_RESOLUTION_TIMEOUT_MS)
          .setAlias("alluxio.network.host.resolution.timeout.ms")
          .setDefaultValue("5sec")
          .setDescription("During startup of the Master and Worker processes Alluxio needs to "
              + "ensure that they are listening on externally resolvable and reachable host "
              + "names. To do this, Alluxio will automatically attempt to select an "
              + "appropriate host name if one was not explicitly specified. This represents "
              + "the maximum amount of time spent waiting to determine if a candidate host "
              + "name is resolvable over the network.")
          .setConsistencyCheckLevel(ConsistencyCheckLevel.WARN)
          .build();
  public static final PropertyKey SITE_CONF_DIR =
      new Builder(Name.SITE_CONF_DIR)
          .setDefaultSupplier(
              () -> String.format("${%s}/,%s/.alluxio/,/etc/alluxio/",
                  Name.CONF_DIR, System.getProperty("user.home")),
              String.format("${%s}/,${user.home}/.alluxio/,/etc/alluxio/", Name.CONF_DIR))
          .setDescription(
              String.format("Comma-separated search path for %s.", Constants.SITE_PROPERTIES))
          .setIgnoredSiteProperty(true)
          .setConsistencyCheckLevel(ConsistencyCheckLevel.WARN)
          .build();
  public static final PropertyKey TEST_MODE =
      new Builder(Name.TEST_MODE)
          .setDefaultValue(false)
          .setDescription("Flag used only during tests to allow special behavior.")
          .setConsistencyCheckLevel(ConsistencyCheckLevel.WARN)
          .setIsHidden(true)
          .build();
  public static final PropertyKey TMP_DIRS =
      new Builder(Name.TMP_DIRS)
          .setDefaultValue("/tmp")
          .setDescription("The path(s) to store Alluxio temporary files, use commas as delimiters. "
              + "If multiple paths are specified, one will be selected at random per temporary "
              + "file. Currently, only files to be uploaded to object stores are stored in these "
              + "paths.")
          .setScope(Scope.SERVER)
          .build();
  public static final PropertyKey VERSION =
      new Builder(Name.VERSION)
          .setConsistencyCheckLevel(ConsistencyCheckLevel.IGNORE)
          .setDefaultValue(ProjectConstants.VERSION)
          .setDescription("Version of Alluxio. User should never modify this property.")
          .setIgnoredSiteProperty(true)
          .setIsHidden(true)
          .build();
  public static final PropertyKey WEB_FILE_INFO_ENABLED =
      new Builder(Name.WEB_FILE_INFO_ENABLED)
          .setDefaultValue(true)
          .setDescription("Whether detailed file information are enabled for the web UI.")
          .setConsistencyCheckLevel(ConsistencyCheckLevel.ENFORCE)
          .setScope(Scope.SERVER)
          .build();
  public static final PropertyKey WEB_RESOURCES =
      new Builder(Name.WEB_RESOURCES)
          .setDefaultValue(String.format("${%s}/webui/", Name.HOME))
          .setDescription("Path to the web UI resources. User should never modify this property.")
          .setConsistencyCheckLevel(ConsistencyCheckLevel.WARN)
          .setScope(Scope.SERVER)
          .setIsHidden(true)
          .build();
  public static final PropertyKey WEB_THREADS =
      new Builder(Name.WEB_THREADS)
          .setDefaultValue(1)
          .setDescription("How many threads to serve Alluxio web UI.")
          .setConsistencyCheckLevel(ConsistencyCheckLevel.WARN)
          .setScope(Scope.SERVER)
          .build();
  public static final PropertyKey WEB_CORS_ENABLED =
      new Builder(Name.WEB_CORS_ENABLED)
          .setDefaultValue(false)
          .setDescription("Set to true to enable Cross-Origin Resource Sharing for RESTful API"
              + "endpoints.")
          .setConsistencyCheckLevel(ConsistencyCheckLevel.WARN)
          .build();
  public static final PropertyKey WEB_REFRESH_INTERVAL =
      new Builder(Name.WEB_REFRESH_INTERVAL)
          .setDefaultValue("15s")
          .setDescription("The amount of time to await before refreshing the Web UI if it is set "
              + "to auto refresh.")
          .setConsistencyCheckLevel(ConsistencyCheckLevel.WARN)
          .build();
  public static final PropertyKey WORK_DIR =
      new Builder(Name.WORK_DIR)
          .setDefaultValue(String.format("${%s}", Name.HOME))
          .setDescription("The directory to use for Alluxio's working directory. By default, "
              + "the journal, logs, and under file storage data (if using local filesystem) "
              + "are written here.")
          .setConsistencyCheckLevel(ConsistencyCheckLevel.WARN)
          .build();
  public static final PropertyKey ZOOKEEPER_ADDRESS =
      new Builder(Name.ZOOKEEPER_ADDRESS)
          .setDescription("Address of ZooKeeper.")
          .setConsistencyCheckLevel(ConsistencyCheckLevel.ENFORCE)
          .build();
  public static final PropertyKey ZOOKEEPER_CONNECTION_TIMEOUT =
      new Builder(Name.ZOOKEEPER_CONNECTION_TIMEOUT)
          .setDefaultValue("15s") // matches Zookeeper's default
          .setDescription("Connection timeout to use when connecting to Zookeeper")
          .setConsistencyCheckLevel(ConsistencyCheckLevel.WARN)
          .build();
  public static final PropertyKey ZOOKEEPER_ELECTION_PATH =
      new Builder(Name.ZOOKEEPER_ELECTION_PATH)
          .setDefaultValue("/alluxio/election")
          .setDescription("Election directory in ZooKeeper.")
          .setConsistencyCheckLevel(ConsistencyCheckLevel.ENFORCE)
          .build();
  public static final PropertyKey ZOOKEEPER_ENABLED =
      new Builder(Name.ZOOKEEPER_ENABLED)
          .setDefaultValue(false)
          .setDescription("If true, setup master fault tolerant mode using ZooKeeper.")
          .setConsistencyCheckLevel(ConsistencyCheckLevel.ENFORCE)
          .build();
  public static final PropertyKey ZOOKEEPER_LEADER_INQUIRY_RETRY_COUNT =
      new Builder(Name.ZOOKEEPER_LEADER_INQUIRY_RETRY_COUNT)
          .setDefaultValue(10)
          .setDescription("The number of retries to inquire leader from ZooKeeper.")
          .setConsistencyCheckLevel(ConsistencyCheckLevel.WARN)
          .build();
  public static final PropertyKey ZOOKEEPER_LEADER_PATH =
      new Builder(Name.ZOOKEEPER_LEADER_PATH)
          .setDefaultValue("/alluxio/leader")
          .setDescription("Leader directory in ZooKeeper.")
          .setConsistencyCheckLevel(ConsistencyCheckLevel.ENFORCE)
          .build();
  public static final PropertyKey ZOOKEEPER_SESSION_TIMEOUT =
      new Builder(Name.ZOOKEEPER_SESSION_TIMEOUT)
          .setDefaultValue("60s") // matches Zookeeper's default
          .setDescription("Session timeout to use when connecting to Zookeeper")
          .setConsistencyCheckLevel(ConsistencyCheckLevel.WARN)
          .build();
  public static final PropertyKey ZOOKEEPER_AUTH_ENABLED =
      new Builder(Name.ZOOKEEPER_AUTH_ENABLED)
          .setDefaultValue(true)
          .setDescription("If true, enable client-side Zookeeper authentication.")
          .setConsistencyCheckLevel(ConsistencyCheckLevel.WARN)
          .setScope(Scope.CLIENT)
          .build();
  public static final PropertyKey ZOOKEEPER_LEADER_CONNECTION_ERROR_POLICY =
      new Builder(Name.ZOOKEEPER_LEADER_CONNECTION_ERROR_POLICY)
          .setDefaultValue("SESSION")
          .setDescription("Connection error policy defines how errors on zookeeper connections "
              + "to be treated in leader election. "
              + "STANDARD policy treats every connection event as failure."
              + "SESSION policy relies on zookeeper sessions for judging failures, "
              + "helping leader to retain its status, as long as its session is protected.")
          .setConsistencyCheckLevel(ConsistencyCheckLevel.ENFORCE)
          .setScope(Scope.MASTER)
          .build();
  /**
   * UFS related properties.
   */
  public static final PropertyKey UNDERFS_ALLOW_SET_OWNER_FAILURE =
      new Builder(Name.UNDERFS_ALLOW_SET_OWNER_FAILURE)
          .setDefaultValue(false)
          .setDescription("Whether to allow setting owner in UFS to fail. When set to true, "
              + "it is possible file or directory owners diverge between Alluxio and UFS.")
          .setConsistencyCheckLevel(ConsistencyCheckLevel.ENFORCE)
          .setScope(Scope.MASTER)
          .build();
  public static final PropertyKey UNDERFS_CLEANUP_ENABLED =
      new Builder(Name.UNDERFS_CLEANUP_ENABLED)
          .setDefaultValue(false)
          .setDescription("Whether or not to clean up under file storage periodically."
              + "Some ufs operations may not be completed and cleaned up successfully "
              + "in normal ways and leave some intermediate data that needs periodical cleanup."
              + "If enabled, all the mount points will be cleaned up when a leader master starts "
              + "or cleanup interval is reached. This should be used sparingly.")
          .setConsistencyCheckLevel(ConsistencyCheckLevel.ENFORCE)
          .setScope(Scope.MASTER)
          .build();
  public static final PropertyKey UNDERFS_CLEANUP_INTERVAL =
      new Builder(Name.UNDERFS_CLEANUP_INTERVAL)
          .setDefaultValue("1day")
          .setDescription("The interval for periodically cleaning all the "
              + " mounted under file storages.")
          .setConsistencyCheckLevel(ConsistencyCheckLevel.WARN)
          .setScope(Scope.MASTER)
          .build();
  public static final PropertyKey UNDERFS_LISTING_LENGTH =
      new Builder(Name.UNDERFS_LISTING_LENGTH)
          .setDefaultValue(1000)
          .setDescription("The maximum number of directory entries to list in a single query "
              + "to under file system. If the total number of entries is greater than the "
              + "specified length, multiple queries will be issued.")
          .setConsistencyCheckLevel(ConsistencyCheckLevel.ENFORCE)
          .setScope(Scope.MASTER)
          .build();
  public static final PropertyKey UNDERFS_GCS_DEFAULT_MODE =
      new Builder(Name.UNDERFS_GCS_DEFAULT_MODE)
          .setDefaultValue("0700")
          .setDescription("Mode (in octal notation) for GCS objects if mode cannot be discovered.")
          .setConsistencyCheckLevel(ConsistencyCheckLevel.WARN)
          .setScope(Scope.SERVER)
          .build();
  public static final PropertyKey UNDERFS_GCS_DIRECTORY_SUFFIX =
      new Builder(Name.UNDERFS_GCS_DIRECTORY_SUFFIX)
          .setDefaultValue("/")
          .setDescription("Directories are represented in GCS as zero-byte objects named with "
              + "the specified suffix.")
          .setConsistencyCheckLevel(ConsistencyCheckLevel.ENFORCE)
          .setScope(Scope.SERVER)
          .build();
  public static final PropertyKey UNDERFS_GCS_OWNER_ID_TO_USERNAME_MAPPING =
      new Builder(Name.UNDERFS_GCS_OWNER_ID_TO_USERNAME_MAPPING)
          .setDescription("Optionally, specify a preset gcs owner id to Alluxio username "
              + "static mapping in the format \"id1=user1;id2=user2\". The Google Cloud "
              + "Storage IDs can be found at the console address "
              + "https://console.cloud.google.com/storage/settings . Please use the "
              + "\"Owners\" one.")
          .setConsistencyCheckLevel(ConsistencyCheckLevel.ENFORCE)
          .setScope(Scope.SERVER)
          .build();
  public static final PropertyKey UNDERFS_HDFS_CONFIGURATION =
      new Builder(Name.UNDERFS_HDFS_CONFIGURATION)
          .setDefaultValue(String.format(
              "${%s}/core-site.xml:${%s}/hdfs-site.xml", Name.CONF_DIR, Name.CONF_DIR))
          .setDescription("Location of the HDFS configuration file to overwrite "
              + "the default HDFS client configuration. Note that, these files must be available"
              + "on every node.")
          .setConsistencyCheckLevel(ConsistencyCheckLevel.WARN)
          .setScope(Scope.SERVER)
          .build();
  public static final PropertyKey UNDERFS_HDFS_IMPL =
      new Builder(Name.UNDERFS_HDFS_IMPL)
          .setDefaultValue("org.apache.hadoop.hdfs.DistributedFileSystem")
          .setDescription("The implementation class of the HDFS as the under storage system.")
          .setConsistencyCheckLevel(ConsistencyCheckLevel.ENFORCE)
          .setScope(Scope.SERVER)
          .build();
  public static final PropertyKey UNDERFS_HDFS_PREFIXES =
      new Builder(Name.UNDERFS_HDFS_PREFIXES)
          .setDefaultValue("hdfs://,glusterfs:///,maprfs:///")
          .setDescription("Optionally, specify which prefixes should run through the HDFS "
              + "implementation of UnderFileSystem. The delimiter is any whitespace "
              + "and/or ','.")
          .setConsistencyCheckLevel(ConsistencyCheckLevel.ENFORCE)
          .setScope(Scope.SERVER)
          .build();
  public static final PropertyKey UNDERFS_HDFS_REMOTE =
      new Builder(Name.UNDERFS_HDFS_REMOTE)
          .setDefaultValue(false)
          .setDescription("Boolean indicating whether or not the under storage worker nodes "
              + "are remote with respect to Alluxio worker nodes. If set to true, Alluxio "
              + "will not attempt to discover locality information from the under storage "
              + "because locality is impossible. This will improve performance. The default "
              + "value is false.")
          .setConsistencyCheckLevel(ConsistencyCheckLevel.ENFORCE)
          .setScope(Scope.SERVER)
          .build();
  public static final PropertyKey UNDERFS_WEB_HEADER_LAST_MODIFIED =
      new Builder(Name.UNDERFS_WEB_HEADER_LAST_MODIFIED)
          .setDefaultValue("EEE, dd MMM yyyy HH:mm:ss zzz")
          .setDescription("Date format of last modified for a http response header.")
          .setConsistencyCheckLevel(ConsistencyCheckLevel.ENFORCE)
          .setScope(Scope.SERVER)
          .build();
  public static final PropertyKey UNDERFS_WEB_CONNECTION_TIMEOUT =
      new Builder(Name.UNDERFS_WEB_CONNECTION_TIMEOUT)
          .setDefaultValue("60s")
          .setDescription("Default timeout for a http connection.")
          .setConsistencyCheckLevel(ConsistencyCheckLevel.ENFORCE)
          .setScope(Scope.SERVER)
          .build();
  public static final PropertyKey UNDERFS_WEB_PARENT_NAMES =
      new Builder(Name.UNDERFS_WEB_PARENT_NAMES)
          .setDefaultValue("Parent Directory,..,../")
          .setDescription("The text of the http link for the parent directory.")
          .setConsistencyCheckLevel(ConsistencyCheckLevel.ENFORCE)
          .setScope(Scope.SERVER)
          .build();
  public static final PropertyKey UNDERFS_WEB_TITLES =
      new Builder(Name.UNDERFS_WEB_TITLES)
          .setDefaultValue("Index of ,Directory listing for ")
          .setDescription("The title of the content for a http url.")
          .setConsistencyCheckLevel(ConsistencyCheckLevel.ENFORCE)
          .setScope(Scope.SERVER)
          .build();
  public static final PropertyKey UNDERFS_OBJECT_STORE_BREADCRUMBS_ENABLED =
      new Builder(Name.UNDERFS_OBJECT_STORE_BREADCRUMBS_ENABLED)
          .setDefaultValue(true)
          .setDescription("Set this to false to prevent Alluxio from creating zero byte objects "
              + "during read or list operations on object store UFS. Leaving this on enables more"
              + " efficient listing of prefixes.")
          .setConsistencyCheckLevel(ConsistencyCheckLevel.WARN)
          .setScope(Scope.SERVER)
          .build();
  public static final PropertyKey UNDERFS_OBJECT_STORE_MULTI_RANGE_CHUNK_SIZE =
      new Builder(Name.UNDERFS_OBJECT_STORE_MULTI_RANGE_CHUNK_SIZE)
          .setDefaultValue(String.format("${%s}", Name.USER_BLOCK_SIZE_BYTES_DEFAULT))
          .setDescription("Default chunk size for ranged reads from multi-range object input "
              + "streams.")
          .setConsistencyCheckLevel(ConsistencyCheckLevel.WARN)
          .setScope(Scope.SERVER)
          .build();
  public static final PropertyKey UNDERFS_OBJECT_STORE_SERVICE_THREADS =
      new Builder(Name.UNDERFS_OBJECT_STORE_SERVICE_THREADS)
          .setDefaultValue(20)
          .setDescription("The number of threads in executor pool for parallel object store "
              + "UFS operations, such as directory renames and deletes.")
          .setConsistencyCheckLevel(ConsistencyCheckLevel.WARN)
          .setScope(Scope.SERVER)
          .build();
  public static final PropertyKey UNDERFS_OBJECT_STORE_MOUNT_SHARED_PUBLICLY =
      new Builder(Name.UNDERFS_OBJECT_STORE_MOUNT_SHARED_PUBLICLY)
          .setDefaultValue(false)
          .setDescription("Whether or not to share object storage under storage system "
              + "mounted point with all Alluxio users. Note that this configuration has no "
              + "effect on HDFS nor local UFS.")
          .setConsistencyCheckLevel(ConsistencyCheckLevel.ENFORCE)
          .setScope(Scope.SERVER)
          .build();
  public static final PropertyKey UNDERFS_EVENTUAL_CONSISTENCY_RETRY_BASE_SLEEP_MS =
      new Builder(Name.UNDERFS_EVENTUAL_CONSISTENCY_RETRY_BASE_SLEEP_MS)
          .setDefaultValue("50ms")
          .setDescription("To handle eventually consistent storage semantics "
              + "for certain under storages, Alluxio will perform retries "
              + "when under storage metadata doesn't match Alluxio's expectations. "
              + "These retries use exponential backoff. "
              + "This property determines the base time for the exponential backoff.")
          .setConsistencyCheckLevel(ConsistencyCheckLevel.WARN)
          .setScope(Scope.SERVER)
          .build();
  public static final PropertyKey UNDERFS_EVENTUAL_CONSISTENCY_RETRY_MAX_NUM =
      new Builder(Name.UNDERFS_EVENTUAL_CONSISTENCY_RETRY_MAX_NUM)
          .setDefaultValue(20)
          .setDescription("To handle eventually consistent storage semantics "
              + "for certain under storages, Alluxio will perform retries "
              + "when under storage metadata doesn't match Alluxio's expectations. "
              + "These retries use exponential backoff. "
              + "This property determines the maximum number of retries.")
          .setConsistencyCheckLevel(ConsistencyCheckLevel.WARN)
          .setScope(Scope.SERVER)
          .build();
  public static final PropertyKey UNDERFS_EVENTUAL_CONSISTENCY_RETRY_MAX_SLEEP_MS =
      new Builder(Name.UNDERFS_EVENTUAL_CONSISTENCY_RETRY_MAX_SLEEP_MS)
          .setDefaultValue("30sec")
          .setDescription("To handle eventually consistent storage semantics "
              + "for certain under storages, Alluxio will perform retries "
              + "when under storage metadata doesn't match Alluxio's expectations. "
              + "These retries use exponential backoff. "
              + "This property determines the maximum wait time in the backoff.")
          .setConsistencyCheckLevel(ConsistencyCheckLevel.WARN)
          .setScope(Scope.SERVER)
          .build();
  public static final PropertyKey UNDERFS_OSS_CONNECT_MAX =
      new Builder(Name.UNDERFS_OSS_CONNECT_MAX)
          .setDefaultValue(1024)
          .setDescription("The maximum number of OSS connections.")
          .setConsistencyCheckLevel(ConsistencyCheckLevel.WARN)
          .setScope(Scope.SERVER)
          .build();
  public static final PropertyKey UNDERFS_OSS_CONNECT_TIMEOUT =
      new Builder(Name.UNDERFS_OSS_CONNECT_TIMEOUT)
          .setAlias("alluxio.underfs.oss.connection.timeout.ms")
          .setDefaultValue("50sec")
          .setDescription("The timeout when connecting to OSS.")
          .setConsistencyCheckLevel(ConsistencyCheckLevel.WARN)
          .setScope(Scope.SERVER)
          .build();
  public static final PropertyKey UNDERFS_OSS_CONNECT_TTL =
      new Builder(Name.UNDERFS_OSS_CONNECT_TTL)
          .setDefaultValue(-1)
          .setDescription("The TTL of OSS connections in ms.")
          .setConsistencyCheckLevel(ConsistencyCheckLevel.WARN)
          .setScope(Scope.SERVER)
          .build();
  public static final PropertyKey UNDERFS_OSS_SOCKET_TIMEOUT =
      new Builder(Name.UNDERFS_OSS_SOCKET_TIMEOUT)
          .setAlias("alluxio.underfs.oss.socket.timeout.ms")
          .setDefaultValue("50sec")
          .setDescription("The timeout of OSS socket.")
          .setConsistencyCheckLevel(ConsistencyCheckLevel.WARN)
          .setScope(Scope.SERVER)
          .build();
  public static final PropertyKey UNDERFS_S3_ADMIN_THREADS_MAX =
      new Builder(Name.UNDERFS_S3_ADMIN_THREADS_MAX)
          .setDefaultValue(20)
          .setDescription("The maximum number of threads to use for metadata operations when "
              + "communicating with S3. These operations may be fairly concurrent and "
              + "frequent but should not take much time to process.")
          .setConsistencyCheckLevel(ConsistencyCheckLevel.WARN)
          .setScope(Scope.SERVER)
          .build();
  public static final PropertyKey UNDERFS_S3_DISABLE_DNS_BUCKETS =
      new Builder(Name.UNDERFS_S3_DISABLE_DNS_BUCKETS)
          .setDefaultValue(false)
          .setDescription("Optionally, specify to make all S3 requests path style.")
          .setConsistencyCheckLevel(ConsistencyCheckLevel.ENFORCE)
          .setScope(Scope.SERVER)
          .build();
  public static final PropertyKey UNDERFS_S3_ENDPOINT =
      new Builder(Name.UNDERFS_S3_ENDPOINT)
          .setDescription("Optionally, to reduce data latency or visit resources which are "
              + "separated in different AWS regions, specify a regional endpoint to make aws "
              + "requests. An endpoint is a URL that is the entry point for a web service. "
              + "For example, s3.cn-north-1.amazonaws.com.cn is an entry point for the Amazon "
              + "S3 service in beijing region.")
          .setConsistencyCheckLevel(ConsistencyCheckLevel.ENFORCE)
          .setScope(Scope.SERVER)
          .build();
  public static final PropertyKey UNDERFS_S3_OWNER_ID_TO_USERNAME_MAPPING =
      new Builder(Name.UNDERFS_S3_OWNER_ID_TO_USERNAME_MAPPING)
          .setDescription("Optionally, specify a preset s3 canonical id to Alluxio username "
              + "static mapping, in the format \"id1=user1;id2=user2\". The AWS S3 canonical "
              + "ID can be found at the console address "
              + "https://console.aws.amazon.com/iam/home?#security_credential . Please expand "
              + "the \"Account Identifiers\" tab and refer to \"Canonical User ID\".")
          .setConsistencyCheckLevel(ConsistencyCheckLevel.ENFORCE)
          .setScope(Scope.SERVER)
          .build();
  public static final PropertyKey UNDERFS_S3_PROXY_HOST =
      new Builder(Name.UNDERFS_S3_PROXY_HOST)
          .setDescription("Optionally, specify a proxy host for communicating with S3.")
          .setConsistencyCheckLevel(ConsistencyCheckLevel.ENFORCE)
          .setScope(Scope.SERVER)
          .build();
  public static final PropertyKey UNDERFS_S3_PROXY_PORT =
      new Builder(Name.UNDERFS_S3_PROXY_PORT)
          .setDescription("Optionally, specify a proxy port for communicating with S3.")
          .setConsistencyCheckLevel(ConsistencyCheckLevel.ENFORCE)
          .setScope(Scope.SERVER)
          .build();
  public static final PropertyKey UNDERFS_S3_THREADS_MAX =
      new Builder(Name.UNDERFS_S3_THREADS_MAX)
          .setDefaultValue(40)
          .setDescription("The maximum number of threads to use for communicating with S3 and "
              + "the maximum number of concurrent connections to S3. Includes both threads "
              + "for data upload and metadata operations. This number should be at least as "
              + "large as the max admin threads plus max upload threads.")
          .setConsistencyCheckLevel(ConsistencyCheckLevel.WARN)
          .setScope(Scope.SERVER)
          .build();
  public static final PropertyKey UNDERFS_S3_UPLOAD_THREADS_MAX =
      new Builder(Name.UNDERFS_S3_UPLOAD_THREADS_MAX)
          .setDefaultValue(20)
          .setDescription("For an Alluxio worker, this is the maximum number of threads to use "
              + "for uploading data to S3 for multipart uploads. These operations can be fairly "
              + "expensive, so multiple threads are encouraged. However, this also splits the "
              + "bandwidth between threads, meaning the overall latency for completing an upload "
              + "will be higher for more threads. For the Alluxio master, this is the maximum "
              + "number of threads used for the rename (copy) operation. It is recommended that "
              + "value should be greater than or equal to "
              + Name.UNDERFS_OBJECT_STORE_SERVICE_THREADS)
          .setConsistencyCheckLevel(ConsistencyCheckLevel.WARN)
          .setScope(Scope.SERVER)
          .build();
  public static final PropertyKey UNDERFS_S3_DEFAULT_MODE =
      new Builder(Name.UNDERFS_S3_DEFAULT_MODE)
          .setAlias("alluxio.underfs.s3a.default.mode")
          .setDefaultValue("0700")
          .setDescription("Mode (in octal notation) for S3 objects if mode cannot be discovered.")
          .setConsistencyCheckLevel(ConsistencyCheckLevel.WARN)
          .setScope(Scope.SERVER)
          .build();
  public static final PropertyKey UNDERFS_S3_DIRECTORY_SUFFIX =
      new Builder(Name.UNDERFS_S3_DIRECTORY_SUFFIX)
          .setAlias("alluxio.underfs.s3a.directory.suffix")
          .setDefaultValue("/")
          .setDescription("Directories are represented in S3 as zero-byte objects named with "
              + "the specified suffix.")
          .setConsistencyCheckLevel(ConsistencyCheckLevel.ENFORCE)
          .setScope(Scope.SERVER)
          .build();
  public static final PropertyKey UNDERFS_S3_BULK_DELETE_ENABLED =
      new Builder(Name.UNDERFS_S3_BULK_DELETE_ENABLED)
          .setAlias("alluxio.underfs.s3a.bulk.delete.enabled")
          .setDefaultValue(true)
          .setIsHidden(true)
          .setConsistencyCheckLevel(ConsistencyCheckLevel.ENFORCE)
          .setScope(Scope.SERVER)
          .build();
  public static final PropertyKey UNDERFS_S3_INHERIT_ACL =
      new Builder(Name.UNDERFS_S3_INHERIT_ACL)
          .setAlias("alluxio.underfs.s3a.inherit_acl")
          .setDefaultValue(true)
          .setDescription("Set this property to false to disable inheriting bucket ACLs on "
              + "objects. Note that the translation from bucket ACLs to Alluxio user permissions "
              + "is best effort as some S3-like storage services doe not implement ACLs fully "
              + "compatible with S3.")
          .setConsistencyCheckLevel(ConsistencyCheckLevel.ENFORCE)
          .setScope(Scope.SERVER)
          .build();
  public static final PropertyKey UNDERFS_S3_INTERMEDIATE_UPLOAD_CLEAN_AGE =
      new Builder(Name.UNDERFS_S3_INTERMEDIATE_UPLOAD_CLEAN_AGE)
          .setAlias("alluxio.underfs.s3a.intermediate.upload.clean.age")
          .setDefaultValue("3day")
          .setDescription("Streaming uploads may not have been completed/aborted correctly "
              + "and need periodical ufs cleanup. If ufs cleanup is enabled, "
              + "intermediate multipart uploads in all non-readonly S3 mount points "
              + "older than this age will be cleaned. This may impact other "
              + "ongoing upload operations, so a large clean age is encouraged.")
          .setConsistencyCheckLevel(ConsistencyCheckLevel.WARN)
          .setScope(Scope.SERVER)
          .build();
  public static final PropertyKey UNDERFS_S3_LIST_OBJECTS_V1 =
      new Builder(Name.UNDERFS_S3_LIST_OBJECTS_V1)
          .setAlias("alluxio.underfs.s3a.list.objects.v1")
          .setDefaultValue(false)
          .setDescription("Whether to use version 1 of GET Bucket (List Objects) API.")
          .setConsistencyCheckLevel(ConsistencyCheckLevel.ENFORCE)
          .setScope(Scope.SERVER)
          .build();
  public static final PropertyKey UNDERFS_S3_REQUEST_TIMEOUT =
      new Builder(Name.UNDERFS_S3_REQUEST_TIMEOUT)
          .setAlias("alluxio.underfs.s3a.request.timeout.ms", "alluxio.underfs.s3a.request.timeout")
          .setDefaultValue("1min")
          .setDescription("The timeout for a single request to S3. Infinity if set to 0. "
              + "Setting this property to a non-zero value can improve performance by "
              + "avoiding the long tail of requests to S3. For very slow connections to S3, "
              + "consider increasing this value or setting it to 0.")
          .setConsistencyCheckLevel(ConsistencyCheckLevel.WARN)
          .setScope(Scope.SERVER)
          .build();
  public static final PropertyKey UNDERFS_S3_SECURE_HTTP_ENABLED =
      new Builder(Name.UNDERFS_S3_SECURE_HTTP_ENABLED)
          .setAlias("alluxio.underfs.s3a.secure.http.enabled")
          .setDefaultValue(false)
          .setDescription("Whether or not to use HTTPS protocol when communicating with S3.")
          .setConsistencyCheckLevel(ConsistencyCheckLevel.ENFORCE)
          .setScope(Scope.SERVER)
          .build();
  public static final PropertyKey UNDERFS_S3_SERVER_SIDE_ENCRYPTION_ENABLED =
      new Builder(Name.UNDERFS_S3_SERVER_SIDE_ENCRYPTION_ENABLED)
          .setAlias("alluxio.underfs.s3a.server.side.encryption.enabled")
          .setDefaultValue(false)
          .setDescription("Whether or not to encrypt data stored in S3.")
          .setConsistencyCheckLevel(ConsistencyCheckLevel.ENFORCE)
          .setScope(Scope.SERVER)
          .build();
  public static final PropertyKey UNDERFS_S3_SIGNER_ALGORITHM =
      new Builder(Name.UNDERFS_S3_SIGNER_ALGORITHM)
          .setAlias("alluxio.underfs.s3a.signer.algorithm")
          .setDescription("The signature algorithm which should be used to sign requests to "
              + "the s3 service. This is optional, and if not set, the client will "
              + "automatically determine it. For interacting with an S3 endpoint which only "
              + "supports v2 signatures, set this to \"S3SignerType\".")
          .setConsistencyCheckLevel(ConsistencyCheckLevel.ENFORCE)
          .setScope(Scope.SERVER)
          .build();
  public static final PropertyKey UNDERFS_S3_SOCKET_TIMEOUT =
      new Builder(Name.UNDERFS_S3_SOCKET_TIMEOUT)
          .setAlias("alluxio.underfs.s3a.socket.timeout.ms", "alluxio.underfs.s3a.socket.timeout")
          .setDefaultValue("50sec")
          .setDescription("Length of the socket timeout when communicating with S3.")
          .setConsistencyCheckLevel(ConsistencyCheckLevel.WARN)
          .setScope(Scope.SERVER)
          .build();
  public static final PropertyKey UNDERFS_S3_STREAMING_UPLOAD_ENABLED =
      new Builder(Name.UNDERFS_S3_STREAMING_UPLOAD_ENABLED)
          .setAlias("alluxio.underfs.s3a.streaming.upload.enabled")
          .setDefaultValue(false)
          .setDescription("(Experimental) If true, using streaming upload to write to S3.")
          .setConsistencyCheckLevel(ConsistencyCheckLevel.ENFORCE)
          .setScope(Scope.SERVER)
          .build();
  public static final PropertyKey UNDERFS_S3_STREAMING_UPLOAD_PARTITION_SIZE =
      new Builder(Name.UNDERFS_S3_STREAMING_UPLOAD_PARTITION_SIZE)
          .setAlias("alluxio.underfs.s3a.streaming.upload.partition.size")
          .setDefaultValue("64MB")
          .setDescription("Maximum allowable size of a single buffer file when using "
              + "S3A streaming upload. When the buffer file reaches the partition size, "
              + "it will be uploaded and the upcoming data will write to other buffer files."
              + "If the partition size is too small, S3A upload speed might be affected. ")
          .setConsistencyCheckLevel(ConsistencyCheckLevel.WARN)
          .setScope(Scope.SERVER)
          .build();
  public static final PropertyKey UNDERFS_KODO_REQUESTS_MAX =
      new Builder(Name.UNDERFS_KODO_REQUESTS_MAX)
          .setDefaultValue(64)
          .setDescription("The maximum number of kodo connections.")
          .setConsistencyCheckLevel(ConsistencyCheckLevel.WARN)
          .setScope(Scope.SERVER)
          .build();
  public static final PropertyKey UNDERFS_KODO_CONNECT_TIMEOUT =
      new Builder(Name.UNDERFS_KODO_CONNECT_TIMEOUT)
          .setDefaultValue("50sec")
          .setDescription("The connect timeout of kodo.")
          .setConsistencyCheckLevel(ConsistencyCheckLevel.WARN)
          .setScope(Scope.SERVER)
          .build();

  //
  // UFS access control related properties
  //
  // Not prefixed with fs, the s3a property names mirror the aws-sdk property names for ease of use
  public static final PropertyKey GCS_ACCESS_KEY = new Builder(Name.GCS_ACCESS_KEY)
      .setDescription("The access key of GCS bucket.")
      .setConsistencyCheckLevel(ConsistencyCheckLevel.ENFORCE)
      .setScope(Scope.SERVER)
      .setDisplayType(DisplayType.CREDENTIALS)
      .build();
  public static final PropertyKey GCS_SECRET_KEY = new Builder(Name.GCS_SECRET_KEY)
      .setDescription("The secret key of GCS bucket.")
      .setConsistencyCheckLevel(ConsistencyCheckLevel.ENFORCE)
      .setScope(Scope.SERVER)
      .setDisplayType(DisplayType.CREDENTIALS)
      .build();
  public static final PropertyKey OSS_ACCESS_KEY = new Builder(Name.OSS_ACCESS_KEY)
      .setDescription("The access key of OSS bucket.")
      .setConsistencyCheckLevel(ConsistencyCheckLevel.ENFORCE)
      .setScope(Scope.SERVER)
      .setDisplayType(DisplayType.CREDENTIALS)
      .build();
  public static final PropertyKey OSS_ENDPOINT_KEY = new Builder(Name.OSS_ENDPOINT_KEY)
      .setDescription("The endpoint key of OSS bucket.")
      .setConsistencyCheckLevel(ConsistencyCheckLevel.ENFORCE)
      .setScope(Scope.SERVER)
      .build();
  public static final PropertyKey OSS_SECRET_KEY = new Builder(Name.OSS_SECRET_KEY)
      .setDescription("The secret key of OSS bucket.")
      .setConsistencyCheckLevel(ConsistencyCheckLevel.ENFORCE)
      .setScope(Scope.SERVER)
      .setDisplayType(DisplayType.CREDENTIALS)
      .build();
  public static final PropertyKey S3A_ACCESS_KEY = new Builder(Name.S3A_ACCESS_KEY)
      .setDescription("The access key of S3 bucket.")
      .setConsistencyCheckLevel(ConsistencyCheckLevel.ENFORCE)
      .setScope(Scope.SERVER)
      .setDisplayType(DisplayType.CREDENTIALS)
      .build();
  public static final PropertyKey S3A_SECRET_KEY = new Builder(Name.S3A_SECRET_KEY)
      .setDescription("The secret key of S3 bucket.")
      .setConsistencyCheckLevel(ConsistencyCheckLevel.ENFORCE)
      .setScope(Scope.SERVER)
      .setDisplayType(DisplayType.CREDENTIALS)
      .build();
  public static final PropertyKey SWIFT_AUTH_METHOD_KEY = new Builder(Name.SWIFT_AUTH_METHOD_KEY)
      .setDescription("Choice of authentication method: "
          + "[tempauth (default), swiftauth, keystone, keystonev3].")
      .setConsistencyCheckLevel(ConsistencyCheckLevel.ENFORCE)
      .build();
  public static final PropertyKey SWIFT_AUTH_URL_KEY = new Builder(Name.SWIFT_AUTH_URL_KEY)
      .setDescription("Authentication URL for REST server, e.g., http://server:8090/auth/v1.0.")
      .setConsistencyCheckLevel(ConsistencyCheckLevel.ENFORCE)
      .build();
  public static final PropertyKey SWIFT_PASSWORD_KEY = new Builder(Name.SWIFT_PASSWORD_KEY)
      .setDescription("The password used for user:tenant authentication.")
      .setConsistencyCheckLevel(ConsistencyCheckLevel.ENFORCE)
      .setDisplayType(DisplayType.CREDENTIALS)
      .build();
  public static final PropertyKey SWIFT_SIMULATION = new Builder(Name.SWIFT_SIMULATION)
      .setDescription("Whether to simulate a single node Swift backend for testing purposes: "
          + "true or false (default).")
      .setConsistencyCheckLevel(ConsistencyCheckLevel.ENFORCE)
      .build();
  public static final PropertyKey SWIFT_TENANT_KEY = new Builder(Name.SWIFT_TENANT_KEY)
      .setDescription("Swift user for authentication.")
      .setConsistencyCheckLevel(ConsistencyCheckLevel.ENFORCE)
      .setDisplayType(DisplayType.CREDENTIALS)
      .build();
  public static final PropertyKey SWIFT_USER_KEY = new Builder(Name.SWIFT_USER_KEY)
      .setDescription("Swift tenant for authentication.")
      .setConsistencyCheckLevel(ConsistencyCheckLevel.ENFORCE)
      .setDisplayType(DisplayType.CREDENTIALS)
      .build();
  public static final PropertyKey SWIFT_REGION_KEY = new Builder(Name.SWIFT_REGION_KEY)
      .setDescription("Service region when using Keystone authentication.")
      .setConsistencyCheckLevel(ConsistencyCheckLevel.ENFORCE)
      .build();
  public static final PropertyKey COS_ACCESS_KEY =
      new Builder(Name.COS_ACCESS_KEY)
          .setDescription("The access key of COS bucket.")
          .setConsistencyCheckLevel(ConsistencyCheckLevel.ENFORCE)
          .setScope(Scope.SERVER)
          .setDisplayType(DisplayType.CREDENTIALS)
          .build();
  public static final PropertyKey COS_APP_ID =
      new Builder(Name.COS_APP_ID)
          .setDescription("The app id of COS bucket.")
          .setScope(Scope.SERVER)
          .build();
  public static final PropertyKey COS_CONNECTION_MAX =
      new Builder(Name.COS_CONNECTION_MAX)
          .setDefaultValue(1024)
          .setDescription("The maximum number of COS connections.")
          .build();
  public static final PropertyKey COS_CONNECTION_TIMEOUT =
      new Builder(Name.COS_CONNECTION_TIMEOUT)
          .setDefaultValue("50sec")
          .setDescription("The timeout of connecting to COS.")
          .setScope(Scope.SERVER)
          .build();
  public static final PropertyKey COS_SOCKET_TIMEOUT =
      new Builder(Name.COS_SOCKET_TIMEOUT)
          .setDefaultValue("50sec")
          .setDescription("The timeout of COS socket.")
          .setScope(Scope.SERVER)
          .build();
  public static final PropertyKey COS_REGION =
      new Builder(Name.COS_REGION)
          .setDescription("The region name of COS bucket.")
          .setConsistencyCheckLevel(ConsistencyCheckLevel.ENFORCE)
          .setScope(Scope.SERVER)
          .build();
  public static final PropertyKey COS_SECRET_KEY =
      new Builder(Name.COS_SECRET_KEY)
          .setDescription("The secret key of COS bucket.")
          .setConsistencyCheckLevel(ConsistencyCheckLevel.ENFORCE)
          .setScope(Scope.SERVER)
          .setDisplayType(DisplayType.CREDENTIALS)
          .build();
  // Journal ufs related properties
  public static final PropertyKey MASTER_JOURNAL_UFS_OPTION =
      new Builder(Template.MASTER_JOURNAL_UFS_OPTION)
          .setDescription("The configuration to use for the journal operations.")
          .setConsistencyCheckLevel(ConsistencyCheckLevel.ENFORCE)
          .setScope(Scope.MASTER)
          .build();
  public static final PropertyKey KODO_ACCESS_KEY =
      new Builder(Name.KODO_ACCESS_KEY)
          .setDescription("The access key of Kodo bucket.")
          .setConsistencyCheckLevel(ConsistencyCheckLevel.ENFORCE)
          .setScope(Scope.SERVER)
          .setDisplayType(DisplayType.CREDENTIALS)
          .build();
  public static final PropertyKey KODO_SECRET_KEY =
      new Builder(Name.KODO_SECRET_KEY)
          .setDescription("The secret key of Kodo bucket.")
          .setConsistencyCheckLevel(ConsistencyCheckLevel.ENFORCE)
          .setScope(Scope.SERVER)
          .setDisplayType(DisplayType.CREDENTIALS)
          .build();
  public static final PropertyKey KODO_DOWNLOAD_HOST =
      new Builder(Name.KODO_DOWNLOAD_HOST)
          .setDescription("The download domain of Kodo bucket.")
          .setConsistencyCheckLevel(ConsistencyCheckLevel.ENFORCE)
          .setScope(Scope.SERVER)
          .build();
  public static final PropertyKey KODO_ENDPOINT =
      new Builder(Name.KODO_ENDPOINT)
          .setDescription("The endpoint of Kodo bucket.")
          .setConsistencyCheckLevel(ConsistencyCheckLevel.ENFORCE)
          .setScope(Scope.SERVER)
          .build();

  //
  // Mount table related properties
  //
  public static final PropertyKey MASTER_MOUNT_TABLE_ROOT_ALLUXIO =
      new Builder(Template.MASTER_MOUNT_TABLE_ALLUXIO, "root")
          .setDefaultValue("/")
          .setDescription("Alluxio root mount point.")
          .setConsistencyCheckLevel(ConsistencyCheckLevel.ENFORCE)
          .setScope(Scope.MASTER)
          .build();
  public static final PropertyKey MASTER_MOUNT_TABLE_ROOT_OPTION =
      new Builder(Template.MASTER_MOUNT_TABLE_OPTION, "root")
          .setDescription("Configuration for the UFS of Alluxio root mount point.")
          .setConsistencyCheckLevel(ConsistencyCheckLevel.ENFORCE)
          .setScope(Scope.MASTER)
          .build();
  public static final PropertyKey MASTER_MOUNT_TABLE_ROOT_READONLY =
      new Builder(Template.MASTER_MOUNT_TABLE_READONLY, "root")
          .setDefaultValue(false)
          .setDescription("Whether Alluxio root mount point is readonly.")
          .setConsistencyCheckLevel(ConsistencyCheckLevel.ENFORCE)
          .setScope(Scope.MASTER)
          .build();
  public static final PropertyKey MASTER_MOUNT_TABLE_ROOT_SHARED =
      new Builder(Template.MASTER_MOUNT_TABLE_SHARED, "root")
          .setDefaultValue(true)
          .setDescription("Whether Alluxio root mount point is shared.")
          .setConsistencyCheckLevel(ConsistencyCheckLevel.ENFORCE)
          .setScope(Scope.MASTER)
          .build();
  public static final PropertyKey MASTER_MOUNT_TABLE_ROOT_UFS =
      new Builder(Template.MASTER_MOUNT_TABLE_UFS, "root")
          .setAlias("alluxio.underfs.address")
          .setDescription("The storage address of the UFS at the Alluxio root mount point.")
          .setDefaultValue(String.format("${%s}/underFSStorage", Name.WORK_DIR))
          .setConsistencyCheckLevel(ConsistencyCheckLevel.ENFORCE)
          .setScope(Scope.MASTER)
          .build();

  /**
   * Master related properties.
   */
  public static final PropertyKey MASTER_AUDIT_LOGGING_ENABLED =
      new Builder(Name.MASTER_AUDIT_LOGGING_ENABLED)
          .setDefaultValue(false)
          .setDescription("Set to true to enable file system master audit.")
          .setConsistencyCheckLevel(ConsistencyCheckLevel.WARN)
          .setScope(Scope.MASTER)
          .build();
  public static final PropertyKey MASTER_AUDIT_LOGGING_QUEUE_CAPACITY =
      new Builder(Name.MASTER_AUDIT_LOGGING_QUEUE_CAPACITY)
          .setDefaultValue(10000)
          .setDescription("Capacity of the queue used by audit logging.")
          .setConsistencyCheckLevel(ConsistencyCheckLevel.WARN)
          .setScope(Scope.MASTER)
          .build();
  public static final PropertyKey MASTER_BACKUP_DIRECTORY =
      new Builder(Name.MASTER_BACKUP_DIRECTORY)
          .setDefaultValue("/alluxio_backups")
          .setDescription("Default directory for writing master metadata backups. This path is "
              + "an absolute path of the root UFS. For example, if the root ufs "
              + "directory is hdfs://host:port/alluxio/data, the default backup directory will be "
              + "hdfs://host:port/alluxio_backups.")
          .setConsistencyCheckLevel(ConsistencyCheckLevel.ENFORCE)
          .setScope(Scope.MASTER)
          .build();
  public static final PropertyKey MASTER_BACKUP_ENTRY_BUFFER_COUNT =
      new Builder(Name.MASTER_BACKUP_ENTRY_BUFFER_COUNT)
          .setDefaultValue("10000")
          .setDescription("How many journal entries to buffer during a back-up.")
          .setConsistencyCheckLevel(ConsistencyCheckLevel.ENFORCE)
          .setScope(Scope.MASTER)
          .build();
  public static final PropertyKey MASTER_BACKUP_DELEGATION_ENABLED =
      new Builder(Name.MASTER_BACKUP_DELEGATION_ENABLED)
          .setDefaultValue(false)
          .setDescription("Whether to delegate journals to stand-by masters in HA cluster.")
          .setConsistencyCheckLevel(ConsistencyCheckLevel.ENFORCE)
          .setScope(Scope.MASTER)
          .build();
  public static final PropertyKey MASTER_BACKUP_TRANSPORT_TIMEOUT =
      new Builder(Name.MASTER_BACKUP_TRANSPORT_TIMEOUT)
          .setDefaultValue("5sec")
          .setDescription("Request timeout for backup messaging.")
          .setConsistencyCheckLevel(ConsistencyCheckLevel.WARN)
          .setScope(Scope.MASTER)
          .build();
  public static final PropertyKey MASTER_BACKUP_HEARTBEAT_INTERVAL =
      new Builder(Name.MASTER_BACKUP_HEARTBEAT_INTERVAL)
          .setDefaultValue("1sec")
          .setDescription("Interval at which follower updates the leader on ongoing backup.")
          .setConsistencyCheckLevel(ConsistencyCheckLevel.IGNORE)
          .setScope(Scope.MASTER)
          .build();
  public static final PropertyKey MASTER_BACKUP_CONNECT_INTERVAL_MIN =
      new Builder(Name.MASTER_BACKUP_CONNECT_INTERVAL_MIN)
          .setDefaultValue("1sec")
          .setDescription("Minimum delay between each connection attempt to leader backup master.")
          .setConsistencyCheckLevel(ConsistencyCheckLevel.IGNORE)
          .setScope(Scope.MASTER)
          .build();
  public static final PropertyKey MASTER_BACKUP_CONNECT_INTERVAL_MAX =
      new Builder(Name.MASTER_BACKUP_CONNECT_INTERVAL_MAX)
          .setDefaultValue("10sec")
          .setDescription("Maximum delay between each connection attempt to leader backup master.")
          .setConsistencyCheckLevel(ConsistencyCheckLevel.IGNORE)
          .setScope(Scope.MASTER)
          .build();
  public static final PropertyKey MASTER_BACKUP_ABANDON_TIMEOUT =
      new Builder(Name.MASTER_BACKUP_ABANDON_TIMEOUT)
          .setDefaultValue("2min")
          .setDescription("Duration after which leader will abandon the backup"
              + " if not received heartbeat from backup-worker.")
          .setConsistencyCheckLevel(ConsistencyCheckLevel.IGNORE)
          .setScope(Scope.MASTER)
          .build();
  public static final PropertyKey MASTER_DAILY_BACKUP_ENABLED =
      new Builder(Name.MASTER_DAILY_BACKUP_ENABLED)
          .setDefaultValue(false)
          .setDescription("Whether or not to enable daily primary master "
              + "metadata backup.")
          .setConsistencyCheckLevel(ConsistencyCheckLevel.ENFORCE)
          .setScope(Scope.MASTER)
          .build();
  public static final PropertyKey MASTER_DAILY_BACKUP_FILES_RETAINED =
      new Builder(Name.MASTER_DAILY_BACKUP_FILES_RETAINED)
          .setDefaultValue(3)
          .setDescription("The maximum number of backup files to keep in the backup directory.")
          .setConsistencyCheckLevel(ConsistencyCheckLevel.ENFORCE)
          .setScope(Scope.MASTER)
          .build();
  public static final PropertyKey MASTER_DAILY_BACKUP_TIME =
      new Builder(Name.MASTER_DAILY_BACKUP_TIME)
          .setDefaultValue("05:00")
          .setDescription("Default UTC time for writing daily master metadata backups. "
              + "The accepted time format is hour:minute which is based on a 24-hour clock "
              + "(E.g., 05:30, 06:00, and 22:04). "
              + "Backing up metadata requires a pause in master metadata changes, "
              + "so please set this value to an off-peak time "
              + "to avoid interfering with other users of the system.")
          .setConsistencyCheckLevel(ConsistencyCheckLevel.ENFORCE)
          .setScope(Scope.MASTER)
          .build();
  public static final PropertyKey MASTER_BIND_HOST =
      new Builder(Name.MASTER_BIND_HOST)
          .setDefaultValue("0.0.0.0")
          .setDescription("The hostname that Alluxio master binds to.")
          .setScope(Scope.MASTER)
          .build();
  public static final PropertyKey MASTER_CLUSTER_METRICS_UPDATE_INTERVAL =
      new Builder(Name.MASTER_CLUSTER_METRICS_UPDATE_INTERVAL)
          .setDefaultValue("1m")
          .setDescription("The interval for periodically updating the cluster level metrics.")
          .setConsistencyCheckLevel(ConsistencyCheckLevel.WARN)
          .setScope(Scope.MASTER)
          .setIsHidden(true)
          .build();
  public static final PropertyKey MASTER_EMBEDDED_JOURNAL_PROXY_HOST =
      new Builder(Name.MASTER_EMBEDDED_JOURNAL_PROXY_HOST)
          .setDescription(String.format(
              "Used to bind embedded journal servers to a proxied host."
                  + "Proxy hostname will still make use of %s for bind port.",
              Name.MASTER_EMBEDDED_JOURNAL_PORT))
          // No default value for proxy-host. Server will bind to "alluxio.master.hostname"
          // as default.
          .build();
  public static final PropertyKey MASTER_EMBEDDED_JOURNAL_ADDRESSES =
      new Builder(Name.MASTER_EMBEDDED_JOURNAL_ADDRESSES)
          .setDescription(String.format("A comma-separated list of journal addresses for all "
              + "masters in the cluster. The format is 'hostname1:port1,hostname2:port2,...'. When "
              + "left unset, Alluxio uses ${%s}:${%s} by default", Name.MASTER_HOSTNAME,
              Name.MASTER_EMBEDDED_JOURNAL_PORT))
          // We intentionally don't set a default value here. That way, we can use isSet() to check
          // whether the user explicitly set these addresses. If they did, we determine job master
          // embedded journal addresses using the same hostnames the user set here. Otherwise, we
          // use jobMasterHostname:jobMasterEmbeddedJournalPort by default.
          .build();
  public static final PropertyKey MASTER_EMBEDDED_JOURNAL_ELECTION_TIMEOUT =
      new Builder(Name.MASTER_EMBEDDED_JOURNAL_ELECTION_TIMEOUT)
          .setDescription(
              "The election timeout for the embedded journal. When this period elapses without a "
                  + "master receiving any messages, the master will attempt to become the primary."
                  + "Election timeout will be waited initially when the cluster is forming. "
                  + "So larger values for election timeout will cause longer start-up time. "
                  + "Smaller values might introduce instability to leadership.")
          .setDefaultValue("10s")
          .setConsistencyCheckLevel(ConsistencyCheckLevel.WARN)
          .setScope(Scope.MASTER)
          .build();
  public static final PropertyKey MASTER_EMBEDDED_JOURNAL_HEARTBEAT_INTERVAL =
      new Builder(Name.MASTER_EMBEDDED_JOURNAL_HEARTBEAT_INTERVAL)
          .setDescription(
              "The period between sending heartbeats from the embedded journal primary to "
                  + "followers. This should be less than half of the election timeout "
                  + String.format("{%s}", Name.MASTER_EMBEDDED_JOURNAL_ELECTION_TIMEOUT)
                  + ", because the election is driven by heart beats.")
          .setDefaultValue("3s")
          .setConsistencyCheckLevel(ConsistencyCheckLevel.WARN)
          .setScope(Scope.MASTER)
          .build();
  public static final PropertyKey MASTER_EMBEDDED_JOURNAL_APPENDER_BATCH_SIZE =
      new Builder(Name.MASTER_EMBEDDED_JOURNAL_APPENDER_BATCH_SIZE)
          .setDescription("Amount of data that is appended from leader to followers "
              + "in a single heartbeat. Setting higher values might require increasing "
              + "election timeout due to increased network delay. Setting lower values "
              + "might stall knowledge propagation between the leader and followers.")
          .setDefaultValue("512KB")
          .setConsistencyCheckLevel(ConsistencyCheckLevel.WARN)
          .setScope(Scope.MASTER)
          .build();
  public static final PropertyKey MASTER_EMBEDDED_JOURNAL_PORT =
      new Builder(Name.MASTER_EMBEDDED_JOURNAL_PORT)
          .setDescription("The port to use for embedded journal communication with other masters.")
          .setDefaultValue(19200)
          .build();
  public static final PropertyKey MASTER_EMBEDDED_JOURNAL_STORAGE_LEVEL =
      new Builder(Name.MASTER_EMBEDDED_JOURNAL_STORAGE_LEVEL)
          .setDescription("The storage level for storing embedded journal logs. Use DISK for "
              + "maximum durability. Use MAPPED for better performance, but some risk of "
              + "losing state in case of power loss or host failure. Use MEMORY for "
              + "optimal performance, but no state persistence across cluster restarts.")
          .setDefaultValue("DISK")
          .setScope(Scope.MASTER)
          .build();
  public static final PropertyKey MASTER_EMBEDDED_JOURNAL_SHUTDOWN_TIMEOUT =
      new Builder(Name.MASTER_EMBEDDED_JOURNAL_SHUTDOWN_TIMEOUT)
          .setDefaultValue("10sec")
          .setDescription("Maximum time to wait for embedded journal to stop on shutdown.")
          .setConsistencyCheckLevel(ConsistencyCheckLevel.WARN)
          .setScope(Scope.MASTER)
          .build();
  public static final PropertyKey MASTER_EMBEDDED_JOURNAL_WRITE_TIMEOUT =
      new Builder(Name.MASTER_EMBEDDED_JOURNAL_WRITE_TIMEOUT)
          .setDefaultValue("30sec")
          .setDescription("Maximum time to wait for a write/flush on embedded journal.")
          .setConsistencyCheckLevel(ConsistencyCheckLevel.WARN)
          .setScope(Scope.MASTER)
          .build();
  public static final PropertyKey MASTER_EMBEDDED_JOURNAL_TRIGGERED_SNAPSHOT_WAIT_TIMEOUT =
      new Builder(Name.MASTER_EMBEDDED_JOURNAL_TRIGGERED_SNAPSHOT_WAIT_TIMEOUT)
          .setDefaultValue("2hour")
          .setDescription("Maximum time to wait for the triggered snapshot to finish.")
          .setConsistencyCheckLevel(ConsistencyCheckLevel.WARN)
          .setScope(Scope.MASTER)
          .build();
  public static final PropertyKey MASTER_EMBEDDED_JOURNAL_TRANSPORT_REQUEST_TIMEOUT_MS =
      new Builder(Name.MASTER_EMBEDDED_JOURNAL_TRANSPORT_REQUEST_TIMEOUT_MS)
          .setDefaultValue("5sec")
          .setDescription("Timeout for requests between embedded journal masters.")
          .setConsistencyCheckLevel(ConsistencyCheckLevel.WARN)
          .setScope(Scope.MASTER)
          .build();
  public static final PropertyKey MASTER_EMBEDDED_JOURNAL_TRANSPORT_MAX_INBOUND_MESSAGE_SIZE =
      new Builder(Name.MASTER_EMBEDDED_JOURNAL_TRANSPORT_MAX_INBOUND_MESSAGE_SIZE)
          .setDefaultValue("100MB")
          .setDescription("The max inbound message size used by copycat client/server.")
          .setConsistencyCheckLevel(ConsistencyCheckLevel.WARN)
          .setScope(Scope.MASTER)
          .build();
  public static final PropertyKey MASTER_RPC_ADDRESSES =
      new Builder(Name.MASTER_RPC_ADDRESSES).setDescription(
          "A list of comma-separated host:port RPC addresses where the client should look for "
              + "masters when using multiple masters without Zookeeper. This property is not "
              + "used when Zookeeper is enabled, since Zookeeper already stores the master "
              + "addresses.")
          .build();
  public static final PropertyKey MASTER_FILE_ACCESS_TIME_JOURNAL_FLUSH_INTERVAL =
      new Builder(Name.MASTER_FILE_ACCESS_TIME_JOURNAL_FLUSH_INTERVAL)
          .setDefaultValue("1h")
          .setDescription("The minimum interval between files access time update journal entries "
              + "get flushed asynchronously. Setting it to a non-positive value will make the the "
              + "journal update synchronous. Asynchronous update reduces the performance impact of "
              + "tracking access time but can lose some access time update when master stops "
              + "unexpectedly.")
          .setConsistencyCheckLevel(ConsistencyCheckLevel.WARN)
          .setScope(Scope.MASTER)
          .build();
  public static final PropertyKey MASTER_FILE_ACCESS_TIME_UPDATE_PRECISION =
      new Builder(Name.MASTER_FILE_ACCESS_TIME_UPDATE_PRECISION)
          .setDefaultValue("1d")
          .setDescription("The file last access time is precise up to this value. Setting it to"
              + "a non-positive value will update last access time on every file access operation."
              + "Longer precision will help reduce the performance impact of tracking access time "
              + "by reduce the amount of metadata writes occur while reading the same group of "
              + "files repetitively.")
          .setConsistencyCheckLevel(ConsistencyCheckLevel.WARN)
          .setScope(Scope.MASTER)
          .build();
  public static final PropertyKey MASTER_FILE_ACCESS_TIME_UPDATER_SHUTDOWN_TIMEOUT =
      new Builder(Name.MASTER_FILE_ACCESS_TIME_UPDATER_SHUTDOWN_TIMEOUT)
          .setDefaultValue("1sec")
          .setDescription("Maximum time to wait for access updater to stop on shutdown.")
          .setConsistencyCheckLevel(ConsistencyCheckLevel.WARN)
          .setScope(Scope.MASTER)
          .build();
  public static final PropertyKey MASTER_FORMAT_FILE_PREFIX =
      new Builder(Name.MASTER_FORMAT_FILE_PREFIX)
          .setAlias("alluxio.master.format.file_prefix")
          .setDefaultValue("_format_")
          .setDescription("The file prefix of the file generated in the journal directory "
              + "when the journal is formatted. The master will search for a file with this "
              + "prefix when determining if the journal is formatted.")
          .setConsistencyCheckLevel(ConsistencyCheckLevel.ENFORCE)
          .setScope(Scope.MASTER)
          .build();
  public static final PropertyKey MASTER_STANDBY_HEARTBEAT_INTERVAL =
      new Builder(Name.MASTER_STANDBY_HEARTBEAT_INTERVAL)
          .setDefaultValue("2min")
          .setDescription("The heartbeat interval between Alluxio primary master and standby "
              + "masters.")
          .setConsistencyCheckLevel(ConsistencyCheckLevel.WARN)
          .setScope(Scope.MASTER)
          .build();
  public static final PropertyKey MASTER_METASTORE =
      new Builder(Name.MASTER_METASTORE)
          .setDefaultValue("HEAP")
          .setDescription("The type of metastore to use, either HEAP or ROCKS. The heap metastore "
              + "keeps all metadata on-heap, while the rocks metastore stores some metadata on "
              + "heap and some metadata on disk. The rocks metastore has the advantage of being "
              + "able to support a large namespace (1 billion plus files) without needing a "
              + "massive heap size.")
          .setConsistencyCheckLevel(ConsistencyCheckLevel.ENFORCE)
          .setScope(Scope.MASTER)
          .build();
  public static final PropertyKey MASTER_METASTORE_DIR =
      new Builder(Name.MASTER_METASTORE_DIR)
          .setDefaultValue(String.format("${%s}/metastore", Name.WORK_DIR))
          .setDescription("The metastore work directory. Only some metastores need disk.")
          .setConsistencyCheckLevel(ConsistencyCheckLevel.WARN)
          .setScope(Scope.MASTER)
          .build();
  public static final PropertyKey MASTER_METASTORE_INODE_CACHE_EVICT_BATCH_SIZE =
      new Builder(Name.MASTER_METASTORE_INODE_CACHE_EVICT_BATCH_SIZE)
          // TODO(andrew): benchmark different batch sizes to improve the default and provide a
          // tuning guideline
          .setDefaultValue("1000")
          .setDescription("The batch size for evicting entries from the inode cache.")
          .setConsistencyCheckLevel(ConsistencyCheckLevel.ENFORCE)
          .setScope(Scope.MASTER)
          .build();
  public static final PropertyKey MASTER_METASTORE_INODE_CACHE_HIGH_WATER_MARK_RATIO =
      new Builder(Name.MASTER_METASTORE_INODE_CACHE_HIGH_WATER_MARK_RATIO)
          .setDefaultValue("0.85")
          .setDescription("The high water mark for the inode cache, as a ratio from high water "
              + "mark to total cache size. If this is 0.85 and the max size is 10 million, the "
              + "high water mark value is 8.5 million. When the cache reaches the high "
              + "water mark, the eviction process will evict down to the low water mark.")
          .setConsistencyCheckLevel(ConsistencyCheckLevel.ENFORCE)
          .setScope(Scope.MASTER)
          .build();
  public static final PropertyKey MASTER_METASTORE_INODE_CACHE_LOW_WATER_MARK_RATIO =
      new Builder(Name.MASTER_METASTORE_INODE_CACHE_LOW_WATER_MARK_RATIO)
          .setDefaultValue("0.8")
          .setDescription("The low water mark for the inode cache, as a ratio from low water mark "
              + "to total cache size. If this is 0.8 and the max size is 10 million, the low "
              + "water mark value is 8 million. When the cache reaches the high "
              + "water mark, the eviction process will evict down to the low water mark.")
          .setConsistencyCheckLevel(ConsistencyCheckLevel.ENFORCE)
          .setScope(Scope.MASTER)
          .build();
  public static final PropertyKey MASTER_METASTORE_INODE_CACHE_MAX_SIZE =
      new Builder(Name.MASTER_METASTORE_INODE_CACHE_MAX_SIZE)
          .setDefaultValue("10000000")
          .setDescription("The number of inodes to cache on-heap. "
              + "This only applies to off-heap metastores, e.g. ROCKS. Set this to 0 to disable "
              + "the on-heap inode cache")
          .setConsistencyCheckLevel(ConsistencyCheckLevel.ENFORCE)
          .setScope(Scope.MASTER)
          .build();
  public static final PropertyKey MASTER_METASTORE_INODE_ITERATION_CRAWLER_COUNT =
      new Builder(Name.MASTER_METASTORE_INODE_ITERATION_CRAWLER_COUNT)
          .setDefaultSupplier(() -> Runtime.getRuntime().availableProcessors(),
              "Use {CPU core count} for enumeration")
          .setDescription("The number of threads used during inode tree enumeration.")
          .setConsistencyCheckLevel(ConsistencyCheckLevel.ENFORCE)
          .setScope(Scope.MASTER)
          .build();
  public static final PropertyKey MASTER_METASTORE_INODE_ENUMERATOR_BUFFER_COUNT =
      new Builder(Name.MASTER_METASTORE_INODE_ENUMERATOR_BUFFER_COUNT)
          .setDefaultValue("10000")
          .setDescription("The number of entries to buffer during read-ahead enumeration.")
          .setConsistencyCheckLevel(ConsistencyCheckLevel.ENFORCE)
          .setScope(Scope.MASTER)
          .build();
  public static final PropertyKey MASTER_METASTORE_INODE_INHERIT_OWNER_AND_GROUP =
      new Builder(Name.MASTER_METASTORE_INODE_INHERIT_OWNER_AND_GROUP)
          .setDefaultValue("true")
          .setDescription("Whether to inherit the owner/group from the parent when creating a new "
              + "inode path if empty")
          .setConsistencyCheckLevel(ConsistencyCheckLevel.ENFORCE)
          .setScope(Scope.MASTER)
          .build();
  public static final PropertyKey MASTER_METRICS_TIME_SERIES_INTERVAL =
      new Builder(Name.MASTER_METRICS_TIME_SERIES_INTERVAL)
          .setDefaultValue("5min")
          .setDescription("Interval for which the master records metrics information. This affects "
              + "the granularity of the metrics graphed in the UI.")
          .setConsistencyCheckLevel(ConsistencyCheckLevel.WARN)
          .setScope(Scope.MASTER)
          .build();
  public static final PropertyKey MASTER_LOST_WORKER_FILE_DETECTION_INTERVAL =
      new Builder(Name.MASTER_LOST_WORKER_FILE_DETECTION_INTERVAL)
          .setAlias("alluxio.master.worker.heartbeat.interval")
          .setDefaultValue("10sec")
          .setDescription("The interval between Alluxio master detections to find lost workers "
              + "and files based on updates from Alluxio workers.")
          .setConsistencyCheckLevel(ConsistencyCheckLevel.WARN)
          .setScope(Scope.SERVER)
          .build();
  public static final PropertyKey MASTER_HEARTBEAT_TIMEOUT =
      new Builder(Name.MASTER_HEARTBEAT_TIMEOUT)
          .setDefaultValue("10min")
          .setDescription("Timeout between leader master and standby master"
              + " indicating a lost master.")
          .setConsistencyCheckLevel(ConsistencyCheckLevel.WARN)
          .setScope(Scope.MASTER)
          .build();
  public static final PropertyKey MASTER_HOSTNAME =
      new Builder(Name.MASTER_HOSTNAME)
          .setDescription("The hostname of Alluxio master.")
          .setScope(Scope.ALL)
          .build();
  public static final PropertyKey MASTER_LOCK_POOL_INITSIZE =
      new Builder(Name.MASTER_LOCK_POOL_INITSIZE)
          .setDefaultValue(1000)
          .setDescription("Initial size of the lock pool for master inodes.")
          .setScope(Scope.MASTER)
          .build();
  public static final PropertyKey MASTER_LOCK_POOL_LOW_WATERMARK =
      new Builder(Name.MASTER_LOCK_POOL_LOW_WATERMARK)
          .setDefaultValue(500000)
          .setDescription("Low watermark of lock pool size. "
              + "When the size grows over the high watermark, a background thread will try to "
              + "evict unused locks until the size reaches the low watermark.")
          .setScope(Scope.MASTER)
          .build();
  public static final PropertyKey MASTER_LOCK_POOL_HIGH_WATERMARK =
      new Builder(Name.MASTER_LOCK_POOL_HIGH_WATERMARK)
          .setDefaultValue(1000000)
          .setDescription("High watermark of lock pool size. "
              + "When the size grows over the high watermark, a background thread starts evicting "
              + "unused locks from the pool.")
          .setScope(Scope.MASTER)
          .build();
  public static final PropertyKey MASTER_LOCK_POOL_CONCURRENCY_LEVEL =
      new Builder(Name.MASTER_LOCK_POOL_CONCURRENCY_LEVEL)
          .setDefaultValue(100)
          .setDescription("Maximum concurrency level for the lock pool")
          .setScope(Scope.MASTER)
          .build();
  public static final PropertyKey MASTER_JOURNAL_FLUSH_BATCH_TIME_MS =
      new Builder(Name.MASTER_JOURNAL_FLUSH_BATCH_TIME_MS)
          .setAlias("alluxio.master.journal.flush.batch.time.ms")
          .setDefaultValue("5ms")
          .setDescription("Time to wait for batching journal writes.")
          .setConsistencyCheckLevel(ConsistencyCheckLevel.WARN)
          .setScope(Scope.MASTER)
          .build();
  public static final PropertyKey MASTER_JOURNAL_FLUSH_TIMEOUT_MS =
      new Builder(Name.MASTER_JOURNAL_FLUSH_TIMEOUT_MS)
          .setAlias("alluxio.master.journal.flush.timeout.ms")
          .setDefaultValue("5min")
          .setDescription("The amount of time to keep retrying journal "
              + "writes before giving up and shutting down the master.")
          .setConsistencyCheckLevel(ConsistencyCheckLevel.WARN)
          .setScope(Scope.MASTER)
          .build();
  public static final PropertyKey MASTER_JOURNAL_FLUSH_RETRY_INTERVAL =
      new Builder(Name.MASTER_JOURNAL_FLUSH_RETRY_INTERVAL)
          .setDefaultValue("1sec")
          .setDescription("The amount of time to sleep between retrying journal flushes")
          .setScope(Scope.MASTER)
          .build();
  public static final PropertyKey MASTER_JOURNAL_FOLDER =
      new Builder(Name.MASTER_JOURNAL_FOLDER)
          .setDefaultValue(String.format("${%s}/journal", Name.WORK_DIR))
          .setDescription("The path to store master journal logs. When using the UFS journal this "
              + "could be a URI like hdfs://namenode:port/alluxio/journal. When using the embedded "
              + "journal this must be a local path")
          .setConsistencyCheckLevel(ConsistencyCheckLevel.ENFORCE)
          .setScope(Scope.MASTER)
          .build();
  public static final PropertyKey MASTER_JOURNAL_INIT_FROM_BACKUP =
      new Builder(Name.MASTER_JOURNAL_INIT_FROM_BACKUP)
          .setDescription("A uri for a backup to initialize the journal from. When the"
              + " master becomes primary, if it sees that its journal is freshly formatted, it will"
              + " restore its state from the backup. When running multiple masters, this property"
              + " must be configured on all masters since it isn't known during startup which"
              + " master will become the first primary.")
          .setConsistencyCheckLevel(ConsistencyCheckLevel.ENFORCE)
          .setScope(Scope.MASTER)
          .build();
  public static final PropertyKey MASTER_JOURNAL_TOLERATE_CORRUPTION =
      new Builder(Name.MASTER_JOURNAL_TOLERATE_CORRUPTION)
          .setDefaultValue(false)
          .setDescription("Whether to tolerate master state corruption "
              + "when standby master replaying journal. If enabled, errors from applying journal "
              + "to master metadata will only be logged instead of forcing master to exit. "
              + "This property should be used sparingly.")
          .setConsistencyCheckLevel(ConsistencyCheckLevel.WARN)
          .setIsHidden(true)
          .setScope(Scope.MASTER)
          .build();
  public static final PropertyKey MASTER_JOURNAL_TYPE =
      new Builder(Name.MASTER_JOURNAL_TYPE)
          .setDefaultValue("EMBEDDED")
          .setDescription("The type of journal to use. Valid options are UFS (store journal in "
              + "UFS), EMBEDDED (use a journal embedded in the masters), and NOOP (do not use a "
              + "journal)")
          .setConsistencyCheckLevel(ConsistencyCheckLevel.ENFORCE)
          .setScope(Scope.MASTER)
          .build();
  public static final PropertyKey MASTER_JOURNAL_LOG_SIZE_BYTES_MAX =
      new Builder(Name.MASTER_JOURNAL_LOG_SIZE_BYTES_MAX)
          .setDefaultValue("10MB")
          .setDescription("If a log file is bigger than this value, it will rotate to next "
              + "file.")
          .setConsistencyCheckLevel(ConsistencyCheckLevel.WARN)
          .setScope(Scope.MASTER)
          .build();
  public static final PropertyKey MASTER_JOURNAL_TAILER_SHUTDOWN_QUIET_WAIT_TIME_MS =
      new Builder(Name.MASTER_JOURNAL_TAILER_SHUTDOWN_QUIET_WAIT_TIME_MS)
          .setAlias("alluxio.master.journal.tailer.shutdown.quiet.wait.time.ms")
          .setDefaultValue("5sec")
          .setDescription("Before the standby master shuts down its tailer thread, there "
              + "should be no update to the leader master's journal in this specified time "
              + "period.")
          .setConsistencyCheckLevel(ConsistencyCheckLevel.WARN)
          .setScope(Scope.MASTER)
          .build();
  public static final PropertyKey MASTER_JOURNAL_TAILER_SLEEP_TIME_MS =
      new Builder(Name.MASTER_JOURNAL_TAILER_SLEEP_TIME_MS)
          .setAlias("alluxio.master.journal.tailer.sleep.time.ms")
          .setDefaultValue("1sec")
          .setDescription("Time for the standby master to sleep for when it "
              + "cannot find anything new in leader master's journal.")
          .setConsistencyCheckLevel(ConsistencyCheckLevel.WARN)
          .setScope(Scope.MASTER)
          .build();
  public static final PropertyKey MASTER_JOURNAL_CHECKPOINT_PERIOD_ENTRIES =
      new Builder(Name.MASTER_JOURNAL_CHECKPOINT_PERIOD_ENTRIES)
          .setDefaultValue(2000000)
          .setDescription("The number of journal entries to write before creating a new "
              + "journal checkpoint.")
          .setConsistencyCheckLevel(ConsistencyCheckLevel.WARN)
          .setScope(Scope.MASTER)
          .build();
  public static final PropertyKey MASTER_JOURNAL_GC_PERIOD_MS =
      new Builder(Name.MASTER_JOURNAL_GC_PERIOD_MS)
          .setAlias("alluxio.master.journal.gc.period.ms")
          .setDefaultValue("2min")
          .setDescription("Frequency with which to scan for and delete stale journal checkpoints.")
          .setConsistencyCheckLevel(ConsistencyCheckLevel.WARN)
          .setScope(Scope.MASTER)
          .build();
  public static final PropertyKey MASTER_JOURNAL_GC_THRESHOLD_MS =
      new Builder(Name.MASTER_JOURNAL_GC_THRESHOLD_MS)
          .setAlias("alluxio.master.journal.gc.threshold.ms")
          .setDefaultValue("5min")
          .setDescription("Minimum age for garbage collecting checkpoints.")
          .setConsistencyCheckLevel(ConsistencyCheckLevel.WARN)
          .setScope(Scope.MASTER)
          .build();
  public static final PropertyKey MASTER_JOURNAL_TEMPORARY_FILE_GC_THRESHOLD_MS =
      new Builder(Name.MASTER_JOURNAL_TEMPORARY_FILE_GC_THRESHOLD_MS)
          .setAlias("alluxio.master.journal.temporary.file.gc.threshold.ms")
          .setDescription("Minimum age for garbage collecting temporary checkpoint files.")
          .setDefaultValue("30min")
          .setConsistencyCheckLevel(ConsistencyCheckLevel.WARN)
          .setScope(Scope.MASTER)
          .build();
  public static final PropertyKey MASTER_KEYTAB_KEY_FILE =
      new Builder(Name.MASTER_KEYTAB_KEY_FILE)
          .setDescription("Kerberos keytab file for Alluxio master.")
          .setConsistencyCheckLevel(ConsistencyCheckLevel.ENFORCE)
          .setScope(Scope.MASTER)
          .build();
  public static final PropertyKey MASTER_LOG_CONFIG_REPORT_HEARTBEAT_INTERVAL =
      new Builder(Name.MASTER_LOG_CONFIG_REPORT_HEARTBEAT_INTERVAL)
          .setDefaultValue("1h")
          .setDescription("The interval for periodically logging the configuration check report.")
          .setConsistencyCheckLevel(ConsistencyCheckLevel.WARN)
          .setScope(Scope.MASTER)
          .build();
  public static final PropertyKey MASTER_PERIODIC_BLOCK_INTEGRITY_CHECK_REPAIR =
      new Builder(Name.MASTER_PERIODIC_BLOCK_INTEGRITY_CHECK_REPAIR)
          .setDefaultValue(false)
          .setDescription("Whether the system should delete orphaned blocks found during the "
              + "periodic integrity check. This is an experimental feature.")
          .setScope(Scope.MASTER)
          .build();
  public static final PropertyKey MASTER_PERIODIC_BLOCK_INTEGRITY_CHECK_INTERVAL =
      new Builder(Name.MASTER_PERIODIC_BLOCK_INTEGRITY_CHECK_INTERVAL)
          .setDefaultValue("1hr")
          .setDescription("The period for the block integrity check, disabled if <= 0.")
          .setScope(Scope.MASTER)
          .build();
  public static final PropertyKey MASTER_PERSISTENCE_CHECKER_INTERVAL_MS =
      new Builder(Name.MASTER_PERSISTENCE_CHECKER_INTERVAL_MS)
          .setDefaultValue("1s")
          .setDescription("How often the master checks persistence status for files written using "
              + "ASYNC_THROUGH")
          .setScope(Scope.MASTER)
          .build();
  public static final PropertyKey MASTER_PERSISTENCE_INITIAL_INTERVAL_MS =
      new Builder(Name.MASTER_PERSISTENCE_INITIAL_INTERVAL_MS)
          .setDefaultValue("1s")
          .setDescription("How often the  master persistence checker checks persistence status "
              + "for files written using ASYNC_THROUGH")
          .build();
  public static final PropertyKey MASTER_PERSISTENCE_MAX_INTERVAL_MS =
      new Builder(Name.MASTER_PERSISTENCE_MAX_INTERVAL_MS)
          .setDefaultValue("1hr")
          .setDescription("Max wait interval for master persistence checker persistence status "
              + "for files written using ASYNC_THROUGH")
          .build();
  public static final PropertyKey MASTER_PERSISTENCE_MAX_TOTAL_WAIT_TIME_MS =
      new Builder(Name.MASTER_PERSISTENCE_MAX_TOTAL_WAIT_TIME_MS)
          .setDefaultValue("1day")
          .setDescription("Total wait time for master persistence checker persistence status "
              + "for files written using ASYNC_THROUGH")
          .build();
  public static final PropertyKey MASTER_PERSISTENCE_SCHEDULER_INTERVAL_MS =
      new Builder(Name.MASTER_PERSISTENCE_SCHEDULER_INTERVAL_MS)
          .setDefaultValue("1s")
          .setDescription("How often the master schedules persistence jobs "
              + "for files written using ASYNC_THROUGH")
          .build();
  public static final PropertyKey MASTER_PERSISTENCE_BLACKLIST =
      new Builder(Name.MASTER_PERSISTENCE_BLACKLIST)
          .setDescription("Patterns to blacklist persist, comma separated, string match, no regex."
            + " This affects any async persist call (including ASYNC_THROUGH writes and CLI "
            + "persist) but does not affect CACHE_THROUGH writes. Users may want to specify "
            + "temporary files in the blacklist to avoid unnecessary I/O and errors. Some "
            + "examples are `.staging` and `.tmp`.")
          .setScope(Scope.MASTER)
          .setConsistencyCheckLevel(ConsistencyCheckLevel.WARN)
          .build();
  public static final PropertyKey MASTER_REPLICATION_CHECK_INTERVAL_MS =
      new Builder(Name.MASTER_REPLICATION_CHECK_INTERVAL_MS)
          .setDefaultValue("1min")
          .setDescription("How often the master runs background process to check replication "
              + "level for files")
          .build();
  public static final PropertyKey MASTER_PRINCIPAL = new Builder(Name.MASTER_PRINCIPAL)
      .setDescription("Kerberos principal for Alluxio master.")
      .setConsistencyCheckLevel(ConsistencyCheckLevel.ENFORCE)
      .setScope(Scope.MASTER)
      .build();
  public static final PropertyKey MASTER_RPC_PORT =
      new Builder(Name.MASTER_RPC_PORT)
          .setAlias("alluxio.master.port")
          .setDefaultValue(19998)
          .setDescription("The port for Alluxio master's RPC service.")
          .setConsistencyCheckLevel(ConsistencyCheckLevel.WARN)
          .setScope(Scope.ALL)
          .build();
  public static final PropertyKey MASTER_SERVING_THREAD_TIMEOUT =
      new Builder(Name.MASTER_SERVING_THREAD_TIMEOUT)
          .setDefaultValue("5m")
          .setDescription("When stepping down from being the primary, the master will wait this "
              + "long for the gRPC serving thread to stop before giving up and shutting down "
              + "the server")
          .setIsHidden(true)
          .setScope(Scope.MASTER)
          .build();
  public static final PropertyKey MASTER_SKIP_ROOT_ACL_CHECK =
      new Builder(Name.MASTER_SKIP_ROOT_ACL_CHECK)
          .setDefaultValue(false)
          .setDescription("Skip root directory ACL check when restarting either from journal or "
              + "backup. This is to allow users to restore a backup from a different cluster onto "
              + "their current one without having to recreate the different clusters owner user.")
          .setConsistencyCheckLevel(ConsistencyCheckLevel.ENFORCE)
          .setScope(Scope.MASTER)
          .setIsHidden(true)
          .setIgnoredSiteProperty(true)
          .build();
  public static final PropertyKey MASTER_STARTUP_BLOCK_INTEGRITY_CHECK_ENABLED =
      new Builder(Name.MASTER_STARTUP_BLOCK_INTEGRITY_CHECK_ENABLED)
          .setDefaultValue(true)
          .setDescription("Whether the system should be checked on startup for orphaned blocks "
              + "(blocks having no corresponding files but still taking system resource due to "
              + "various system failures). Orphaned blocks will be deleted during master startup "
              + "if this property is true. This property is available since 1.7.1")
          .setScope(Scope.MASTER)
          .build();
  public static final PropertyKey MASTER_TIERED_STORE_GLOBAL_LEVEL0_ALIAS =
      new Builder(Name.MASTER_TIERED_STORE_GLOBAL_LEVEL0_ALIAS)
          .setDefaultValue("MEM")
          .setDescription("The name of the highest storage tier in the entire system.")
          .setConsistencyCheckLevel(ConsistencyCheckLevel.ENFORCE)
          .setScope(Scope.MASTER)
          .build();
  public static final PropertyKey MASTER_TIERED_STORE_GLOBAL_LEVEL1_ALIAS =
      new Builder(Name.MASTER_TIERED_STORE_GLOBAL_LEVEL1_ALIAS)
          .setDefaultValue("SSD")
          .setDescription("The name of the second highest storage tier in the entire system.")
          .setConsistencyCheckLevel(ConsistencyCheckLevel.ENFORCE)
          .setScope(Scope.MASTER)
          .build();
  public static final PropertyKey MASTER_TIERED_STORE_GLOBAL_LEVEL2_ALIAS =
      new Builder(Name.MASTER_TIERED_STORE_GLOBAL_LEVEL2_ALIAS)
          .setDefaultValue("HDD")
          .setDescription("The name of the third highest storage tier in the entire system.")
          .setConsistencyCheckLevel(ConsistencyCheckLevel.ENFORCE)
          .setScope(Scope.MASTER)
          .build();
  public static final PropertyKey MASTER_TIERED_STORE_GLOBAL_LEVELS =
      new Builder(Name.MASTER_TIERED_STORE_GLOBAL_LEVELS)
          .setDefaultValue(3)
          .setDescription("The total number of storage tiers in the system.")
          .setConsistencyCheckLevel(ConsistencyCheckLevel.ENFORCE)
          .setScope(Scope.MASTER)
          .build();
  public static final PropertyKey MASTER_TIERED_STORE_GLOBAL_MEDIUMTYPE =
      new Builder(Name.MASTER_TIERED_STORE_GLOBAL_MEDIUMTYPE)
          .setDefaultValue("MEM, SSD, HDD")
          .setDescription("The list of medium types we support in the system.")
          .setConsistencyCheckLevel(ConsistencyCheckLevel.ENFORCE)
          .setScope(Scope.MASTER)
          .build();
  public static final PropertyKey MASTER_TTL_CHECKER_INTERVAL_MS =
      new Builder(Name.MASTER_TTL_CHECKER_INTERVAL_MS)
          .setAlias("alluxio.master.ttl.checker.interval.ms")
          .setDefaultValue("1hour")
          .setDescription("How often to periodically check and delete the files "
              + "with expired ttl value.")
          .setConsistencyCheckLevel(ConsistencyCheckLevel.WARN)
          .setScope(Scope.MASTER)
          .build();
  public static final PropertyKey MASTER_UFS_ACTIVE_SYNC_INTERVAL =
      new Builder(Name.MASTER_UFS_ACTIVE_SYNC_INTERVAL)
          .setDefaultValue("30sec")
          .setDescription("Time interval to periodically actively sync UFS")
          .setConsistencyCheckLevel(ConsistencyCheckLevel.WARN)
          .setScope(Scope.MASTER)
          .build();
  public static final PropertyKey MASTER_UFS_ACTIVE_SYNC_MAX_AGE =
      new Builder(Name.MASTER_UFS_ACTIVE_SYNC_MAX_AGE)
          .setDefaultValue("10")
          .setDescription("The maximum number of intervals we will wait to find a quiet "
            + "period before we have to sync the directories")
          .setConsistencyCheckLevel(ConsistencyCheckLevel.WARN)
          .setScope(Scope.MASTER)
          .build();
  public static final PropertyKey MASTER_UFS_ACTIVE_SYNC_INITIAL_SYNC_ENABLED =
      new Builder(Name.MASTER_UFS_ACTIVE_SYNC_INITIAL_SYNC_ENABLED)
          .setDefaultValue("true")
          .setDescription("Whether to perform an initial sync when we add a sync point")
          .setConsistencyCheckLevel(ConsistencyCheckLevel.WARN)
          .setScope(Scope.MASTER)
          .setIsHidden(true)
          .build();
  public static final PropertyKey MASTER_UFS_ACTIVE_SYNC_MAX_ACTIVITIES =
      new Builder(Name.MASTER_UFS_ACTIVE_SYNC_MAX_ACTIVITIES)
          .setDefaultValue("10")
          .setDescription("Max number of changes in a directory "
              + "to be considered for active syncing")
          .setConsistencyCheckLevel(ConsistencyCheckLevel.WARN)
          .setScope(Scope.MASTER)
          .build();
  public static final PropertyKey MASTER_UFS_ACTIVE_SYNC_THREAD_POOL_SIZE =
      new Builder(Name.MASTER_UFS_ACTIVE_SYNC_THREAD_POOL_SIZE)
          .setDefaultValue("3")
          .setDescription("Max number of threads used to perform active sync")
          .setConsistencyCheckLevel(ConsistencyCheckLevel.WARN)
          .setScope(Scope.MASTER)
          .build();
  public static final PropertyKey MASTER_UFS_ACTIVE_SYNC_POLL_TIMEOUT =
      new Builder(Name.MASTER_UFS_ACTIVE_SYNC_POLL_TIMEOUT)
          .setDefaultValue("10sec")
          .setDescription("Max time to wait before timing out a polling operation")
          .setConsistencyCheckLevel(ConsistencyCheckLevel.WARN)
          .setScope(Scope.MASTER)
          .build();
  public static final PropertyKey MASTER_UFS_ACTIVE_SYNC_EVENT_RATE_INTERVAL =
      new Builder(Name.MASTER_UFS_ACTIVE_SYNC_EVENT_RATE_INTERVAL)
          .setDefaultValue("60sec")
          .setDescription("The time interval we use to estimate incoming event rate")
          .setConsistencyCheckLevel(ConsistencyCheckLevel.WARN)
          .setScope(Scope.MASTER)
          .build();

  public static final PropertyKey MASTER_UFS_BLOCK_LOCATION_CACHE_CAPACITY =
      new Builder(Name.MASTER_UFS_BLOCK_LOCATION_CACHE_CAPACITY)
          .setDefaultValue(1000000)
          .setDescription("The capacity of the UFS block locations cache. "
              + "This cache caches UFS block locations for files that are persisted "
              + "but not in Alluxio space, so that listing status of these files do not need to "
              + "repeatedly ask UFS for their block locations. If this is set to 0, the cache "
              + "will be disabled.")
          .setConsistencyCheckLevel(ConsistencyCheckLevel.WARN)
          .setScope(Scope.MASTER)
          .build();
  public static final PropertyKey MASTER_UFS_MANAGED_BLOCKING_ENABLED =
      new Builder(Name.MASTER_UFS_MANAGED_BLOCKING_ENABLED)
          .setDescription("Whether to run UFS operations with managed blocking. "
              + "This will provide RPC layer a hint that UFS is possible slow."
              + "The default is true for object stores and false for the rest. "
              + "unless set explicitly.")
          .setConsistencyCheckLevel(ConsistencyCheckLevel.WARN)
          .setScope(Scope.SERVER)
          .setIsHidden(true)
          .build();
  public static final PropertyKey MASTER_UFS_PATH_CACHE_CAPACITY =
      new Builder(Name.MASTER_UFS_PATH_CACHE_CAPACITY)
          .setDefaultValue(100000)
          .setDescription("The capacity of the UFS path cache. This cache is used to "
              + "approximate the `ONCE` metadata load behavior (see "
              + "`alluxio.user.file.metadata.load.type`). Larger caches will consume more "
              + "memory, but will better approximate the `ONCE` behavior.")
          .setConsistencyCheckLevel(ConsistencyCheckLevel.WARN)
          .setScope(Scope.MASTER)
          .build();
  public static final PropertyKey MASTER_UFS_PATH_CACHE_THREADS =
      new Builder(Name.MASTER_UFS_PATH_CACHE_THREADS)
          .setDefaultValue(64)
          .setDescription("The maximum size of the thread pool for asynchronously processing "
              + "paths for the UFS path cache. Greater number of threads will decrease the "
              + "amount of staleness in the async cache, but may impact performance. If this "
              + "is set to 0, the cache will be disabled, and "
              + "`alluxio.user.file.metadata.load.type=ONCE` will behave like `ALWAYS`.")
          .setConsistencyCheckLevel(ConsistencyCheckLevel.WARN)
          .setScope(Scope.MASTER)
          .build();
  public static final PropertyKey MASTER_UPDATE_CHECK_ENABLED =
      new Builder(Name.MASTER_UPDATE_CHECK_ENABLED)
          .setDefaultValue(true)
          .setDescription("Whether to check for update availability.")
          .setConsistencyCheckLevel(ConsistencyCheckLevel.ENFORCE)
          .setScope(Scope.MASTER)
          .build();
  public static final PropertyKey MASTER_UNSAFE_DIRECT_PERSIST_OBJECT_ENABLED =
      new Builder(Name.MASTER_UNSAFE_DIRECT_PERSIST_OBJECT_ENABLED)
          .setDefaultValue(true)
          .setDescription("When set to false, writing files using ASYNC_THROUGH or persist CLI "
              + "with object stores as the UFS will first create temporary objects "
              + "suffixed by \".alluxio.TIMESTAMP.tmp\" in the object store before "
              + "committed to the final UFS path. When set to true, files will be "
              + "put to the destination path directly in the object store without staging "
              + "with a temp suffix. Enabling this optimization by directly persisting files "
              + "can significantly improve the efficiency writing to object store by making less "
              + "data copy as rename in object store can be slow, "
              + "but leaving a short vulnerability window for undefined behavior if a file "
              + "is written using ASYNC_THROUGH but renamed or removed before the async "
              + "persist operation completes, while this same file path was reused for other new "
              + "files in Alluxio.")
          .setConsistencyCheckLevel(ConsistencyCheckLevel.WARN)
          .setScope(Scope.MASTER)
          .build();
  public static final PropertyKey MASTER_WEB_BIND_HOST =
      new Builder(Name.MASTER_WEB_BIND_HOST)
          .setDefaultValue("0.0.0.0")
          .setDescription("The hostname Alluxio master web UI binds to.")
          .setScope(Scope.MASTER)
          .build();
  public static final PropertyKey MASTER_WEB_HOSTNAME =
      new Builder(Name.MASTER_WEB_HOSTNAME)
          .setDescription("The hostname of Alluxio Master web UI.")
          .setScope(Scope.ALL)
          .build();
  public static final PropertyKey MASTER_WEB_PORT =
      new Builder(Name.MASTER_WEB_PORT)
          .setDefaultValue(19999)
          .setDescription("The port Alluxio web UI runs on.")
          .setConsistencyCheckLevel(ConsistencyCheckLevel.WARN)
          .setScope(Scope.MASTER)
          .build();
  public static final PropertyKey MASTER_WHITELIST =
      new Builder(Name.MASTER_WHITELIST)
          .setDefaultValue("/")
          .setDescription("A comma-separated list of prefixes of the paths which are "
              + "cacheable, separated by semi-colons. Alluxio will try to cache the cacheable "
              + "file when it is read for the first time.")
          .setConsistencyCheckLevel(ConsistencyCheckLevel.WARN)
          .setScope(Scope.MASTER)
          .build();
  public static final PropertyKey MASTER_WORKER_CONNECT_WAIT_TIME =
      new Builder(Name.MASTER_WORKER_CONNECT_WAIT_TIME)
          .setDefaultValue("5sec")
          .setDescription("Alluxio master will wait a period of time after start up for "
              + "all workers to register, before it starts accepting client requests. "
              + "This property determines the wait time.")
          .setConsistencyCheckLevel(ConsistencyCheckLevel.WARN)
          .setScope(Scope.MASTER)
              .build();
  public static final PropertyKey MASTER_WORKER_TIMEOUT_MS =
      new Builder(Name.MASTER_WORKER_TIMEOUT_MS)
          .setAlias("alluxio.master.worker.timeout.ms")
          .setDefaultValue("5min")
          .setDescription("Timeout between master and worker indicating a lost worker.")
          .setConsistencyCheckLevel(ConsistencyCheckLevel.WARN)
          .setScope(Scope.MASTER)
          .build();
  public static final PropertyKey MASTER_RPC_EXECUTOR_PARALLELISM =
      new Builder(Name.MASTER_RPC_EXECUTOR_PARALLELISM)
          .setDefaultSupplier(() -> 2 * Runtime.getRuntime().availableProcessors(),
              "2 * {CPU core count}")
          .setDescription("The parallelism level of master RPC executor service .")
          .setConsistencyCheckLevel(ConsistencyCheckLevel.WARN)
          .setScope(Scope.MASTER)
          .build();
  public static final PropertyKey MASTER_RPC_EXECUTOR_MIN_RUNNABLE =
      new Builder(Name.MASTER_RPC_EXECUTOR_MIN_RUNNABLE)
          .setDefaultValue(1)
          .setDescription("the minimum allowed number of core threads not blocked. "
              + "To ensure progress, when too few unblocked threads exist and unexecuted tasks may "
              + "exist, new threads are constructed up to the value of "
              + Name.MASTER_RPC_EXECUTOR_MAX_POOL_SIZE
              + ". A value of 1 ensures liveness. A larger value might improve "
              + "throughput but might also increase overhead.")
          .setConsistencyCheckLevel(ConsistencyCheckLevel.WARN)
          .setScope(Scope.MASTER)
          .build();
  public static final PropertyKey MASTER_RPC_EXECUTOR_CORE_POOL_SIZE =
      new Builder(Name.MASTER_RPC_EXECUTOR_CORE_POOL_SIZE)
          .setDefaultValue(0)
          .setDescription("the number of threads to keep in thread pool of master RPC executor "
              + "service. By default it is same as the parallelism level, but may be "
              + "set to a larger value to reduce dynamic overhead if tasks regularly block. "
              + "A smaller value (for example 0) is equivalent to the default.")
          .setConsistencyCheckLevel(ConsistencyCheckLevel.WARN)
          .setScope(Scope.MASTER)
          .build();
  public static final PropertyKey MASTER_RPC_EXECUTOR_MAX_POOL_SIZE =
      new Builder(Name.MASTER_RPC_EXECUTOR_MAX_POOL_SIZE)
          .setDefaultValue(500)
          .setDescription("the maximum number of threads allowed for master RPC executor service."
              + " When the maximum is reached, attempts to replace blocked threads fail.")
          .setConsistencyCheckLevel(ConsistencyCheckLevel.WARN)
          .setScope(Scope.MASTER)
          .build();
  public static final PropertyKey MASTER_RPC_EXECUTOR_KEEPALIVE =
      new Builder(Name.MASTER_RPC_EXECUTOR_KEEPALIVE)
          .setDefaultValue("60sec")
          .setDescription("the keep alive time of a thread in master RPC executor service"
              + "last used before this thread is terminated (and replaced if necessary).")
          .setConsistencyCheckLevel(ConsistencyCheckLevel.WARN)
          .setScope(Scope.MASTER)
          .build();

  //
  // Secondary master related properties
  //
  public static final PropertyKey SECONDARY_MASTER_METASTORE_DIR =
      new Builder(Name.SECONDARY_MASTER_METASTORE_DIR)
          .setDefaultValue(String.format("${%s}/secondary-metastore", Name.WORK_DIR))
          .setDescription(
              "The secondary master metastore work directory. Only some metastores need disk.")
          .setConsistencyCheckLevel(ConsistencyCheckLevel.WARN)
          .setScope(Scope.NONE)
          .build();

  //
  // File system master related properties
  //
  public static final PropertyKey MASTER_FILE_SYSTEM_LISTSTATUS_RESULTS_PER_MESSAGE =
      new Builder(Name.MASTER_FILE_SYSTEM_LISTSTATUS_RESULTS_PER_MESSAGE)
          .setDefaultValue(10000)
          .setDescription(
              "Count of items on each list-status response message.")
          .setConsistencyCheckLevel(ConsistencyCheckLevel.WARN)
          .setScope(Scope.MASTER)
          .build();

  //
  // Worker related properties
  //
  public static final PropertyKey WORKER_ALLOCATOR_CLASS =
      new Builder(Name.WORKER_ALLOCATOR_CLASS)
          .setDefaultValue("alluxio.worker.block.allocator.MaxFreeAllocator")
          .setDescription("The strategy that a worker uses to allocate space among storage "
              + "directories in certain storage layer. Valid options include: "
              + "`alluxio.worker.block.allocator.MaxFreeAllocator`, "
              + "`alluxio.worker.block.allocator.GreedyAllocator`, "
              + "`alluxio.worker.block.allocator.RoundRobinAllocator`.")
          .setConsistencyCheckLevel(ConsistencyCheckLevel.WARN)
          .setScope(Scope.WORKER)
          .build();
  public static final PropertyKey WORKER_BIND_HOST =
      new Builder(Name.WORKER_BIND_HOST)
          .setDefaultValue("0.0.0.0")
          .setDescription("The hostname Alluxio's worker node binds to.")
          .setConsistencyCheckLevel(ConsistencyCheckLevel.WARN)
          .setScope(Scope.WORKER)
          .build();
  public static final PropertyKey WORKER_BLOCK_HEARTBEAT_INTERVAL_MS =
      new Builder(Name.WORKER_BLOCK_HEARTBEAT_INTERVAL_MS)
          .setAlias("alluxio.worker.block.heartbeat.interval.ms")
          .setDefaultValue("1sec")
          .setDescription("The interval between block workers' heartbeats to update "
              + "block status, storage health and other workers' information to Alluxio Master.")
          .setConsistencyCheckLevel(ConsistencyCheckLevel.WARN)
          .setScope(Scope.WORKER)
          .build();
  public static final PropertyKey WORKER_BLOCK_HEARTBEAT_TIMEOUT_MS =
      new Builder(Name.WORKER_BLOCK_HEARTBEAT_TIMEOUT_MS)
          .setAlias("alluxio.worker.block.heartbeat.timeout.ms")
          .setDefaultValue(String.format("${%s}", Name.WORKER_MASTER_CONNECT_RETRY_TIMEOUT))
          .setDescription("The timeout value of block workers' heartbeats. If the worker can't "
              + "connect to master before this interval expires, the worker will exit.")
          .setConsistencyCheckLevel(ConsistencyCheckLevel.WARN)
          .setScope(Scope.WORKER)
          .build();
  public static final PropertyKey WORKER_DATA_FOLDER =
      new Builder(Name.WORKER_DATA_FOLDER)
          .setDefaultValue("/alluxioworker/")
          .setDescription("A relative path within each storage directory used as the data "
              + "folder for Alluxio worker to put data for tiered store.")
          .setConsistencyCheckLevel(ConsistencyCheckLevel.WARN)
          .setScope(Scope.WORKER)
          .build();
  public static final PropertyKey WORKER_DATA_FOLDER_PERMISSIONS =
      new Builder(Name.WORKER_DATA_FOLDER_PERMISSIONS)
          .setDefaultValue("rwxrwxrwx")
          .setDescription("The permission set for the worker data folder. If short circuit is used "
              + "this folder should be accessible by all users (rwxrwxrwx).")
          .setConsistencyCheckLevel(ConsistencyCheckLevel.WARN)
          .setScope(Scope.WORKER)
          .build();
  public static final PropertyKey WORKER_DATA_SERVER_CLASS =
      new Builder(Name.WORKER_DATA_SERVER_CLASS)
          .setDefaultValue("alluxio.worker.grpc.GrpcDataServer")
          .setDescription("Selects the networking stack to run the worker with. Valid options "
              + "are: `alluxio.worker.grpc.GrpcDataServer`.")
          .setConsistencyCheckLevel(ConsistencyCheckLevel.ENFORCE)
          .setScope(Scope.WORKER)
          .build();
  public static final PropertyKey WORKER_DATA_SERVER_DOMAIN_SOCKET_ADDRESS =
      new Builder(Name.WORKER_DATA_SERVER_DOMAIN_SOCKET_ADDRESS)
          .setDescription("The path to the domain socket. Short-circuit reads make use of a "
              + "UNIX domain socket when this is set (non-empty). This is a special path in "
              + "the file system that allows the client and the AlluxioWorker to communicate. "
              + "You will need to set a path to this socket. The AlluxioWorker needs to be "
              + "able to create the path. If " + Name.WORKER_DATA_SERVER_DOMAIN_SOCKET_AS_UUID
              + " is set, the path should be the home directory for the domain socket. The full "
              + "path for the domain socket with be {path}/{uuid}.")
          .setConsistencyCheckLevel(ConsistencyCheckLevel.WARN)
          .setScope(Scope.WORKER)
          .build();
  public static final PropertyKey WORKER_DATA_SERVER_DOMAIN_SOCKET_AS_UUID =
      new Builder(Name.WORKER_DATA_SERVER_DOMAIN_SOCKET_AS_UUID)
          .setDefaultValue("false")
          .setDescription("If true, the property " + Name.WORKER_DATA_SERVER_DOMAIN_SOCKET_ADDRESS
              + "is the path to the home directory for the domain socket and a unique identifier "
              + "is used as the domain socket name. If false, the property is the absolute path "
              + "to the UNIX domain socket.")
          .setConsistencyCheckLevel(ConsistencyCheckLevel.WARN)
          .setScope(Scope.ALL)
          .build();
  public static final PropertyKey WORKER_DATA_TMP_FOLDER =
      new Builder(Name.WORKER_DATA_TMP_FOLDER)
          .setDefaultValue(".tmp_blocks")
          .setDescription("A relative path in alluxio.worker.data.folder used to store the "
              + "temporary data for uncommitted files.")
          .setConsistencyCheckLevel(ConsistencyCheckLevel.WARN)
          .setScope(Scope.WORKER)
          .build();
  public static final PropertyKey WORKER_DATA_TMP_SUBDIR_MAX =
      new Builder(Name.WORKER_DATA_TMP_SUBDIR_MAX)
          .setDefaultValue(1024)
          .setDescription("The maximum number of sub-directories allowed to be created in "
              + "${alluxio.worker.data.tmp.folder}.")
          .setConsistencyCheckLevel(ConsistencyCheckLevel.WARN)
          .setScope(Scope.WORKER)
          .build();
  public static final PropertyKey WORKER_EVICTOR_CLASS =
      new Builder(Name.WORKER_EVICTOR_CLASS)
          .setDefaultValue("alluxio.worker.block.evictor.LRUEvictor")
          .setDescription("The strategy that a worker uses to evict block files when a "
              + "storage layer runs out of space. Valid options include "
              + "`alluxio.worker.block.evictor.LRFUEvictor`, "
              + "`alluxio.worker.block.evictor.GreedyEvictor`, "
              + "`alluxio.worker.block.evictor.LRUEvictor`, "
              + "`alluxio.worker.block.evictor.PartialLRUEvictor`.")
          .setConsistencyCheckLevel(ConsistencyCheckLevel.WARN)
          .setScope(Scope.WORKER)
          .build();
  public static final PropertyKey WORKER_EVICTOR_LRFU_ATTENUATION_FACTOR =
      new Builder(Name.WORKER_EVICTOR_LRFU_ATTENUATION_FACTOR)
          .setDefaultValue(2.0)
          .setDescription("A attenuation factor in [2, INF) to control the behavior of LRFU.")
          .setConsistencyCheckLevel(ConsistencyCheckLevel.WARN)
          .setScope(Scope.WORKER)
          .build();
  public static final PropertyKey WORKER_EVICTOR_LRFU_STEP_FACTOR =
      new Builder(Name.WORKER_EVICTOR_LRFU_STEP_FACTOR)
          .setDefaultValue(0.25)
          .setDescription("A factor in [0, 1] to control the behavior of LRFU: smaller value "
              + "makes LRFU more similar to LFU; and larger value makes LRFU closer to LRU.")
          .setConsistencyCheckLevel(ConsistencyCheckLevel.WARN)
          .setScope(Scope.WORKER)
          .build();
  public static final PropertyKey WORKER_FILE_BUFFER_SIZE =
      new Builder(Name.WORKER_FILE_BUFFER_SIZE)
          .setDefaultValue("1MB")
          .setDescription("The buffer size for worker to write data into the tiered storage.")
          .setConsistencyCheckLevel(ConsistencyCheckLevel.WARN)
          .setScope(Scope.WORKER)
          .build();
  public static final PropertyKey WORKER_FREE_SPACE_TIMEOUT =
      new Builder(Name.WORKER_FREE_SPACE_TIMEOUT)
          .setDefaultValue("10sec")
          .setDescription("The duration for which a worker will wait for eviction to make space "
              + "available for a client write request.")
          .setConsistencyCheckLevel(ConsistencyCheckLevel.WARN)
          .setScope(Scope.WORKER)
          .build();
  public static final PropertyKey WORKER_HOSTNAME = new Builder(Name.WORKER_HOSTNAME)
      .setDescription("The hostname of Alluxio worker.")
      .setScope(Scope.WORKER)
      .build();
  public static final PropertyKey WORKER_KEYTAB_FILE = new Builder(Name.WORKER_KEYTAB_FILE)
      .setDescription("Kerberos keytab file for Alluxio worker.")
      .setConsistencyCheckLevel(ConsistencyCheckLevel.ENFORCE)
      .setScope(Scope.WORKER)
      .build();
  public static final PropertyKey WORKER_MASTER_CONNECT_RETRY_TIMEOUT =
      new Builder(Name.WORKER_MASTER_CONNECT_RETRY_TIMEOUT)
          .setDescription("Retry period before workers give up on connecting to master and exit.")
          .setDefaultValue("1hour")
          .setScope(Scope.WORKER)
          .build();
  public static final PropertyKey WORKER_MEMORY_SIZE =
      new Builder(Name.WORKER_MEMORY_SIZE)
          .setDefaultSupplier(() -> {
            try {
              OperatingSystemMXBean operatingSystemMXBean =
                  (OperatingSystemMXBean) ManagementFactory.getOperatingSystemMXBean();
              return operatingSystemMXBean.getTotalPhysicalMemorySize() * 2 / 3;
            } catch (Exception e) {
              // The package com.sun.management may not be available on every platform.
              // fallback to a reasonable size.
              return "1GB";
            }
          }, "2/3 of total system memory, or 1GB if system memory size cannot be determined")
          .setDescription("Memory capacity of each worker node.")
          .setConsistencyCheckLevel(ConsistencyCheckLevel.WARN)
          .setScope(Scope.WORKER)
          .build();
  public static final PropertyKey WORKER_NETWORK_ASYNC_CACHE_MANAGER_THREADS_MAX =
      new Builder(Name.WORKER_NETWORK_ASYNC_CACHE_MANAGER_THREADS_MAX)
          .setDefaultValue(8)
          .setDescription("The maximum number of threads used to cache blocks asynchronously in "
              + "the data server.")
          .setConsistencyCheckLevel(ConsistencyCheckLevel.WARN)
          .setScope(Scope.WORKER)
          .build();
  public static final PropertyKey WORKER_NETWORK_BLOCK_READER_THREADS_MAX =
      new Builder(Name.WORKER_NETWORK_BLOCK_READER_THREADS_MAX)
          .setDefaultValue(2048)
          .setDescription("The maximum number of threads used to read blocks in the data server.")
          .setConsistencyCheckLevel(ConsistencyCheckLevel.WARN)
          .setScope(Scope.WORKER)
          .build();
  public static final PropertyKey WORKER_NETWORK_BLOCK_WRITER_THREADS_MAX =
      new Builder(Name.WORKER_NETWORK_BLOCK_WRITER_THREADS_MAX)
          .setDefaultValue(1024)
          .setDescription("The maximum number of threads used to write blocks in the data server.")
          .setConsistencyCheckLevel(ConsistencyCheckLevel.WARN)
          .setScope(Scope.WORKER)
          .build();
  public static final PropertyKey WORKER_NETWORK_WRITER_BUFFER_SIZE_MESSAGES =
      new Builder(Name.WORKER_NETWORK_WRITER_BUFFER_SIZE_MESSAGES)
          .setDefaultValue(8)
          .setDescription("When a client writes to a remote worker, the maximum number of "
              + "data messages to buffer by the server for each request.")
          .setConsistencyCheckLevel(ConsistencyCheckLevel.WARN)
          .setScope(Scope.WORKER)
          .build();
  public static final PropertyKey WORKER_NETWORK_FLOWCONTROL_WINDOW =
      new Builder(Name.WORKER_NETWORK_FLOWCONTROL_WINDOW)
          .setDefaultValue("2MB")
          .setDescription("The HTTP2 flow control window used by worker gRPC connections. Larger "
              + "value will allow more data to be buffered but will use more memory.")
          .setConsistencyCheckLevel(ConsistencyCheckLevel.WARN)
          .setScope(Scope.WORKER)
          .build();
  public static final PropertyKey WORKER_NETWORK_KEEPALIVE_TIME_MS =
      new Builder(Name.WORKER_NETWORK_KEEPALIVE_TIME_MS)
          .setDefaultValue("30sec")
          .setDescription("The amount of time for data server (for block reads and block writes) "
              + "to wait for a response before pinging the client to see if it is still alive.")
          .setConsistencyCheckLevel(ConsistencyCheckLevel.WARN)
          .setScope(Scope.WORKER)
          .build();
  public static final PropertyKey WORKER_NETWORK_KEEPALIVE_TIMEOUT_MS =
      new Builder(Name.WORKER_NETWORK_KEEPALIVE_TIMEOUT_MS)
          .setDefaultValue("30sec")
          .setDescription("The maximum time for a data server (for block reads and block writes) "
              + "to wait for a keepalive response before closing the connection.")
          .setConsistencyCheckLevel(ConsistencyCheckLevel.WARN)
          .setScope(Scope.WORKER)
          .build();
  public static final PropertyKey WORKER_NETWORK_MAX_INBOUND_MESSAGE_SIZE =
      new Builder(Name.WORKER_NETWORK_MAX_INBOUND_MESSAGE_SIZE)
          .setDefaultValue("4MB")
          .setDescription("The max inbound message size used by worker gRPC connections.")
          .setConsistencyCheckLevel(ConsistencyCheckLevel.WARN)
          .setScope(Scope.WORKER)
          .build();
  public static final PropertyKey WORKER_NETWORK_NETTY_BOSS_THREADS =
      new Builder(Name.WORKER_NETWORK_NETTY_BOSS_THREADS)
          .setDefaultValue(1)
          .setDescription("How many threads to use for accepting new requests.")
          .setConsistencyCheckLevel(ConsistencyCheckLevel.WARN)
          .setScope(Scope.WORKER)
          .build();
  public static final PropertyKey WORKER_NETWORK_NETTY_CHANNEL =
      new Builder(Name.WORKER_NETWORK_NETTY_CHANNEL)
          .setDescription("Netty channel type: NIO or EPOLL. If EPOLL is not available, this will "
              + "automatically fall back to NIO.")
          .setConsistencyCheckLevel(ConsistencyCheckLevel.WARN)
          .setScope(Scope.WORKER)
          .setDefaultValue("EPOLL")
          .build();
  public static final PropertyKey WORKER_NETWORK_NETTY_SHUTDOWN_QUIET_PERIOD =
      new Builder(Name.WORKER_NETWORK_NETTY_SHUTDOWN_QUIET_PERIOD)
          .setDefaultValue("2sec")
          .setDescription("The quiet period. When the netty server is shutting "
              + "down, it will ensure that no RPCs occur during the quiet period. If an RPC "
              + "occurs, then the quiet period will restart before shutting down the netty "
              + "server.")
          .setConsistencyCheckLevel(ConsistencyCheckLevel.WARN)
          .setScope(Scope.WORKER)
          .build();
  public static final PropertyKey WORKER_NETWORK_NETTY_WATERMARK_HIGH =
      new Builder(Name.WORKER_NETWORK_NETTY_WATERMARK_HIGH)
          .setDefaultValue("32KB")
          .setDescription("Determines how many bytes can be in the write queue before "
              + "switching to non-writable.")
          .setConsistencyCheckLevel(ConsistencyCheckLevel.WARN)
          .setScope(Scope.WORKER)
          .build();
  public static final PropertyKey WORKER_NETWORK_NETTY_WATERMARK_LOW =
      new Builder(Name.WORKER_NETWORK_NETTY_WATERMARK_LOW)
          .setDefaultValue("8KB")
          .setDescription("Once the high watermark limit is reached, the queue must be "
              + "flushed down to the low watermark before switching back to writable.")
          .setConsistencyCheckLevel(ConsistencyCheckLevel.WARN)
          .setScope(Scope.WORKER)
          .build();
  public static final PropertyKey WORKER_NETWORK_NETTY_WORKER_THREADS =
      new Builder(Name.WORKER_NETWORK_NETTY_WORKER_THREADS)
          .setDefaultValue(0)
          .setDescription("How many threads to use for processing requests. Zero defaults to "
              + "#cpuCores * 2.")
          .setConsistencyCheckLevel(ConsistencyCheckLevel.WARN)
          .setScope(Scope.WORKER)
          .build();
  public static final PropertyKey WORKER_NETWORK_READER_BUFFER_SIZE_BYTES =
      new Builder(Name.WORKER_NETWORK_READER_BUFFER_SIZE_BYTES)
          .setDefaultValue("4MB")
          .setDescription("When a client reads from a remote worker, the maximum amount of data"
              + " not received by client allowed before the worker pauses sending more data."
              + " If this value is lower than read chunk size, read performance may be impacted"
              + " as worker waits more often for buffer to free up. Higher value will increase"
              + " the memory consumed by each read request.")
          .setConsistencyCheckLevel(ConsistencyCheckLevel.WARN)
          .setScope(Scope.WORKER)
          .build();
  public static final PropertyKey WORKER_NETWORK_READER_MAX_CHUNK_SIZE_BYTES =
      new Builder(Name.WORKER_NETWORK_READER_MAX_CHUNK_SIZE_BYTES)
          .setDefaultValue("2MB")
          .setDescription("When a client read from a remote worker, the maximum chunk size.")
          .setConsistencyCheckLevel(ConsistencyCheckLevel.WARN)
          .setScope(Scope.WORKER)
          .build();
  public static final PropertyKey WORKER_NETWORK_SHUTDOWN_TIMEOUT =
      new Builder(Name.WORKER_NETWORK_SHUTDOWN_TIMEOUT)
          .setDefaultValue("15sec")
          .setDescription("Maximum amount of time to wait until the worker gRPC server "
              + "is shutdown (regardless of the quiet period).")
          .setConsistencyCheckLevel(ConsistencyCheckLevel.WARN)
          .setScope(Scope.WORKER)
          .build();
  public static final PropertyKey WORKER_NETWORK_ZEROCOPY_ENABLED =
      new Builder(Name.WORKER_NETWORK_ZEROCOPY_ENABLED)
          .setDefaultValue(true)
          .setDescription("Whether zero copy is enabled on worker when processing data streams.")
          .setConsistencyCheckLevel(ConsistencyCheckLevel.WARN)
          .setScope(Scope.WORKER)
          .build();
  // The default is set to 11. One client is reserved for some light weight operations such as
  // heartbeat. The other 10 clients are used by commitBlock issued from the worker to the block
  // master.
  public static final PropertyKey WORKER_BLOCK_MASTER_CLIENT_POOL_SIZE =
      new Builder(Name.WORKER_BLOCK_MASTER_CLIENT_POOL_SIZE)
          .setDefaultValue(11)
          .setDescription("The block master client pool size on the Alluxio workers.")
          .setConsistencyCheckLevel(ConsistencyCheckLevel.WARN)
          .setScope(Scope.WORKER)
          .build();
  public static final PropertyKey WORKER_PRINCIPAL = new Builder(Name.WORKER_PRINCIPAL)
      .setDescription("Kerberos principal for Alluxio worker.")
      .setConsistencyCheckLevel(ConsistencyCheckLevel.ENFORCE)
      .setScope(Scope.WORKER)
      .build();
  public static final PropertyKey WORKER_RPC_PORT =
      new Builder(Name.WORKER_RPC_PORT)
          .setAlias("alluxio.worker.port")
          .setDefaultValue(29999)
          .setDescription("The port for Alluxio worker's RPC service.")
          .setConsistencyCheckLevel(ConsistencyCheckLevel.WARN)
          .setScope(Scope.WORKER)
          .build();
  public static final PropertyKey WORKER_SESSION_TIMEOUT_MS =
      new Builder(Name.WORKER_SESSION_TIMEOUT_MS)
          .setAlias("alluxio.worker.session.timeout.ms")
          .setDefaultValue("1min")
          .setDescription("Timeout between worker and client connection "
              + "indicating a lost session connection.")
          .setConsistencyCheckLevel(ConsistencyCheckLevel.WARN)
          .setScope(Scope.WORKER)
          .build();
  public static final PropertyKey WORKER_STORAGE_CHECKER_ENABLED =
      new Builder(Name.WORKER_STORAGE_CHECKER_ENABLED)
          .setDefaultValue(true)
          .setDescription("Whether periodic storage health checker is enabled on Alluxio workers.")
          .setConsistencyCheckLevel(ConsistencyCheckLevel.WARN)
          .setScope(Scope.WORKER)
          .build();
  public static final PropertyKey WORKER_TIERED_STORE_BLOCK_LOCK_READERS =
      new Builder(Name.WORKER_TIERED_STORE_BLOCK_LOCK_READERS)
          .setDefaultValue(1000)
          .setDescription("The max number of concurrent readers for a block lock.")
          .setConsistencyCheckLevel(ConsistencyCheckLevel.WARN)
          .setScope(Scope.WORKER)
          .build();
  public static final PropertyKey WORKER_TIERED_STORE_BLOCK_LOCKS =
      new Builder(Name.WORKER_TIERED_STORE_BLOCK_LOCKS)
          .setDefaultValue(1000)
          .setDescription("Total number of block locks for an Alluxio block worker. Larger "
              + "value leads to finer locking granularity, but uses more space.")
          .setConsistencyCheckLevel(ConsistencyCheckLevel.WARN)
          .setScope(Scope.WORKER)
          .build();
  // TODO(binfan): Use alluxio.worker.tieredstore.level0.dirs.mediumtype instead
  public static final PropertyKey WORKER_TIERED_STORE_LEVEL0_ALIAS =
      new Builder(Template.WORKER_TIERED_STORE_LEVEL_ALIAS, 0)
          .setDefaultValue("MEM")
          .setDescription("The alias of the top storage tier on this worker. It must "
              + "match one of the global storage tiers from the master configuration. We "
              + "disable placing an alias lower in the global hierarchy before an alias with "
              + "a higher position on the worker hierarchy. So by default, SSD cannot come "
              + "before MEM on any worker.")
          .setConsistencyCheckLevel(ConsistencyCheckLevel.WARN)
          .setScope(Scope.WORKER)
          .build();
  public static final PropertyKey WORKER_TIERED_STORE_LEVEL0_DIRS_PATH =
      new Builder(Template.WORKER_TIERED_STORE_LEVEL_DIRS_PATH, 0)
          .setDefaultSupplier(() -> OSUtils.isLinux() ? "/mnt/ramdisk" : "/Volumes/ramdisk",
              "/mnt/ramdisk on Linux, /Volumes/ramdisk on OSX")
          .setDescription("The path of storage directory for the top storage tier. Note "
              + "for MacOS the value should be `/Volumes/`.")
          .setConsistencyCheckLevel(ConsistencyCheckLevel.WARN)
          .setScope(Scope.WORKER)
          .build();
  public static final PropertyKey WORKER_TIERED_STORE_LEVEL0_DIRS_MEDIUMTYPE =
      new Builder(Template.WORKER_TIERED_STORE_LEVEL_DIRS_MEDIUMTYPE, 0)
          .setDefaultValue(
              String.format("${%s}", Template.WORKER_TIERED_STORE_LEVEL_ALIAS.format(0)))
          .setDescription(String.format(
              "A list of media types (e.g., \"MEM,SSD,SSD\") for each storage "
                  + "directory on the top storage tier specified by %s.",
              PropertyKey.WORKER_TIERED_STORE_LEVEL0_DIRS_PATH.mName))
          .setConsistencyCheckLevel(ConsistencyCheckLevel.WARN)
          .setScope(Scope.WORKER)
          .build();
  public static final PropertyKey WORKER_TIERED_STORE_LEVEL0_DIRS_QUOTA =
      new Builder(Template.WORKER_TIERED_STORE_LEVEL_DIRS_QUOTA, 0)
          .setDefaultValue(String.format("${%s}", Name.WORKER_MEMORY_SIZE))
          .setDescription("The capacity of the top storage tier.")
          .setConsistencyCheckLevel(ConsistencyCheckLevel.WARN)
          .setScope(Scope.WORKER)
          .build();
  public static final PropertyKey WORKER_TIERED_STORE_LEVEL0_HIGH_WATERMARK_RATIO =
      new Builder(Template.WORKER_TIERED_STORE_LEVEL_HIGH_WATERMARK_RATIO, 0)
          .setDefaultValue(0.95)
          .setDescription("The high watermark of the space in the top storage tier (a value "
              + "between 0 and 1).")
          .setConsistencyCheckLevel(ConsistencyCheckLevel.WARN)
          .setScope(Scope.WORKER)
          .build();
  public static final PropertyKey WORKER_TIERED_STORE_LEVEL0_LOW_WATERMARK_RATIO =
      new Builder(Template.WORKER_TIERED_STORE_LEVEL_LOW_WATERMARK_RATIO, 0)
          .setDefaultValue(0.7)
          .setDescription("The low watermark of the space in the top storage tier (a value "
              + "between 0 and 1).")
          .setConsistencyCheckLevel(ConsistencyCheckLevel.WARN)
          .setScope(Scope.WORKER)
          .build();
  // TODO(binfan): Use alluxio.worker.tieredstore.level1.dirs.mediumtype instead"
  public static final PropertyKey WORKER_TIERED_STORE_LEVEL1_ALIAS =
      new Builder(Template.WORKER_TIERED_STORE_LEVEL_ALIAS, 1)
          .setDescription("The alias of the second storage tier on this worker.")
          .setConsistencyCheckLevel(ConsistencyCheckLevel.WARN)
          .setScope(Scope.WORKER)
          .build();
  public static final PropertyKey WORKER_TIERED_STORE_LEVEL1_DIRS_PATH =
      new Builder(Template.WORKER_TIERED_STORE_LEVEL_DIRS_PATH, 1)
          .setDescription("The path of storage directory for the second storage tier.")
          .setConsistencyCheckLevel(ConsistencyCheckLevel.WARN)
          .setScope(Scope.WORKER)
          .build();
  public static final PropertyKey WORKER_TIERED_STORE_LEVEL1_DIRS_MEDIUMTYPE =
      new Builder(Template.WORKER_TIERED_STORE_LEVEL_DIRS_MEDIUMTYPE, 1)
          .setDefaultValue(
              String.format("${%s}", Template.WORKER_TIERED_STORE_LEVEL_ALIAS.format(1)))
          .setDescription(String.format(
              "A list of media types (e.g., \"MEM,SSD,SSD\") for each storage "
                  + "directory on the second storage tier specified by %s.",
              PropertyKey.WORKER_TIERED_STORE_LEVEL1_DIRS_PATH.mName))
          .setConsistencyCheckLevel(ConsistencyCheckLevel.WARN)
          .setScope(Scope.WORKER)
          .build();
  public static final PropertyKey WORKER_TIERED_STORE_LEVEL1_DIRS_QUOTA =
      new Builder(Template.WORKER_TIERED_STORE_LEVEL_DIRS_QUOTA, 1)
          .setDescription("The capacity of the second storage tier.")
          .setConsistencyCheckLevel(ConsistencyCheckLevel.WARN)
          .setScope(Scope.WORKER)
          .build();
  public static final PropertyKey WORKER_TIERED_STORE_LEVEL1_HIGH_WATERMARK_RATIO =
      new Builder(Template.WORKER_TIERED_STORE_LEVEL_HIGH_WATERMARK_RATIO, 1)
          .setDescription("The high watermark of the space in the second storage tier (a value "
              + "between 0 and 1).")
          .setDefaultValue(0.95)
          .setConsistencyCheckLevel(ConsistencyCheckLevel.WARN)
          .setScope(Scope.WORKER)
          .build();
  public static final PropertyKey WORKER_TIERED_STORE_LEVEL1_LOW_WATERMARK_RATIO =
      new Builder(Template.WORKER_TIERED_STORE_LEVEL_LOW_WATERMARK_RATIO, 1)
          .setDefaultValue(0.7)
          .setDescription("The low watermark of the space in the second storage tier (a value "
              + "between 0 and 1).")
          .setConsistencyCheckLevel(ConsistencyCheckLevel.WARN)
          .setScope(Scope.WORKER)
          .build();
  //TODO(binfan): Use alluxio.worker.tieredstore.level2.dirs.mediumtype instead"
  public static final PropertyKey WORKER_TIERED_STORE_LEVEL2_ALIAS =
      new Builder(Template.WORKER_TIERED_STORE_LEVEL_ALIAS, 2)
          .setDescription("The alias of the third storage tier on this worker.")
          .setConsistencyCheckLevel(ConsistencyCheckLevel.WARN)
          .setScope(Scope.WORKER)
          .build();
  public static final PropertyKey WORKER_TIERED_STORE_LEVEL2_DIRS_PATH =
      new Builder(Template.WORKER_TIERED_STORE_LEVEL_DIRS_PATH, 2)
          .setDescription("The path of storage directory for the third storage tier.")
          .setConsistencyCheckLevel(ConsistencyCheckLevel.WARN)
          .setScope(Scope.WORKER)
          .build();
  public static final PropertyKey WORKER_TIERED_STORE_LEVEL2_DIRS_MEDIUMTYPE =
      new Builder(Template.WORKER_TIERED_STORE_LEVEL_DIRS_MEDIUMTYPE, 2)
          .setDefaultValue(
              String.format("${%s}", Template.WORKER_TIERED_STORE_LEVEL_ALIAS.format(2)))
          .setDescription(String.format(
              "A list of media types (e.g., \"MEM,SSD,SSD\") for each storage "
                  + "directory on the third storage tier specified by %s.",
              PropertyKey.WORKER_TIERED_STORE_LEVEL2_DIRS_PATH.mName))
          .setConsistencyCheckLevel(ConsistencyCheckLevel.WARN)
          .setScope(Scope.WORKER)
          .build();
  public static final PropertyKey WORKER_TIERED_STORE_LEVEL2_DIRS_QUOTA =
      new Builder(Template.WORKER_TIERED_STORE_LEVEL_DIRS_QUOTA, 2)
          .setDescription("The capacity of the third storage tier.")
          .setConsistencyCheckLevel(ConsistencyCheckLevel.WARN)
          .setScope(Scope.WORKER)
          .build();
  public static final PropertyKey WORKER_TIERED_STORE_LEVEL2_HIGH_WATERMARK_RATIO =
      new Builder(Template.WORKER_TIERED_STORE_LEVEL_HIGH_WATERMARK_RATIO, 2)
          .setDefaultValue(0.95)
          .setDescription("The high watermark of the space in the third storage tier (a value "
              + "between 0 and 1).")
          .setConsistencyCheckLevel(ConsistencyCheckLevel.WARN)
          .setScope(Scope.WORKER)
          .build();
  public static final PropertyKey WORKER_TIERED_STORE_LEVEL2_LOW_WATERMARK_RATIO =
      new Builder(Template.WORKER_TIERED_STORE_LEVEL_LOW_WATERMARK_RATIO, 2)
          .setDefaultValue(0.7)
          .setDescription("The low watermark of the space in the third storage tier (a value "
              + "between 0 and 1).")
          .setConsistencyCheckLevel(ConsistencyCheckLevel.WARN)
          .setScope(Scope.WORKER)
          .build();
  public static final PropertyKey WORKER_TIERED_STORE_LEVELS =
      new Builder(Name.WORKER_TIERED_STORE_LEVELS)
          .setDefaultValue(1)
          .setDescription("The number of storage tiers on the worker.")
          .setConsistencyCheckLevel(ConsistencyCheckLevel.WARN)
          .setScope(Scope.WORKER)
          .build();
  public static final PropertyKey WORKER_TIERED_STORE_RESERVER_INTERVAL_MS =
      new Builder(Name.WORKER_TIERED_STORE_RESERVER_INTERVAL_MS)
          .setAlias("alluxio.worker.tieredstore.reserver.interval.ms")
          .setDefaultValue("1sec")
          .setDescription("The time period of space reserver service, which "
              + "keeps certain portion of available space on each layer.")
          .setConsistencyCheckLevel(ConsistencyCheckLevel.WARN)
          .setScope(Scope.WORKER)
          .build();
  public static final PropertyKey WORKER_WEB_BIND_HOST =
      new Builder(Name.WORKER_WEB_BIND_HOST)
          .setDefaultValue("0.0.0.0")
          .setDescription("The hostname Alluxio worker's web server binds to.")
          .setConsistencyCheckLevel(ConsistencyCheckLevel.WARN)
          .setScope(Scope.WORKER)
          .build();
  public static final PropertyKey WORKER_WEB_HOSTNAME =
      new Builder(Name.WORKER_WEB_HOSTNAME)
          .setDescription("The hostname Alluxio worker's web UI binds to.")
          .setScope(Scope.WORKER)
          .build();
  public static final PropertyKey WORKER_WEB_PORT =
      new Builder(Name.WORKER_WEB_PORT)
          .setDefaultValue(30000)
          .setDescription("The port Alluxio worker's web UI runs on.")
          .setConsistencyCheckLevel(ConsistencyCheckLevel.WARN)
          .setScope(Scope.WORKER)
          .build();
  public static final PropertyKey WORKER_UFS_BLOCK_OPEN_TIMEOUT_MS =
      new Builder(Name.WORKER_UFS_BLOCK_OPEN_TIMEOUT_MS)
          .setAlias("alluxio.worker.ufs.block.open.timeout.ms")
          .setDefaultValue("5min")
          .setDescription("Timeout to open a block from UFS.")
          .setConsistencyCheckLevel(ConsistencyCheckLevel.WARN)
          .setScope(Scope.WORKER)
          .build();
  public static final PropertyKey WORKER_UFS_INSTREAM_CACHE_ENABLED =
      new Builder(Name.WORKER_UFS_INSTREAM_CACHE_ENABLED)
          .setDefaultValue("true")
          .setDescription("Enable caching for seekable under storage input stream, "
              + "so that subsequent seek operations on the same file will reuse "
              + "the cached input stream. This will improve position read performance "
              + "as the open operations of some under file system would be expensive. "
              + "The cached input stream would be stale, when the UFS file is modified "
              + "without notifying alluxio. ")
          .setConsistencyCheckLevel(ConsistencyCheckLevel.ENFORCE)
          .setScope(Scope.WORKER)
          .build();
  public static final PropertyKey WORKER_UFS_INSTREAM_CACHE_EXPIRARTION_TIME =
      new Builder(Name.WORKER_UFS_INSTREAM_CACHE_EXPIRATION_TIME)
          .setDefaultValue("5min")
          .setDescription("Cached UFS instream expiration time.")
          .setConsistencyCheckLevel(ConsistencyCheckLevel.WARN)
          .setScope(Scope.WORKER)
          .build();
  public static final PropertyKey WORKER_UFS_INSTREAM_CACHE_MAX_SIZE =
      new Builder(Name.WORKER_UFS_INSTREAM_CACHE_MAX_SIZE)
          .setDefaultValue("5000")
          .setDescription("The max entries in the UFS instream cache.")
          .setConsistencyCheckLevel(ConsistencyCheckLevel.WARN)
          .setScope(Scope.WORKER)
          .build();

  //
  // Proxy related properties
  //
  public static final PropertyKey PROXY_S3_WRITE_TYPE =
      new Builder(Name.PROXY_S3_WRITE_TYPE)
          .setDefaultValue("CACHE_THROUGH")
          .setDescription("Write type when creating buckets and objects through S3 API. "
              + "Valid options are "
              + "`MUST_CACHE` (write will only go to Alluxio and must be stored in Alluxio), "
              + "`CACHE_THROUGH` (try to cache, write to UnderFS synchronously), "
              + "`ASYNC_THROUGH` (try to cache, write to UnderFS asynchronously), "
              + "`THROUGH` (no cache, write to UnderFS synchronously).")
          .setConsistencyCheckLevel(ConsistencyCheckLevel.IGNORE)
          .setScope(Scope.NONE)
          .build();
  public static final PropertyKey PROXY_S3_DELETE_TYPE =
      new Builder(Name.PROXY_S3_DELETE_TYPE)
          .setDefaultValue(Constants.S3_DELETE_IN_ALLUXIO_AND_UFS)
          .setDescription(String.format(
              "Delete type when deleting buckets and objects through S3 API. Valid options are "
                  + "`%s` (delete both in Alluxio and UFS), "
                  + "`%s` (delete only the buckets or objects in Alluxio namespace).",
              Constants.S3_DELETE_IN_ALLUXIO_AND_UFS, Constants.S3_DELETE_IN_ALLUXIO_ONLY))
          .setConsistencyCheckLevel(ConsistencyCheckLevel.IGNORE)
          .setScope(Scope.NONE)
          .build();
  public static final PropertyKey PROXY_S3_MULTIPART_TEMPORARY_DIR_SUFFIX =
      new Builder(Name.PROXY_S3_MULTIPART_TEMPORARY_DIR_SUFFIX)
          .setDefaultValue(Constants.S3_MULTIPART_TEMPORARY_DIR_SUFFIX)
          .setDescription("Suffix for the directory which holds parts during a multipart upload.")
          .setConsistencyCheckLevel(ConsistencyCheckLevel.ENFORCE)
          .build();
  public static final PropertyKey PROXY_STREAM_CACHE_TIMEOUT_MS =
      new Builder(Name.PROXY_STREAM_CACHE_TIMEOUT_MS)
          .setAlias("alluxio.proxy.stream.cache.timeout.ms")
          .setDefaultValue("1hour")
          .setDescription("The timeout for the input and output streams cache eviction in the "
              + "proxy.")
          .setConsistencyCheckLevel(ConsistencyCheckLevel.IGNORE)
          .setScope(Scope.NONE)
          .build();
  public static final PropertyKey PROXY_WEB_BIND_HOST =
      new Builder(Name.PROXY_WEB_BIND_HOST)
          .setDefaultValue("0.0.0.0")
          .setDescription("The hostname that the Alluxio proxy's web server runs on.")
          .setConsistencyCheckLevel(ConsistencyCheckLevel.IGNORE)
          .setScope(Scope.NONE)
          .build();
  public static final PropertyKey PROXY_WEB_HOSTNAME =
      new Builder(Name.PROXY_WEB_HOSTNAME)
          .setDescription("The hostname Alluxio proxy's web UI binds to.")
          .setConsistencyCheckLevel(ConsistencyCheckLevel.IGNORE)
          .setScope(Scope.NONE)
          .build();
  public static final PropertyKey PROXY_WEB_PORT =
      new Builder(Name.PROXY_WEB_PORT)
          .setDefaultValue(39999)
          .setDescription("The port Alluxio proxy's web UI runs on.")
          .setConsistencyCheckLevel(ConsistencyCheckLevel.IGNORE)
          .setScope(Scope.NONE)
          .build();

  //
  // Locality related properties
  //
  public static final PropertyKey LOCALITY_ORDER =
      new Builder(Name.LOCALITY_ORDER)
          .setDefaultValue(String.format("%s,%s", Constants.LOCALITY_NODE, Constants.LOCALITY_RACK))
          .setDescription("Ordering of locality tiers")
          .setConsistencyCheckLevel(ConsistencyCheckLevel.ENFORCE)
          .build();
  public static final PropertyKey LOCALITY_SCRIPT =
      new Builder(Name.LOCALITY_SCRIPT)
          .setDefaultValue(Constants.ALLUXIO_LOCALITY_SCRIPT)
          .setDescription("A script to determine tiered identity for locality checking")
          .setConsistencyCheckLevel(ConsistencyCheckLevel.WARN)
          .build();
  public static final PropertyKey LOCALITY_TIER_NODE =
      new Builder(Template.LOCALITY_TIER, Constants.LOCALITY_NODE)
          .setDescription("Value to use for determining node locality")
          .build();
  // This property defined so that it is included in the documentation.
  public static final PropertyKey LOCALITY_TIER_RACK =
      new Builder(Template.LOCALITY_TIER, Constants.LOCALITY_RACK)
          .setDescription("Value to use for determining rack locality")
          .setConsistencyCheckLevel(ConsistencyCheckLevel.WARN)
          .build();

  public static final PropertyKey LOCALITY_COMPARE_NODE_IP =
          new Builder(Name.LOCALITY_COMPARE_NODE_IP)
          .setDefaultValue(false)
          .setDescription("Whether try to resolve the node IP address for locality checking")
          .setConsistencyCheckLevel(ConsistencyCheckLevel.WARN)
          .build();

  //
  // Log server related properties
  //
  // Used in alluxio-config.sh and conf/log4j.properties
  public static final PropertyKey LOGSERVER_LOGS_DIR =
      new Builder(Name.LOGSERVER_LOGS_DIR)
          .setDefaultValue(String.format("${%s}/logs", Name.WORK_DIR))
          .setDescription("Default location for remote log files.")
          .setIgnoredSiteProperty(true)
          .setConsistencyCheckLevel(ConsistencyCheckLevel.WARN)
          .setScope(Scope.SERVER)
          .build();
  // Used in alluxio-config.sh and conf/log4j.properties
  public static final PropertyKey LOGSERVER_HOSTNAME =
      new Builder(Name.LOGSERVER_HOSTNAME)
          .setDescription("The hostname of Alluxio logserver.")
          .setIgnoredSiteProperty(true)
          .setScope(Scope.SERVER)
          .build();
  // Used in alluxio-config.sh and conf/log4j.properties
  public static final PropertyKey LOGSERVER_PORT =
      new Builder(Name.LOGSERVER_PORT)
          .setDefaultValue(45600)
          .setDescription("Default port of logserver to receive logs from alluxio servers.")
          .setIgnoredSiteProperty(true)
          .setConsistencyCheckLevel(ConsistencyCheckLevel.WARN)
          .setScope(Scope.SERVER)
          .build();
  public static final PropertyKey LOGSERVER_THREADS_MAX =
      new Builder(Name.LOGSERVER_THREADS_MAX)
          .setDefaultValue(2048)
          .setDescription("The maximum number of threads used by logserver to service"
              + " logging requests.")
          .setConsistencyCheckLevel(ConsistencyCheckLevel.WARN)
          .setScope(Scope.SERVER)
          .build();
  public static final PropertyKey LOGSERVER_THREADS_MIN =
      new Builder(Name.LOGSERVER_THREADS_MIN)
          .setDefaultValue(512)
          .setDescription("The minimum number of threads used by logserver to service"
              + " logging requests.")
          .setConsistencyCheckLevel(ConsistencyCheckLevel.WARN)
          .setScope(Scope.SERVER)
          .build();

  //
  // User related properties
  //
  public static final PropertyKey USER_BLOCK_MASTER_CLIENT_POOL_SIZE_MIN =
      new Builder(Name.USER_BLOCK_MASTER_CLIENT_POOL_SIZE_MIN)
          .setDefaultValue(0)
          .setDescription("The minimum number of block master clients cached in the block master "
              + "client pool. For long running processes, this should be set to zero.")
          .setConsistencyCheckLevel(ConsistencyCheckLevel.WARN)
          .setScope(Scope.CLIENT)
          .build();
  public static final PropertyKey USER_BLOCK_MASTER_CLIENT_POOL_SIZE_MAX =
      new Builder(Name.USER_BLOCK_MASTER_CLIENT_POOL_SIZE_MAX)
          .setDefaultValue(10)
          .setDescription("The maximum number of block master clients cached in the block master "
              + "client pool.")
          .setConsistencyCheckLevel(ConsistencyCheckLevel.WARN)
          .setScope(Scope.CLIENT)
          .setAlias(new String[] {"alluxio.user.block.master.client.threads"})
          .build();
  public static final PropertyKey USER_BLOCK_MASTER_CLIENT_POOL_GC_INTERVAL_MS =
      new Builder(Name.USER_BLOCK_MASTER_CLIENT_POOL_GC_INTERVAL_MS)
          .setDefaultValue("120sec")
          .setDescription("The interval at which block master client GC checks occur.")
          .setConsistencyCheckLevel(ConsistencyCheckLevel.WARN)
          .setScope(Scope.CLIENT)
          .build();
  public static final PropertyKey USER_BLOCK_MASTER_CLIENT_POOL_GC_THRESHOLD_MS =
      new Builder(Name.USER_BLOCK_MASTER_CLIENT_POOL_GC_THRESHOLD_MS)
          .setDefaultValue("120sec")
          .setDescription("A block master client is closed if it has been idle for more than this "
              + "threshold.")
          .setConsistencyCheckLevel(ConsistencyCheckLevel.WARN)
          .setScope(Scope.CLIENT)
          .build();
  public static final PropertyKey USER_BLOCK_WORKER_CLIENT_POOL_SIZE =
      new Builder(Name.USER_BLOCK_WORKER_CLIENT_POOL_SIZE)
          .setDefaultValue(1024)
          .setDescription("The maximum number of block worker clients cached in the block "
              + "worker client pool.")
          .setConsistencyCheckLevel(ConsistencyCheckLevel.WARN)
          .setScope(Scope.CLIENT)
          .build();
  public static final PropertyKey USER_BLOCK_WORKER_CLIENT_POOL_GC_THRESHOLD_MS =
      new Builder(Name.USER_BLOCK_WORKER_CLIENT_POOL_GC_THRESHOLD_MS)
          .setDefaultValue("300sec")
          .setDescription("A block worker client is closed if it has been idle for more than this "
              + "threshold.")
          .setConsistencyCheckLevel(ConsistencyCheckLevel.WARN)
          .setScope(Scope.CLIENT)
          .build();
  public static final PropertyKey USER_BLOCK_REMOTE_READ_BUFFER_SIZE_BYTES =
      new Builder(Name.USER_BLOCK_REMOTE_READ_BUFFER_SIZE_BYTES)
          .setDefaultValue("8MB")
          .setDescription("The size of the file buffer to read data from remote Alluxio "
              + "worker.")
          .setConsistencyCheckLevel(ConsistencyCheckLevel.WARN)
          .setScope(Scope.CLIENT)
          .build();
  public static final PropertyKey USER_CONF_SYNC_INTERVAL =
      new Builder(Name.USER_CONF_SYNC_INTERVAL)
          .setDefaultValue("1min")
          .setDescription("The time period of client master heartbeat to "
              + "update the configuration if necessary from meta master.")
          .setConsistencyCheckLevel(ConsistencyCheckLevel.WARN)
          .setScope(Scope.CLIENT)
          .build();
  public static final PropertyKey USER_FILE_REPLICATION_MAX =
      new Builder(Name.USER_FILE_REPLICATION_MAX)
          .setDefaultValue(-1)
          .setDescription("The target max replication level of a file in Alluxio space. Setting "
              + "this property to a negative value means no upper limit.")
          .setScope(Scope.CLIENT)
          .build();
  public static final PropertyKey USER_FILE_REPLICATION_MIN =
      new Builder(Name.USER_FILE_REPLICATION_MIN)
          .setDefaultValue(0)
          .setDescription("The target min replication level of a file in Alluxio space.")
          .setScope(Scope.CLIENT)
          .build();
  public static final PropertyKey USER_FILE_REPLICATION_DURABLE =
      new Builder(Name.USER_FILE_REPLICATION_DURABLE)
          .setDefaultValue(1)
          .setDescription("The target replication level of a file created by ASYNC_THROUGH writes"
              + "before this file is persisted.")
          .setScope(Scope.CLIENT)
          .build();
  public static final PropertyKey USER_BLOCK_SIZE_BYTES_DEFAULT =
      new Builder(Name.USER_BLOCK_SIZE_BYTES_DEFAULT)
          .setDefaultValue("64MB")
          .setDescription("Default block size for Alluxio files.")
          .setConsistencyCheckLevel(ConsistencyCheckLevel.WARN)
          .setScope(Scope.CLIENT)
          .build();
  public static final PropertyKey USER_BLOCK_WORKER_CLIENT_READ_RETRY =
      new Builder(Name.USER_BLOCK_WORKER_CLIENT_READ_RETRY)
          .setDefaultValue(5)
          .setDescription("The maximum number of workers to retry before the client gives up on "
              + "reading a block")
          .setScope(Scope.CLIENT)
          .build();
  // TODO(cc): remove this since configuration propagation is always enabled?
  public static final PropertyKey USER_CONF_CLUSTER_DEFAULT_ENABLED =
      new Builder(Name.USER_CONF_CLUSTER_DEFAULT_ENABLED)
          .setDefaultValue(true)
          .setDescription("When this property is true, an Alluxio client will load the default "
              + "values of configuration properties set by Alluxio master.")
          .setScope(Scope.CLIENT)
          .build();
  public static final PropertyKey USER_DATE_FORMAT_PATTERN =
      new Builder(Name.USER_DATE_FORMAT_PATTERN)
          .setDefaultValue("MM-dd-yyyy HH:mm:ss:SSS")
          .setDescription("Display formatted date in cli command and web UI by given date "
              + "format pattern.")
          .setScope(Scope.CLIENT)
          .build();
  public static final PropertyKey USER_FILE_BUFFER_BYTES =
      new Builder(Name.USER_FILE_BUFFER_BYTES)
          .setDefaultValue("8MB")
          .setDescription("The size of the file buffer to use for file system reads/writes.")
          .setConsistencyCheckLevel(ConsistencyCheckLevel.WARN)
          .setScope(Scope.CLIENT)
          .build();
  public static final PropertyKey USER_FILE_COPYFROMLOCAL_BLOCK_LOCATION_POLICY =
      new Builder(Name.USER_FILE_COPYFROMLOCAL_BLOCK_LOCATION_POLICY)
          .setDefaultValue("alluxio.client.block.policy.RoundRobinPolicy")
          .setDescription("The default location policy for choosing workers for writing a "
              + "file's blocks using copyFromLocal command.")
          .setScope(Scope.CLIENT)
          .build();
  public static final PropertyKey USER_FILE_DELETE_UNCHECKED =
      new Builder(Name.USER_FILE_DELETE_UNCHECKED)
          .setDefaultValue(false)
          .setDescription("Whether to check if the UFS contents are in sync with Alluxio "
              + "before attempting to delete persisted directories recursively.")
          .setScope(Scope.CLIENT)
          .build();
  public static final PropertyKey USER_FILE_MASTER_CLIENT_POOL_SIZE_MIN =
      new Builder(Name.USER_FILE_MASTER_CLIENT_POOL_SIZE_MIN)
          .setDefaultValue(0)
          .setDescription("The minimum number of fs master clients cached in the fs master "
              + "client pool. For long running processes, this should be set to zero.")
          .setConsistencyCheckLevel(ConsistencyCheckLevel.WARN)
          .setScope(Scope.CLIENT)
          .build();
  public static final PropertyKey USER_FILE_MASTER_CLIENT_POOL_SIZE_MAX =
      new Builder(Name.USER_FILE_MASTER_CLIENT_POOL_SIZE_MAX)
          .setDefaultValue(10)
          .setDescription("The maximum number of fs master clients cached in the fs master "
              + "client pool.")
          .setConsistencyCheckLevel(ConsistencyCheckLevel.WARN)
          .setScope(Scope.CLIENT)
          .setAlias(new String[] {"alluxio.user.file.master.client.threads"})
          .build();
  public static final PropertyKey USER_FILE_MASTER_CLIENT_POOL_GC_INTERVAL_MS =
      new Builder(Name.USER_FILE_MASTER_CLIENT_POOL_GC_INTERVAL_MS)
          .setDefaultValue("120sec")
          .setDescription("The interval at which file system master client GC checks occur.")
          .setConsistencyCheckLevel(ConsistencyCheckLevel.WARN)
          .setScope(Scope.CLIENT)
          .build();
  public static final PropertyKey USER_FILE_MASTER_CLIENT_POOL_GC_THRESHOLD_MS =
      new Builder(Name.USER_FILE_MASTER_CLIENT_POOL_GC_THRESHOLD_MS)
          .setDefaultValue("120sec")
          .setDescription("A fs master client is closed if it has been idle for more than this "
              + "threshold.")
          .setDefaultValue(10)
          .setDescription("The number of threads used by a file master client to talk to the "
              + "file master.")
          .setConsistencyCheckLevel(ConsistencyCheckLevel.WARN)
          .setScope(Scope.CLIENT)
          .build();
  public static final PropertyKey USER_FILE_METADATA_LOAD_TYPE =
      new Builder(Name.USER_FILE_METADATA_LOAD_TYPE)
          .setDefaultValue("ONCE")
          .setDescription("The behavior of loading metadata from UFS. When information about "
              + "a path is requested and the path does not exist in Alluxio, metadata can be "
              + "loaded from the UFS. Valid options are `ALWAYS`, `NEVER`, and `ONCE`. "
              + "`ALWAYS` will always access UFS to see if the path exists in the UFS. "
              + "`NEVER` will never consult the UFS. `ONCE` will access the UFS the \"first\" "
              + "time (according to a cache), but not after that. This parameter is ignored if a "
              + "metadata sync is performed, via the parameter "
              + "\"alluxio.user.file.metadata.sync.interval\"")
          .setConsistencyCheckLevel(ConsistencyCheckLevel.WARN)
          .setScope(Scope.CLIENT)
          .build();
  public static final PropertyKey USER_FILE_METADATA_SYNC_INTERVAL =
      new Builder(Name.USER_FILE_METADATA_SYNC_INTERVAL)
          .setDefaultValue("-1")
          .setDescription("The interval for syncing UFS metadata before invoking an "
              + "operation on a path. -1 means no sync will occur. 0 means Alluxio will "
              + "always sync the metadata of the path before an operation. If you specify a time "
              + "interval, Alluxio will (best effort) not re-sync a path within that time "
              + "interval. Syncing the metadata for a path must interact with the UFS, so it is "
              + "an expensive operation. If a sync is performed for an operation, the "
              + "configuration of \"alluxio.user.file.metadata.load.type\" will be ignored.")
          .setConsistencyCheckLevel(ConsistencyCheckLevel.WARN)
          .setScope(Scope.CLIENT)
          .build();
  public static final PropertyKey USER_FILE_PASSIVE_CACHE_ENABLED =
      new Builder(Name.USER_FILE_PASSIVE_CACHE_ENABLED)
          .setDefaultValue(true)
          .setDescription("Whether to cache files to local Alluxio workers when the files are read "
              + "from remote workers (not UFS).")
          .setConsistencyCheckLevel(ConsistencyCheckLevel.WARN)
          .setScope(Scope.CLIENT)
          .build();
  public static final PropertyKey USER_FILE_READ_TYPE_DEFAULT =
      new Builder(Name.USER_FILE_READ_TYPE_DEFAULT)
          .setDefaultValue("CACHE_PROMOTE")
          .setDescription("Default read type when creating Alluxio files. Valid options are "
              + "`CACHE_PROMOTE` (move data to highest tier if already in Alluxio storage, "
              + "write data into highest tier of local Alluxio if data needs to be read from "
              + "under storage), `CACHE` (write data into highest tier of local Alluxio if "
              + "data needs to be read from under storage), `NO_CACHE` (no data interaction "
              + "with Alluxio, if the read is from Alluxio data migration or eviction will "
              + "not occur).")
          .setScope(Scope.CLIENT)
          .build();
  public static final PropertyKey USER_FILE_PERSIST_ON_RENAME =
      new Builder(Name.USER_FILE_PERSIST_ON_RENAME)
          .setDefaultValue("false")
          .setDescription("Whether or not to asynchronously persist any files which have been "
              + "renamed. This is helpful when working with compute frameworks which use rename "
              + "to commit results.")
          .setScope(Scope.CLIENT)
          .build();
  public static final PropertyKey USER_FILE_PERSISTENCE_INITIAL_WAIT_TIME =
      new Builder(Name.USER_FILE_PERSISTENCE_INITIAL_WAIT_TIME)
          .setDefaultValue("0")
          .setDescription(String.format("Time to wait before starting the persistence job. "
              + "When the value is set to -1, the file will be persisted by rename operation "
              + "or persist CLI but will not be automatically persisted in other cases. "
              + "This is to avoid the heavy object copy in rename operation when %s is set to %s. "
              + "This value should be smaller than the value of %s",
              Name.USER_FILE_WRITE_TYPE_DEFAULT, WritePType.ASYNC_THROUGH,
              Name.MASTER_PERSISTENCE_MAX_TOTAL_WAIT_TIME_MS))
          .build();
  public static final PropertyKey USER_FILE_WAITCOMPLETED_POLL_MS =
      new Builder(Name.USER_FILE_WAITCOMPLETED_POLL_MS)
          .setAlias("alluxio.user.file.waitcompleted.poll.ms")
          .setDefaultValue("1sec")
          .setDescription("The time interval to poll a file for its completion status when "
              + "using waitCompleted.")
          .setConsistencyCheckLevel(ConsistencyCheckLevel.WARN)
          .setScope(Scope.CLIENT)
          .build();
  public static final PropertyKey USER_FILE_CREATE_TTL =
      new Builder(Name.USER_FILE_CREATE_TTL)
          .setDefaultValue(Constants.NO_TTL)
          .setDescription("Time to live for files created by a user, no ttl by default.")
          .build();
  public static final PropertyKey USER_FILE_CREATE_TTL_ACTION =
      new Builder(Name.USER_FILE_CREATE_TTL_ACTION)
          .setDefaultValue("DELETE")
          .setDescription("When file's ttl is expired, the action performs on it. Options: "
              + "DELETE (default) or FREE")
          .build();
  public static final PropertyKey USER_FILE_UFS_TIER_ENABLED =
      new Builder(Name.USER_FILE_UFS_TIER_ENABLED)
          .setDescription("When workers run out of available memory, whether the client can skip "
              + "writing data to Alluxio but fallback to write to UFS without stopping the "
              + "application. This property only works when the write type is ASYNC_THROUGH.")
          .setDefaultValue(false).build();
  public static final PropertyKey USER_BLOCK_WRITE_LOCATION_POLICY =
      new Builder(Name.USER_BLOCK_WRITE_LOCATION_POLICY)
          .setDefaultValue("alluxio.client.block.policy.LocalFirstPolicy")
          .setDescription("The default location policy for choosing workers for writing a "
              + "file's blocks.")
          .setConsistencyCheckLevel(ConsistencyCheckLevel.WARN)
          .setScope(Scope.CLIENT)
          .build();
  public static final PropertyKey USER_BLOCK_AVOID_EVICTION_POLICY_RESERVED_BYTES =
      new Builder(Name.USER_BLOCK_AVOID_EVICTION_POLICY_RESERVED_BYTES)
          .setDefaultValue("0MB")
          .setDescription("The portion of space reserved in a worker when using the "
              + "LocalFirstAvoidEvictionPolicy class as block location policy.")
          .setConsistencyCheckLevel(ConsistencyCheckLevel.WARN)
          .setScope(Scope.CLIENT)
          .build();
  public static final PropertyKey USER_CLIENT_CACHE_ENABLED =
      new Builder(Name.USER_CLIENT_CACHE_ENABLED)
          .setDefaultValue(false)
          .setDescription("If this is enabled, data will be cached on Alluxio client.")
          .setScope(Scope.CLIENT)
          .build();
  public static final PropertyKey USER_CLIENT_CACHE_EVICTOR_CLASS =
      new Builder(Name.USER_CLIENT_CACHE_EVICTOR_CLASS)
          .setDefaultValue("alluxio.client.file.cache.LRUCacheEvictor")
          .setDescription("The strategy that client uses to evict local cached pages when running "
              + "out of space. Currently the only valid option provided is "
              + "`alluxio.client.file.cache.LRUCacheEvictor`.")
          .setScope(Scope.CLIENT)
          .build();
  public static final PropertyKey USER_CLIENT_CACHE_SIZE =
      new Builder(Name.USER_CLIENT_CACHE_SIZE)
          .setDefaultValue("512MB")
          .setDescription("The maximum size of the client-side cache.")
          .setScope(Scope.CLIENT)
          .build();
  public static final PropertyKey USER_CLIENT_CACHE_PAGE_SIZE =
      new Builder(Name.USER_CLIENT_CACHE_PAGE_SIZE)
          .setDefaultValue("1MB")
          .setDescription("Size of each page in client-side cache.")
          .setScope(Scope.CLIENT)
          .build();
  public static final PropertyKey USER_FILE_WRITE_TYPE_DEFAULT =
      new Builder(Name.USER_FILE_WRITE_TYPE_DEFAULT)
          .setDefaultValue("ASYNC_THROUGH")
      .setDescription(
          String.format("Default write type when creating Alluxio files. Valid " + "options are "
              + "`MUST_CACHE` (write will only go to Alluxio and must be stored in Alluxio), "
              + "`CACHE_THROUGH` (try to cache, write to UnderFS synchronously), `THROUGH` "
              + "(no cache, write to UnderFS synchronously), `ASYNC_THROUGH` (write to cache, "
              + "write to UnderFS asynchronously, replicated %s times in Alluxio before data is "
              + "persisted.", USER_FILE_REPLICATION_DURABLE))
          .setConsistencyCheckLevel(ConsistencyCheckLevel.WARN)
          .setScope(Scope.CLIENT)
          .build();
  public static final PropertyKey USER_FILESYSTEM_CLASS =
      new Builder(Name.USER_FILESYSTEM_CLASS)
          .setDefaultValue("alluxio.client.file.BaseFileSystem")
          .setDescription("Type of file system to use. Users can select augmented file systems "
              + "based on the use case. For example, MetadataCachingBaseFileSystem is efficient "
              + "for FUSE workloads. Possible values are alluxio.client.file.BaseFileSystem "
              + "(default) and alluxio.client.file.MetadataCachingBaseFileSystem.")
          .setConsistencyCheckLevel(ConsistencyCheckLevel.WARN)
          .setScope(Scope.CLIENT)
          .build();
  public static final PropertyKey USER_HOSTNAME = new Builder(Name.USER_HOSTNAME)
      .setDescription("The hostname to use for an Alluxio client.")
      .setConsistencyCheckLevel(ConsistencyCheckLevel.WARN)
      .setScope(Scope.CLIENT)
      .build();
  public static final PropertyKey USER_FILE_WRITE_TIER_DEFAULT =
      new Builder(Name.USER_FILE_WRITE_TIER_DEFAULT)
          .setDefaultValue(Constants.FIRST_TIER)
          .setDescription("The default tier for choosing a where to write a block. Valid "
              + "option is any integer. Non-negative values identify tiers starting from top "
              + "going down (0 identifies the first tier, 1 identifies the second tier, and "
              + "so on). If the provided value is greater than the number of tiers, it "
              + "identifies the last tier. Negative values identify tiers starting from the "
              + "bottom going up (-1 identifies the last tier, -2 identifies the second to "
              + "last tier, and so on). If the absolute value of the provided value is "
              + "greater than the number of tiers, it identifies the first tier.")
          .setConsistencyCheckLevel(ConsistencyCheckLevel.WARN)
          .setScope(Scope.CLIENT)
          .build();
  public static final PropertyKey USER_LOCAL_CACHE_ENABLED =
      new Builder(Name.USER_LOCAL_CACHE_ENABLED)
          .setDefaultValue(false)
          .setDescription("If this is enabled, data will be cached on Alluxio client.")
          .setConsistencyCheckLevel(ConsistencyCheckLevel.WARN)
          .setScope(Scope.CLIENT)
          .build();
  public static final PropertyKey USER_LOCAL_READER_CHUNK_SIZE_BYTES =
      new Builder(Name.USER_LOCAL_READER_CHUNK_SIZE_BYTES)
          .setDefaultValue("8MB")
          .setDescription("When a client reads from a local worker, the maximum data chunk size.")
          .setConsistencyCheckLevel(ConsistencyCheckLevel.WARN)
          .setScope(Scope.CLIENT)
          .build();
  public static final PropertyKey USER_LOCAL_WRITER_CHUNK_SIZE_BYTES =
      new Builder(Name.USER_LOCAL_WRITER_CHUNK_SIZE_BYTES)
          .setDefaultValue("64KB")
          .setDescription("When a client writes to a local worker, the maximum data chunk size.")
          .setConsistencyCheckLevel(ConsistencyCheckLevel.WARN)
          .setScope(Scope.CLIENT)
          .build();
<<<<<<< HEAD
  public static final PropertyKey USER_METADATA_CACHE_ENABLED =
      new Builder(Name.USER_METADATA_CACHE_ENABLED)
          .setDefaultValue(false)
          .setDescription("If this is enabled, metadata of paths will be cached. "
              + "The cached metadata will be evicted when it expires after "
              + Name.USER_METADATA_CACHE_EXPIRATION_TIME
              + " or the cache size is over the limit of "
              + Name.USER_METADATA_CACHE_MAX_SIZE + ".")
          .setConsistencyCheckLevel(ConsistencyCheckLevel.WARN)
          .setScope(Scope.CLIENT)
          .build();
  public static final PropertyKey USER_METADATA_CACHE_MAX_SIZE =
      new Builder(Name.USER_METADATA_CACHE_MAX_SIZE)
          .setDefaultValue(100000)
          .setDescription("Maximum number of paths with cached metadata.")
=======
  public static final PropertyKey USER_METADATA_CACHE_MAX_SIZE =
      new Builder(Name.USER_METADATA_CACHE_MAX_SIZE)
          .setDefaultValue(100000)
          .setDescription("Maximum number of paths with cached metadata. Only valid if the "
              + "filesystem is alluxio.client.file.MetadataCachingBaseFileSystem.")
>>>>>>> 4d6cb43e
          .setConsistencyCheckLevel(ConsistencyCheckLevel.WARN)
          .setScope(Scope.CLIENT)
          .build();
  public static final PropertyKey USER_METADATA_CACHE_EXPIRATION_TIME =
      new Builder(Name.USER_METADATA_CACHE_EXPIRATION_TIME)
          .setDefaultValue("10min")
          .setDescription("Metadata will expire and be evicted after being cached for this time "
<<<<<<< HEAD
              + "period.")
=======
              + "period. Only valid if the filesystem is "
              + "alluxio.client.file.MetadataCachingBaseFileSystem.")
>>>>>>> 4d6cb43e
          .setConsistencyCheckLevel(ConsistencyCheckLevel.WARN)
          .setScope(Scope.CLIENT)
          .build();
  public static final PropertyKey USER_METRICS_COLLECTION_ENABLED =
      new Builder(Name.USER_METRICS_COLLECTION_ENABLED)
          .setDefaultValue(false)
          .setDescription("Enable collecting the client-side metrics and heartbeat them to master")
          .setConsistencyCheckLevel(ConsistencyCheckLevel.WARN)
          .setScope(Scope.CLIENT)
          .build();
  public static final PropertyKey USER_METRICS_HEARTBEAT_INTERVAL_MS =
      new Builder(Name.USER_METRICS_HEARTBEAT_INTERVAL_MS)
          .setAlias("alluxio.user.metrics.heartbeat.interval.ms")
          .setDefaultValue("3sec")
          .setDescription("The time period of client master heartbeat to "
              + "send the client-side metrics.")
          .setConsistencyCheckLevel(ConsistencyCheckLevel.WARN)
          .setScope(Scope.CLIENT)
          .build();
  public static final PropertyKey USER_APP_ID =
      new Builder(Name.USER_APP_ID)
          .setScope(Scope.CLIENT)
          .setDescription("The custom id to use for labeling this client's info, such as metrics. "
              + "If unset, a random long will be used. This value is displayed in the client logs "
              + "on initialization. Note that using the same app id will cause client info to be "
              + "aggregated, so different applications must set their own ids or leave this value "
              + "unset to use a randomly generated id.")
          .build();
  public static final PropertyKey USER_NETWORK_DATA_TIMEOUT_MS =
      new Builder(Name.USER_NETWORK_DATA_TIMEOUT_MS)
          .setAlias("alluxio.user.network.data.timeout.ms")
          .setDefaultValue("30sec")
          .setDescription("The maximum time for an Alluxio client to wait for a data response "
              + "(e.g. block reads and block writes) from Alluxio worker.")
          .setConsistencyCheckLevel(ConsistencyCheckLevel.WARN)
          .setScope(Scope.CLIENT)
          .build();
  public static final PropertyKey USER_NETWORK_FLOWCONTROL_WINDOW =
      new Builder(Name.USER_NETWORK_FLOWCONTROL_WINDOW)
          .setDefaultValue("2MB")
          .setDescription("The HTTP2 flow control window used by user gRPC connections. Larger "
              + "value will allow more data to be buffered but will use more memory.")
          .setConsistencyCheckLevel(ConsistencyCheckLevel.WARN)
          .setScope(Scope.CLIENT)
          .build();
  public static final PropertyKey USER_NETWORK_KEEPALIVE_TIME_MS =
      new Builder(Name.USER_NETWORK_KEEPALIVE_TIME_MS)
          .setDefaultValue(Long.MAX_VALUE)
          .setDescription("The amount of time for a gRPC client (for block reads and block writes) "
              + "to wait for a response before pinging the server to see if it is still alive.")
          .setConsistencyCheckLevel(ConsistencyCheckLevel.WARN)
          .setScope(Scope.CLIENT)
          .build();
  public static final PropertyKey USER_NETWORK_KEEPALIVE_TIMEOUT_MS =
      new Builder(Name.USER_NETWORK_KEEPALIVE_TIMEOUT_MS)
          .setDefaultValue("30sec")
          .setDescription("The maximum time for a gRPC client (for block reads and block writes) "
              + "to wait for a keepalive response before closing the connection.")
          .setConsistencyCheckLevel(ConsistencyCheckLevel.WARN)
          .setScope(Scope.CLIENT)
          .build();
  public static final PropertyKey USER_NETWORK_MAX_INBOUND_MESSAGE_SIZE =
      new Builder(Name.USER_NETWORK_MAX_INBOUND_MESSAGE_SIZE)
          .setDefaultValue("100MB")
          .setDescription("The max inbound message size used by user gRPC connections.")
          .setConsistencyCheckLevel(ConsistencyCheckLevel.WARN)
          .setScope(Scope.CLIENT)
          .build();
  public static final PropertyKey USER_NETWORK_NETTY_CHANNEL =
      new Builder(Name.USER_NETWORK_NETTY_CHANNEL)
          .setDescription("Type of netty channels. If EPOLL is not available, this will "
              + "automatically fall back to NIO.")
          .setConsistencyCheckLevel(ConsistencyCheckLevel.WARN)
          .setScope(Scope.CLIENT)
          .setDefaultValue("EPOLL")
          .build();
  public static final PropertyKey USER_NETWORK_NETTY_WORKER_THREADS =
      new Builder(Name.USER_NETWORK_NETTY_WORKER_THREADS)
          .setDefaultValue(0)
          .setDescription("How many threads to use for remote block worker client to read "
              + "from remote block workers.")
          .setConsistencyCheckLevel(ConsistencyCheckLevel.WARN)
          .setScope(Scope.CLIENT)
          .build();
  public static final PropertyKey USER_NETWORK_READER_BUFFER_SIZE_MESSAGES =
      new Builder(Name.USER_NETWORK_READER_BUFFER_SIZE_MESSAGES)
          .setDefaultValue(16)
          .setDescription("When a client reads from a remote worker, the maximum number of "
              + "messages to buffer by the client. A message can be either a command response, "
              + "a data chunk, or a gRPC stream event such as complete or error.")
          .setConsistencyCheckLevel(ConsistencyCheckLevel.WARN)
          .setScope(Scope.CLIENT)
          .build();
  public static final PropertyKey USER_NETWORK_READER_CHUNK_SIZE_BYTES =
      new Builder(Name.USER_NETWORK_READER_CHUNK_SIZE_BYTES)
          .setDefaultValue("1MB")
          .setDescription("When a client reads from a remote worker, the maximum chunk size.")
          .setConsistencyCheckLevel(ConsistencyCheckLevel.WARN)
          .setScope(Scope.CLIENT)
          .build();
  public static final PropertyKey USER_NETWORK_WRITER_BUFFER_SIZE_MESSAGES =
      new Builder(Name.USER_NETWORK_WRITER_BUFFER_SIZE_MESSAGES)
          .setDefaultValue(16)
          .setDescription("When a client writes to a remote worker, the maximum number of messages "
              + "to buffer by the client. A message can be either a command response, a data "
              + "chunk, or a gRPC stream event such as complete or error.")
          .setConsistencyCheckLevel(ConsistencyCheckLevel.WARN)
          .setScope(Scope.CLIENT)
          .build();
  public static final PropertyKey USER_NETWORK_WRITER_CHUNK_SIZE_BYTES =
      new Builder(Name.USER_NETWORK_WRITER_CHUNK_SIZE_BYTES)
          .setDefaultValue("1MB")
          .setDescription("When a client writes to a remote worker, the maximum chunk size.")
          .setConsistencyCheckLevel(ConsistencyCheckLevel.WARN)
          .setScope(Scope.CLIENT)
          .build();
  public static final PropertyKey USER_NETWORK_WRITER_CLOSE_TIMEOUT_MS =
      new Builder(Name.USER_NETWORK_WRITER_CLOSE_TIMEOUT_MS)
          .setAlias("alluxio.user.network.writer.close.timeout.ms")
          .setDefaultValue("30min")
          .setDescription("The timeout to close a writer client.")
          .setConsistencyCheckLevel(ConsistencyCheckLevel.WARN)
          .setScope(Scope.CLIENT)
          .build();
  public static final PropertyKey USER_NETWORK_WRITER_FLUSH_TIMEOUT =
      new Builder(Name.USER_NETWORK_WRITER_FLUSH_TIMEOUT)
          .setDefaultValue("30min")
          .setDescription("The timeout to wait for flush to finish in a data writer.")
          .setConsistencyCheckLevel(ConsistencyCheckLevel.WARN)
          .setScope(Scope.CLIENT)
          .build();
  public static final PropertyKey USER_NETWORK_ZEROCOPY_ENABLED =
      new Builder(Name.USER_NETWORK_ZEROCOPY_ENABLED)
          .setDefaultValue(true)
          .setDescription("Whether zero copy is enabled on client when processing data streams.")
          .setConsistencyCheckLevel(ConsistencyCheckLevel.WARN)
          .setScope(Scope.CLIENT)
          .build();
  public static final PropertyKey USER_RPC_RETRY_BASE_SLEEP_MS =
      new Builder(Name.USER_RPC_RETRY_BASE_SLEEP_MS)
          .setAlias("alluxio.user.rpc.retry.base.sleep.ms")
          .setDefaultValue("50ms")
          .setDescription("Alluxio client RPCs automatically retry for transient errors with "
              + "an exponential backoff. This property determines the base time "
              + "in the exponential backoff.")
          .setConsistencyCheckLevel(ConsistencyCheckLevel.WARN)
          .setScope(Scope.CLIENT)
          .build();
  public static final PropertyKey USER_RPC_RETRY_MAX_DURATION =
      new Builder(Name.USER_RPC_RETRY_MAX_DURATION)
          .setDefaultValue("2min")
          .setDescription("Alluxio client RPCs automatically retry for transient errors with "
              + "an exponential backoff. This property determines the maximum duration to retry for"
              + " before giving up. Note that, this value is set to 5s for fs and fsadmin CLIs.")
          .build();
  public static final PropertyKey USER_WORKER_LIST_REFRESH_INTERVAL =
      new Builder(Name.USER_WORKER_LIST_REFRESH_INTERVAL)
          .setDefaultValue("2min")
          .setDescription("The interval used to refresh the live worker list on the client")
          .setConsistencyCheckLevel(ConsistencyCheckLevel.WARN)
          .setScope(Scope.CLIENT)
          .build();
  public static final PropertyKey USER_RPC_RETRY_MAX_SLEEP_MS =
      new Builder(Name.USER_RPC_RETRY_MAX_SLEEP_MS)
          .setAlias("alluxio.user.rpc.retry.max.sleep.ms")
          .setDefaultValue("3sec")
          .setDescription("Alluxio client RPCs automatically retry for transient errors with "
              + "an exponential backoff. This property determines the maximum wait time "
              + "in the backoff.")
          .setConsistencyCheckLevel(ConsistencyCheckLevel.WARN)
          .setScope(Scope.CLIENT)
          .build();
  public static final PropertyKey USER_UFS_BLOCK_LOCATION_ALL_FALLBACK_ENABLED =
      new Builder(Name.USER_UFS_BLOCK_LOCATION_ALL_FALLBACK_ENABLED)
          .setDefaultValue(false)
          .setDescription("Whether to return all workers as block location if ufs block locations "
              + "are not co-located with any Alluxio workers or is empty.")
          .setConsistencyCheckLevel(ConsistencyCheckLevel.WARN)
          .setScope(Scope.CLIENT)
          .build();
  public static final PropertyKey USER_UFS_BLOCK_READ_LOCATION_POLICY =
      new Builder(Name.USER_UFS_BLOCK_READ_LOCATION_POLICY)
          .setDefaultValue("alluxio.client.block.policy.LocalFirstPolicy")
          .setDescription(String.format("When an Alluxio client reads a file from the UFS, it "
              + "delegates the read to an Alluxio worker. The client uses this policy to choose "
              + "which worker to read through. Built-in choices: %s.", Arrays.asList(
              javadocLink("alluxio.client.block.policy.DeterministicHashPolicy"),
              javadocLink("alluxio.client.block.policy.LocalFirstAvoidEvictionPolicy"),
              javadocLink("alluxio.client.block.policy.LocalFirstPolicy"),
              javadocLink("alluxio.client.block.policy.MostAvailableFirstPolicy"),
              javadocLink("alluxio.client.block.policy.RoundRobinPolicy"),
              javadocLink("alluxio.client.block.policy.SpecificHostPolicy"))))
          .setConsistencyCheckLevel(ConsistencyCheckLevel.WARN)
          .setScope(Scope.CLIENT)
          .build();
  public static final PropertyKey USER_UFS_BLOCK_READ_LOCATION_POLICY_DETERMINISTIC_HASH_SHARDS =
      new Builder(Name.USER_UFS_BLOCK_READ_LOCATION_POLICY_DETERMINISTIC_HASH_SHARDS)
          .setDefaultValue(1)
          .setDescription("When alluxio.user.ufs.block.read.location.policy is set to "
              + "alluxio.client.block.policy.DeterministicHashPolicy, this specifies the number of "
              + "hash shards.")
          .setConsistencyCheckLevel(ConsistencyCheckLevel.WARN)
          .setScope(Scope.CLIENT)
          .build();
  public static final PropertyKey USER_UFS_BLOCK_READ_CONCURRENCY_MAX =
      new Builder(Name.USER_UFS_BLOCK_READ_CONCURRENCY_MAX)
          .setDefaultValue(Integer.MAX_VALUE)
          .setDescription("The maximum concurrent readers for one UFS block on one Block Worker.")
          .setConsistencyCheckLevel(ConsistencyCheckLevel.WARN)
          .setScope(Scope.CLIENT)
          .build();
  public static final PropertyKey USER_SHORT_CIRCUIT_ENABLED =
      new Builder(Name.USER_SHORT_CIRCUIT_ENABLED)
          .setDefaultValue(true)
          .setDescription("The short circuit read/write which allows the clients to "
              + "read/write data without going through Alluxio workers if the data is local "
              + "is enabled if set to true.")
          .setConsistencyCheckLevel(ConsistencyCheckLevel.WARN)
          .setScope(Scope.CLIENT)
          .build();
  public static final PropertyKey USER_SHORT_CIRCUIT_PREFERRED =
      new Builder(Name.USER_SHORT_CIRCUIT_PREFERRED)
          .setDefaultValue(false)
          .setDescription("When short circuit and domain socket both enabled, "
              + "prefer to use short circuit.")
          .setConsistencyCheckLevel(ConsistencyCheckLevel.WARN)
          .setScope(Scope.CLIENT)
          .build();

  //
  // FUSE integration related properties
  //
  public static final PropertyKey FUSE_CACHED_PATHS_MAX =
      new Builder(Name.FUSE_CACHED_PATHS_MAX)
          .setDefaultValue(500)
          .setDescription("Maximum number of Alluxio paths to cache for FUSE conversion.")
          .setConsistencyCheckLevel(ConsistencyCheckLevel.IGNORE)
          .setScope(Scope.NONE)
          .build();
  public static final PropertyKey FUSE_DEBUG_ENABLED =
      new Builder(Name.FUSE_DEBUG_ENABLED)
          .setDefaultValue(false)
          .setDescription("Run FUSE in debug mode, and have the fuse process log every FS request.")
          .setConsistencyCheckLevel(ConsistencyCheckLevel.IGNORE)
          .setScope(Scope.NONE)
          .build();
  public static final PropertyKey FUSE_FS_NAME =
      new Builder(Name.FUSE_FS_NAME)
          .setDefaultValue("alluxio-fuse")
          .setDescription("The FUSE file system name.")
          .setConsistencyCheckLevel(ConsistencyCheckLevel.IGNORE)
          .setScope(Scope.NONE)
          .build();
  public static final PropertyKey FUSE_MAXWRITE_BYTES =
      new Builder(Name.FUSE_MAXWRITE_BYTES)
          .setDefaultValue("128KB")
          .setDescription("Maximum granularity of write operations, capped by the kernel to 128KB "
              + "max (as of Linux 3.16.0).")
          .setConsistencyCheckLevel(ConsistencyCheckLevel.IGNORE)
          .setScope(Scope.NONE)
          .build();
  public static final PropertyKey FUSE_USER_GROUP_TRANSLATION_ENABLED =
      new Builder(Name.FUSE_USER_GROUP_TRANSLATION_ENABLED)
          .setDefaultValue(false)
          .setDescription("Whether to translate Alluxio users and groups "
              + "into Unix users and groups when exposing Alluxio files through the FUSE API. "
              + "When this property is set to false, the user and group for all FUSE files "
              + "will match the user who started the alluxio-fuse process.")
          .setConsistencyCheckLevel(ConsistencyCheckLevel.ENFORCE)
          .setScope(Scope.NONE)
          .build();

  //
  // Security related properties
  //
  public static final PropertyKey SECURITY_AUTHENTICATION_CUSTOM_PROVIDER_CLASS =
      new Builder(Name.SECURITY_AUTHENTICATION_CUSTOM_PROVIDER_CLASS)
          .setDescription("The class to provide customized authentication implementation, "
              + "when alluxio.security.authentication.type is set to CUSTOM. It must "
              + "implement the interface "
              + "'alluxio.security.authentication.AuthenticationProvider'.")
          .setConsistencyCheckLevel(ConsistencyCheckLevel.WARN)
          .build();
  public static final PropertyKey SECURITY_AUTHENTICATION_TYPE =
      new Builder(Name.SECURITY_AUTHENTICATION_TYPE)
          .setDefaultValue("SIMPLE")
          .setDescription("The authentication mode. Currently three modes are supported: "
              + "NOSASL, SIMPLE, CUSTOM. The default value SIMPLE indicates that a simple "
              + "authentication is enabled. Server trusts whoever the client claims to be.")
          .setConsistencyCheckLevel(ConsistencyCheckLevel.ENFORCE)
          .build();
  public static final PropertyKey SECURITY_AUTHORIZATION_PERMISSION_ENABLED =
      new Builder(Name.SECURITY_AUTHORIZATION_PERMISSION_ENABLED)
          .setDefaultValue(true)
          .setDescription("Whether to enable access control based on file permission.")
          .setConsistencyCheckLevel(ConsistencyCheckLevel.ENFORCE)
          .build();
  public static final PropertyKey SECURITY_AUTHORIZATION_PERMISSION_SUPERGROUP =
      new Builder(Name.SECURITY_AUTHORIZATION_PERMISSION_SUPERGROUP)
          .setDefaultValue("supergroup")
          .setDescription("The super group of Alluxio file system. All users in this group "
              + "have super permission.")
          .setConsistencyCheckLevel(ConsistencyCheckLevel.ENFORCE)
          .setScope(Scope.MASTER)
          .build();
  public static final PropertyKey SECURITY_AUTHORIZATION_PERMISSION_UMASK =
      new Builder(Name.SECURITY_AUTHORIZATION_PERMISSION_UMASK)
          .setDefaultValue("022")
          .setDescription("The umask of creating file and directory. The initial creation "
              + "permission is 777, and the difference between directory and file is 111. So "
              + "for default umask value 022, the created directory has permission 755 and "
              + "file has permission 644.")
          .setConsistencyCheckLevel(ConsistencyCheckLevel.ENFORCE)
          .build();
  public static final PropertyKey SECURITY_GROUP_MAPPING_CACHE_TIMEOUT_MS =
      new Builder(Name.SECURITY_GROUP_MAPPING_CACHE_TIMEOUT_MS)
          .setAlias("alluxio.security.group.mapping.cache.timeout.ms")
          .setDefaultValue("1min")
          .setDescription("Time for cached group mapping to expire.")
          .setConsistencyCheckLevel(ConsistencyCheckLevel.ENFORCE)
          .setScope(Scope.MASTER)
          .build();
  public static final PropertyKey SECURITY_GROUP_MAPPING_CLASS =
      new Builder(Name.SECURITY_GROUP_MAPPING_CLASS)
          .setDefaultValue("alluxio.security.group.provider.ShellBasedUnixGroupsMapping")
          .setDescription("The class to provide user-to-groups mapping service. Master could "
              + "get the various group memberships of a given user.  It must implement the "
              + "interface 'alluxio.security.group.GroupMappingService'. The default "
              + "implementation execute the 'groups' shell command to fetch the group "
              + "memberships of a given user.")
          .setConsistencyCheckLevel(ConsistencyCheckLevel.ENFORCE)
          .setScope(Scope.MASTER)
          .build();
  public static final PropertyKey SECURITY_LOGIN_IMPERSONATION_USERNAME =
      new Builder(Name.SECURITY_LOGIN_IMPERSONATION_USERNAME).setDescription(String.format(
          "When %s is set to SIMPLE or CUSTOM, user application uses this property to indicate "
              + "the IMPERSONATED user requesting Alluxio service. If it is not set explicitly, "
              + "or set to %s, impersonation will not be used. A special value of '%s' can be "
              + "specified to impersonate the hadoop client user.", SECURITY_AUTHENTICATION_TYPE,
          Constants.IMPERSONATION_NONE, Constants.IMPERSONATION_HDFS_USER))
          .setDefaultValue(Constants.IMPERSONATION_HDFS_USER)
          .setConsistencyCheckLevel(ConsistencyCheckLevel.IGNORE)
          .setScope(Scope.CLIENT)
          .build();
  public static final PropertyKey SECURITY_LOGIN_USERNAME =
      new Builder(Name.SECURITY_LOGIN_USERNAME)
          .setDescription("When alluxio.security.authentication.type is set to SIMPLE or "
              + "CUSTOM, user application uses this property to indicate the user requesting "
              + "Alluxio service. If it is not set explicitly, the OS login user will be used.")
          .setConsistencyCheckLevel(ConsistencyCheckLevel.ENFORCE)
          .setScope(Scope.CLIENT)
          .build();
  public static final PropertyKey AUTHENTICATION_INACTIVE_CHANNEL_REAUTHENTICATE_PERIOD =
      new Builder(Name.AUTHENTICATION_INACTIVE_CHANNEL_REAUTHENTICATE_PERIOD)
          .setDefaultValue("3day")
          .setDescription("Interval for which client channels that have been inactive "
                  + "will be regarded as unauthenticated. Such channels will reauthenticate with "
                  + "their target master upon being used for new RPCs.")
          .setConsistencyCheckLevel(ConsistencyCheckLevel.WARN)
          .setScope(Scope.MASTER)
          .build();

  //
  // Mesos and Yarn related properties
  //
  public static final PropertyKey INTEGRATION_MASTER_RESOURCE_CPU =
      new Builder(Name.INTEGRATION_MASTER_RESOURCE_CPU)
          .setDefaultValue(1)
          .setDescription("The number of CPUs to run an Alluxio master for YARN framework.")
          .setConsistencyCheckLevel(ConsistencyCheckLevel.WARN)
          .setScope(Scope.NONE)
          .build();
  public static final PropertyKey INTEGRATION_MASTER_RESOURCE_MEM =
      new Builder(Name.INTEGRATION_MASTER_RESOURCE_MEM)
          .setDefaultValue("1024MB")
          .setDescription("The amount of memory to run an Alluxio master for YARN framework.")
          .setConsistencyCheckLevel(ConsistencyCheckLevel.WARN)
          .setScope(Scope.NONE)
          .build();
  public static final PropertyKey INTEGRATION_MESOS_ALLUXIO_JAR_URL =
      new Builder(Name.INTEGRATION_MESOS_ALLUXIO_JAR_URL)
          .setDefaultValue(String.format(
              "http://downloads.alluxio.io/downloads/files/${%s}/alluxio-${%s}-bin.tar.gz",
              Name.VERSION, Name.VERSION))
          .setDescription("Url to download an Alluxio distribution from during Mesos deployment.")
          .setConsistencyCheckLevel(ConsistencyCheckLevel.ENFORCE)
          .setScope(Scope.NONE)
          .build();
  public static final PropertyKey INTEGRATION_MESOS_ALLUXIO_MASTER_NAME =
      new Builder(Name.INTEGRATION_MESOS_ALLUXIO_MASTER_NAME)
          .setDefaultValue("AlluxioMaster")
          .setDescription("The name of the master process to use within Mesos.")
          .setConsistencyCheckLevel(ConsistencyCheckLevel.ENFORCE)
          .setScope(Scope.NONE)
          .build();
  public static final PropertyKey INTEGRATION_MESOS_ALLUXIO_MASTER_NODE_COUNT =
      new Builder(Name.INTEGRATION_MESOS_ALLUXIO_MASTER_NODE_COUNT)
          .setDescription("The number of Alluxio master process to run within Mesos.")
          .setDefaultValue(1)
          .setConsistencyCheckLevel(ConsistencyCheckLevel.WARN)
          .setScope(Scope.NONE)
          .build();
  public static final PropertyKey INTEGRATION_MESOS_ALLUXIO_WORKER_NAME =
      new Builder(Name.INTEGRATION_MESOS_ALLUXIO_WORKER_NAME)
          .setDefaultValue("AlluxioWorker")
          .setDescription("The name of the worker process to use within Mesos.")
          .setConsistencyCheckLevel(ConsistencyCheckLevel.WARN)
          .setScope(Scope.NONE)
          .build();
  public static final PropertyKey INTEGRATION_MESOS_JDK_PATH =
      new Builder(Name.INTEGRATION_MESOS_JDK_PATH)
          .setDefaultValue("jdk1.8.0_151")
          .setDescription("If installing java from a remote URL during mesos deployment, this must "
              + "be set to the directory name of the untarred jdk.")
          .setConsistencyCheckLevel(ConsistencyCheckLevel.IGNORE)
          .setScope(Scope.NONE)
          .build();
  public static final PropertyKey INTEGRATION_MESOS_JDK_URL =
      new Builder(Name.INTEGRATION_MESOS_JDK_URL)
          .setDefaultValue(Constants.MESOS_LOCAL_INSTALL)
          .setDescription("A url from which to install the jdk during Mesos deployment. Default to "
              + "LOCAL which tells Mesos to use the local JDK on the system. When "
              + "using this property, alluxio.integration.mesos.jdk.path must also be set "
              + "correctly.")
          .setConsistencyCheckLevel(ConsistencyCheckLevel.IGNORE)
          .setScope(Scope.NONE)
          .build();
  public static final PropertyKey INTEGRATION_MESOS_PRINCIPAL =
      new Builder(Name.INTEGRATION_MESOS_PRINCIPAL)
          .setDefaultValue("alluxio")
          .setDescription("The Mesos principal for the Alluxio Mesos Framework.")
          .setConsistencyCheckLevel(ConsistencyCheckLevel.IGNORE)
          .setScope(Scope.NONE)
          .build();
  public static final PropertyKey INTEGRATION_MESOS_ROLE =
      new Builder(Name.INTEGRATION_MESOS_ROLE)
          .setDefaultValue("*")
          .setDescription("Mesos role for the Alluxio Mesos Framework.")
          .setConsistencyCheckLevel(ConsistencyCheckLevel.IGNORE)
          .setScope(Scope.NONE)
          .build();
  public static final PropertyKey INTEGRATION_MESOS_SECRET =
      new Builder(Name.INTEGRATION_MESOS_SECRET)
          .setDescription("Secret token for authenticating with Mesos.")
          .setConsistencyCheckLevel(ConsistencyCheckLevel.ENFORCE)
          .setScope(Scope.NONE)
          .setDisplayType(DisplayType.CREDENTIALS)
          .build();
  public static final PropertyKey INTEGRATION_MESOS_USER =
      new Builder(Name.INTEGRATION_MESOS_USER)
          .setDescription("The Mesos user for the Alluxio Mesos Framework. Defaults to the current "
              + "user.")
          .setConsistencyCheckLevel(ConsistencyCheckLevel.ENFORCE)
          .setScope(Scope.NONE)
          .build();
  public static final PropertyKey INTEGRATION_WORKER_RESOURCE_CPU =
      new Builder(Name.INTEGRATION_WORKER_RESOURCE_CPU)
          .setDefaultValue(1)
          .setDescription("The number of CPUs to run an Alluxio worker for YARN framework.")
          .setConsistencyCheckLevel(ConsistencyCheckLevel.WARN)
          .setScope(Scope.NONE)
          .build();
  public static final PropertyKey INTEGRATION_WORKER_RESOURCE_MEM =
      new Builder(Name.INTEGRATION_WORKER_RESOURCE_MEM)
          .setDefaultValue("1024MB")
          .setDescription("The amount of memory to run an Alluxio worker for YARN framework.")
          .setConsistencyCheckLevel(ConsistencyCheckLevel.WARN)
          .setScope(Scope.NONE)
          .build();
  public static final PropertyKey INTEGRATION_YARN_WORKERS_PER_HOST_MAX =
      new Builder(Name.INTEGRATION_YARN_WORKERS_PER_HOST_MAX)
          .setDefaultValue(1)
          .setDescription("The number of workers to run on an Alluxio host for YARN framework.")
          .setConsistencyCheckLevel(ConsistencyCheckLevel.WARN)
          .setScope(Scope.NONE)
          .build();
  // Assumes that HDFS is the UFS and version is 2.7
  // TODO(ns) Fix default value to handle other UFS types
  public static final PropertyKey UNDERFS_VERSION =
      new Builder(Name.UNDERFS_VERSION)
          .setDefaultValue("2.7")
          .setIsHidden(true)
          .build();

  //
  // Job service
  //
  public static final PropertyKey JOB_MASTER_CLIENT_THREADS =
      new Builder(Name.JOB_MASTER_CLIENT_THREADS)
          .setDescription("The number of threads the Alluxio master uses to make requests to the "
              + "job master.")
          .setDefaultValue(1024)
          .build();
  public static final PropertyKey JOB_MASTER_FINISHED_JOB_PURGE_COUNT =
      new Builder(Name.JOB_MASTER_FINISHED_JOB_PURGE_COUNT)
          .setDescription("The maximum amount of jobs to purge at any single time when the job "
              + "master reaches its maximum capacity. It is recommended to set this value when "
              + "setting the capacity of the job master to a large ( > 10M) value. Default is -1 "
              + "denoting an unlimited value")
          .setDefaultValue("-1")
          .build();
  public static final PropertyKey JOB_MASTER_FINISHED_JOB_RETENTION_TIME =
      new Builder(Name.JOB_MASTER_FINISHED_JOB_RETENTION_TIME)
          .setDescription("The length of time the Alluxio Job Master should save information about "
              + "completed jobs before they are discarded.")
          .setDefaultValue("300sec")
          .build();
  public static final PropertyKey JOB_MASTER_JOB_CAPACITY =
      new Builder(Name.JOB_MASTER_JOB_CAPACITY)
          .setDescription("The total possible number of available job statuses in the job master. "
              + "This value includes running and finished jobs which are have completed within "
              + Name.JOB_MASTER_FINISHED_JOB_RETENTION_TIME + ".")
          .setDefaultValue(100000)
          .build();
  public static final PropertyKey JOB_MASTER_WORKER_HEARTBEAT_INTERVAL =
      new Builder(Name.JOB_MASTER_WORKER_HEARTBEAT_INTERVAL)
          .setDescription("The amount of time that the Alluxio job worker should wait in between "
              + "heartbeats to the Job Master.")
          .setDefaultValue("1sec")
          .build();
  public static final PropertyKey JOB_MASTER_WORKER_TIMEOUT =
      new Builder(Name.JOB_MASTER_WORKER_TIMEOUT)
          .setDescription("The time period after which the job master will mark a worker as lost "
              + "without a subsequent heartbeat.")
          .setDefaultValue("60sec")
          .build();
  public static final PropertyKey JOB_MASTER_BIND_HOST =
      new Builder(Name.JOB_MASTER_BIND_HOST)
          .setDescription("The host that the Alluxio job master will bind to.")
          .setDefaultValue("0.0.0.0")
          .build();
  public static final PropertyKey JOB_MASTER_HOSTNAME =
      new Builder(Name.JOB_MASTER_HOSTNAME)
          .setDescription("The hostname of the Alluxio job master.")
          .setDefaultValue(String.format("${%s}", Name.MASTER_HOSTNAME))
          .build();
  public static final PropertyKey JOB_MASTER_LOST_WORKER_INTERVAL =
      new Builder(Name.JOB_MASTER_LOST_WORKER_INTERVAL)
          .setDescription("The time interval the job master waits between checks for lost workers.")
          .setDefaultValue("1sec")
          .build();
  public static final PropertyKey JOB_MASTER_RPC_PORT =
      new Builder(Name.JOB_MASTER_RPC_PORT)
          .setDescription("The port for Alluxio job master's RPC service.")
          .setDefaultValue(20001)
          .build();
  public static final PropertyKey JOB_MASTER_WEB_BIND_HOST =
      new Builder(Name.JOB_MASTER_WEB_BIND_HOST)
          .setDescription("The host that the job master web server binds to.")
          .setDefaultValue("0.0.0.0")
          .build();
  public static final PropertyKey JOB_MASTER_WEB_HOSTNAME =
      new Builder(Name.JOB_MASTER_WEB_HOSTNAME)
          .setDescription("The hostname of the job master web server.")
          .setDefaultValue("${alluxio.job.master.hostname}")
          .build();
  public static final PropertyKey JOB_MASTER_WEB_PORT =
      new Builder(Name.JOB_MASTER_WEB_PORT)
          .setDescription("The port the job master web server uses.")
          .setDefaultValue(20002)
          .build();
  public static final PropertyKey JOB_WORKER_BIND_HOST =
      new Builder(Name.JOB_WORKER_BIND_HOST)
          .setDescription("The host that the Alluxio job worker will bind to.")
          .setDefaultValue("0.0.0.0")
          .build();
  public static final PropertyKey JOB_WORKER_DATA_PORT =
      new Builder(Name.JOB_WORKER_DATA_PORT)
          .setDescription("The port the Alluxio Job worker uses to send data.")
          .setDefaultValue(30002)
          .build();
  public static final PropertyKey JOB_WORKER_HOSTNAME =
      new Builder(Name.JOB_WORKER_HOSTNAME)
          .setDescription("The hostname of the Alluxio job worker.")
          .setDefaultValue(String.format("${%s}", Name.WORKER_HOSTNAME))
          .setScope(Scope.WORKER)
          .build();
  public static final PropertyKey JOB_WORKER_RPC_PORT =
      new Builder(Name.JOB_WORKER_RPC_PORT)
          .setDescription("The port for Alluxio job worker's RPC service.")
          .setDefaultValue(30001)
          .build();
  public static final PropertyKey JOB_WORKER_THREADPOOL_SIZE =
      new Builder(Name.JOB_WORKER_THREADPOOL_SIZE)
          .setDescription("Number of threads in the thread pool for job worker. "
              + "This may be adjusted to a lower value to alleviate resource "
              + "saturation on the job worker nodes (CPU + IO).")
          .setDefaultValue(10)
          .build();
  public static final PropertyKey JOB_WORKER_THROTTLING =
      new Builder(Name.JOB_WORKER_THROTTLING)
        .setDescription("Whether the job worker should throttle itself based on whether the"
            + "resources are saturated.")
        .setDefaultValue(false)
        .build();
  public static final PropertyKey JOB_WORKER_WEB_BIND_HOST =
      new Builder(Name.JOB_WORKER_WEB_BIND_HOST)
          .setDescription("The host the job worker web server binds to.")
          .setDefaultValue("0.0.0.0")
          .build();
  public static final PropertyKey JOB_WORKER_WEB_PORT =
      new Builder(Name.JOB_WORKER_WEB_PORT)
          .setDescription("The port the Alluxio job worker web server uses.")
          .setDefaultValue(30003)
          .build();
  public static final PropertyKey JOB_MASTER_RPC_ADDRESSES =
      new Builder(Name.JOB_MASTER_RPC_ADDRESSES)
          .setDescription(String.format("The list of RPC addresses to use for the job service "
                  + "configured in non-zookeeper HA mode. If this property is not specifically "
                  + "defined, it will first fall back to using %s, replacing those address "
                  + "ports with the port defined by %s. Otherwise the addresses are inherited from "
                  + "%s using the port defined in %s",
              Name.MASTER_RPC_ADDRESSES, Name.JOB_MASTER_RPC_PORT,
              Name.JOB_MASTER_EMBEDDED_JOURNAL_ADDRESSES, Name.JOB_MASTER_RPC_PORT))
          .setScope(Scope.CLIENT)
          .build();
  public static final PropertyKey JOB_MASTER_EMBEDDED_JOURNAL_ADDRESSES =
      new Builder(Name.JOB_MASTER_EMBEDDED_JOURNAL_ADDRESSES)
          .setDescription(String.format("A comma-separated list of journal addresses for all job "
              + "masters in the cluster. The format is 'hostname1:port1,hostname2:port2,...'. "
              + "Defaults to the journal addresses set for the Alluxio masters (%s), but with the "
              + "job master embedded journal port.", Name.MASTER_EMBEDDED_JOURNAL_ADDRESSES))
          .build();
  public static final PropertyKey JOB_MASTER_EMBEDDED_JOURNAL_PORT =
      new Builder(Name.JOB_MASTER_EMBEDDED_JOURNAL_PORT)
          .setDescription(
              "The port to use for embedded journal communication with other job masters.")
          .setDefaultValue(20003).build();

  public static final PropertyKey ZOOKEEPER_JOB_ELECTION_PATH =
      new Builder(Name.ZOOKEEPER_JOB_ELECTION_PATH).setDefaultValue("/job_election").build();
  public static final PropertyKey ZOOKEEPER_JOB_LEADER_PATH =
      new Builder(Name.ZOOKEEPER_JOB_LEADER_PATH).setDefaultValue("/job_leader").build();

  //
  // JVM Monitor related properties
  //
  public static final PropertyKey JVM_MONITOR_WARN_THRESHOLD_MS =
      new Builder(Name.JVM_MONITOR_WARN_THRESHOLD_MS)
          .setDefaultValue("10sec")
          .setDescription("Extra sleep time longer than this threshold, log WARN.")
          .setConsistencyCheckLevel(ConsistencyCheckLevel.WARN)
          .setScope(Scope.SERVER)
          .build();
  public static final PropertyKey JVM_MONITOR_INFO_THRESHOLD_MS =
      new Builder(Name.JVM_MONITOR_INFO_THRESHOLD_MS)
          .setDefaultValue("1sec")
          .setDescription("Extra sleep time longer than this threshold, log INFO.")
          .setConsistencyCheckLevel(ConsistencyCheckLevel.WARN)
          .setScope(Scope.SERVER)
          .build();
  public static final PropertyKey JVM_MONITOR_SLEEP_INTERVAL_MS =
      new Builder(Name.JVM_MONITOR_SLEEP_INTERVAL_MS)
          .setDefaultValue("1sec")
          .setDescription("The time for the JVM monitor thread to sleep.")
          .setConsistencyCheckLevel(ConsistencyCheckLevel.WARN)
          .setScope(Scope.SERVER)
          .build();
  public static final PropertyKey MASTER_JVM_MONITOR_ENABLED =
      new Builder(Name.MASTER_JVM_MONITOR_ENABLED)
          .setDefaultValue(false)
          .setDescription("Whether to enable start JVM monitor thread on master.")
          .setConsistencyCheckLevel(ConsistencyCheckLevel.WARN)
          .setScope(Scope.MASTER)
          .build();
  public static final PropertyKey WORKER_JVM_MONITOR_ENABLED =
      new Builder(Name.WORKER_JVM_MONITOR_ENABLED)
          .setDefaultValue(false)
          .setDescription("Whether to enable start JVM monitor thread on worker.")
          .setConsistencyCheckLevel(ConsistencyCheckLevel.WARN)
          .setScope(Scope.WORKER)
          .build();

  //
  // Table service properties
  //
  public static final PropertyKey TABLE_ENABLED =
      new Builder(Name.TABLE_ENABLED)
          .setDefaultValue(true)
          .setDescription("(Experimental) Enables the table service.")
          .setConsistencyCheckLevel(ConsistencyCheckLevel.WARN)
          .setScope(Scope.MASTER)
          .build();
  public static final PropertyKey TABLE_CATALOG_PATH =
      new Builder(Name.TABLE_CATALOG_PATH)
          .setDefaultValue("/catalog")
          .setDescription("The Alluxio file path for the table catalog metadata.")
          .setConsistencyCheckLevel(ConsistencyCheckLevel.WARN)
          .setScope(Scope.MASTER)
          .build();
  public static final PropertyKey TABLE_TRANSFORM_MANAGER_JOB_MONITOR_INTERVAL =
      new Builder(Name.TABLE_TRANSFORM_MANAGER_JOB_MONITOR_INTERVAL)
          .setDefaultValue(10 * Constants.SECOND_MS)
          .setDescription("Job monitor is a heartbeat thread in the transform manager, "
              + "this is the time interval in milliseconds the job monitor heartbeat is run to "
              + "check the status of the transformation jobs and update table and partition "
              + "locations after transformation.")
          .setConsistencyCheckLevel(ConsistencyCheckLevel.WARN)
          .setScope(Scope.MASTER)
          .build();
  public static final PropertyKey TABLE_TRANSFORM_MANAGER_JOB_HISTORY_RETENTION_TIME =
      new Builder(Name.TABLE_TRANSFORM_MANAGER_JOB_HISTORY_RETENTION_TIME)
          .setDefaultValue("300sec")
          .setDescription("The length of time the Alluxio Table Master should keep information "
              + "about finished transformation jobs before they are discarded.")
          .setConsistencyCheckLevel(ConsistencyCheckLevel.WARN)
          .setScope(Scope.MASTER)
          .build();

  /**
   * @deprecated This key is used for testing. It is always deprecated.
   */
  @Deprecated(message = "This key is used only for testing. It is always deprecated")
  public static final PropertyKey TEST_DEPRECATED_KEY =
      new Builder("alluxio.test.deprecated.key")
          .build();

  /**
   * @param fullyQualifiedClassname a fully qualified classname
   * @return html linking the text of the classname to the alluxio javadoc for the class
   */
  private static String javadocLink(String fullyQualifiedClassname) {
    String javadocPath = fullyQualifiedClassname.replace(".", "/") + ".html";
    return String.format("<a href=\"%s\">%s</a>",
        PathUtils.concatPath(RuntimeConstants.ALLUXIO_JAVADOC_URL, javadocPath),
        fullyQualifiedClassname);
  }

  /**
   * A nested class to hold named string constants for their corresponding properties.
   * Used for setting configuration in integration tests.
   */
  @ThreadSafe
  public static final class Name {
    public static final String CONF_DIR = "alluxio.conf.dir";
    public static final String CONF_VALIDATION_ENABLED = "alluxio.conf.validation.enabled";
    public static final String DEBUG = "alluxio.debug";
    public static final String EXTENSIONS_DIR = "alluxio.extensions.dir";
    public static final String HOME = "alluxio.home";
    public static final String INTEGRATION_MASTER_RESOURCE_CPU =
        "alluxio.integration.master.resource.cpu";
    public static final String INTEGRATION_MASTER_RESOURCE_MEM =
        "alluxio.integration.master.resource.mem";
    public static final String INTEGRATION_MESOS_ALLUXIO_MASTER_NAME =
        "alluxio.integration.mesos.master.name";
    public static final String INTEGRATION_MESOS_ALLUXIO_MASTER_NODE_COUNT =
        "alluxio.integration.mesos.master.node.count";
    public static final String INTEGRATION_MESOS_ALLUXIO_WORKER_NAME =
        "alluxio.integration.mesos.worker.name";
    public static final String INTEGRATION_MESOS_ALLUXIO_JAR_URL =
        "alluxio.integration.mesos.alluxio.jar.url";
    public static final String INTEGRATION_MESOS_JDK_PATH = "alluxio.integration.mesos.jdk.path";
    public static final String INTEGRATION_MESOS_JDK_URL = "alluxio.integration.mesos.jdk.url";
    public static final String INTEGRATION_MESOS_PRINCIPAL = "alluxio.integration.mesos.principal";
    public static final String INTEGRATION_MESOS_ROLE = "alluxio.integration.mesos.role";
    public static final String INTEGRATION_MESOS_SECRET = "alluxio.integration.mesos.secret";
    public static final String INTEGRATION_MESOS_USER = "alluxio.integration.mesos.user";
    public static final String INTEGRATION_WORKER_RESOURCE_CPU =
        "alluxio.integration.worker.resource.cpu";
    public static final String INTEGRATION_WORKER_RESOURCE_MEM =
        "alluxio.integration.worker.resource.mem";
    public static final String INTEGRATION_YARN_WORKERS_PER_HOST_MAX =
        "alluxio.integration.yarn.workers.per.host.max";
    public static final String LOGGER_TYPE = "alluxio.logger.type";
    public static final String LOGS_DIR = "alluxio.logs.dir";
    public static final String METRICS_CONF_FILE = "alluxio.metrics.conf.file";
    public static final String METRICS_CONTEXT_SHUTDOWN_TIMEOUT =
        "alluxio.metrics.context.shutdown.timeout";
    public static final String NETWORK_CONNECTION_AUTH_TIMEOUT =
        "alluxio.network.connection.auth.timeout";
    public static final String NETWORK_CONNECTION_HEALTH_CHECK_TIMEOUT =
        "alluxio.network.connection.health.check.timeout";
    public static final String NETWORK_CONNECTION_SERVER_SHUTDOWN_TIMEOUT =
        "alluxio.network.connection.server.shutdown.timeout";
    public static final String NETWORK_CONNECTION_SHUTDOWN_TIMEOUT =
        "alluxio.network.connection.shutdown.timeout";
    public static final String NETWORK_HOST_RESOLUTION_TIMEOUT_MS =
        "alluxio.network.host.resolution.timeout";
    public static final String SITE_CONF_DIR = "alluxio.site.conf.dir";
    public static final String TEST_MODE = "alluxio.test.mode";
    public static final String TMP_DIRS = "alluxio.tmp.dirs";
    public static final String USER_LOGS_DIR = "alluxio.user.logs.dir";
    public static final String VERSION = "alluxio.version";
    public static final String WEB_FILE_INFO_ENABLED = "alluxio.web.file.info.enabled";
    public static final String WEB_RESOURCES = "alluxio.web.resources";
    public static final String WEB_THREADS = "alluxio.web.threads";
    public static final String WEB_CORS_ENABLED = "alluxio.web.cors.enabled";
    public static final String WEB_REFRESH_INTERVAL = "alluxio.web.refresh.interval";
    public static final String WORK_DIR = "alluxio.work.dir";
    public static final String ZOOKEEPER_ADDRESS = "alluxio.zookeeper.address";
    public static final String ZOOKEEPER_CONNECTION_TIMEOUT =
        "alluxio.zookeeper.connection.timeout";
    public static final String ZOOKEEPER_ELECTION_PATH = "alluxio.zookeeper.election.path";
    public static final String ZOOKEEPER_ENABLED = "alluxio.zookeeper.enabled";
    public static final String ZOOKEEPER_LEADER_INQUIRY_RETRY_COUNT =
        "alluxio.zookeeper.leader.inquiry.retry";
    public static final String ZOOKEEPER_LEADER_PATH = "alluxio.zookeeper.leader.path";
    public static final String ZOOKEEPER_SESSION_TIMEOUT = "alluxio.zookeeper.session.timeout";
    public static final String ZOOKEEPER_AUTH_ENABLED = "alluxio.zookeeper.auth.enabled";
    public static final String ZOOKEEPER_LEADER_CONNECTION_ERROR_POLICY =
        "alluxio.zookeeper.leader.connection.error.policy";
    //
    // UFS related properties
    //
    public static final String UNDERFS_ALLOW_SET_OWNER_FAILURE =
        "alluxio.underfs.allow.set.owner.failure";
    public static final String UNDERFS_CLEANUP_ENABLED = "alluxio.underfs.cleanup.enabled";
    public static final String UNDERFS_CLEANUP_INTERVAL = "alluxio.underfs.cleanup.interval";
    public static final String UNDERFS_EVENTUAL_CONSISTENCY_RETRY_BASE_SLEEP_MS =
        "alluxio.underfs.eventual.consistency.retry.base.sleep";
    public static final String UNDERFS_EVENTUAL_CONSISTENCY_RETRY_MAX_NUM =
        "alluxio.underfs.eventual.consistency.retry.max.num";
    public static final String UNDERFS_EVENTUAL_CONSISTENCY_RETRY_MAX_SLEEP_MS =
        "alluxio.underfs.eventual.consistency.retry.max.sleep";
    public static final String UNDERFS_LISTING_LENGTH = "alluxio.underfs.listing.length";
    public static final String UNDERFS_GCS_DEFAULT_MODE = "alluxio.underfs.gcs.default.mode";
    public static final String UNDERFS_GCS_DIRECTORY_SUFFIX =
        "alluxio.underfs.gcs.directory.suffix";
    public static final String UNDERFS_GCS_OWNER_ID_TO_USERNAME_MAPPING =
        "alluxio.underfs.gcs.owner.id.to.username.mapping";
    public static final String UNDERFS_HDFS_CONFIGURATION = "alluxio.underfs.hdfs.configuration";
    public static final String UNDERFS_HDFS_IMPL = "alluxio.underfs.hdfs.impl";
    public static final String UNDERFS_HDFS_PREFIXES = "alluxio.underfs.hdfs.prefixes";
    public static final String UNDERFS_HDFS_REMOTE = "alluxio.underfs.hdfs.remote";
    public static final String UNDERFS_WEB_HEADER_LAST_MODIFIED =
        "alluxio.underfs.web.header.last.modified";
    public static final String UNDERFS_WEB_CONNECTION_TIMEOUT =
        "alluxio.underfs.web.connnection.timeout";
    public static final String UNDERFS_WEB_PARENT_NAMES = "alluxio.underfs.web.parent.names";
    public static final String UNDERFS_WEB_TITLES = "alluxio.underfs.web.titles";
    public static final String UNDERFS_VERSION = "alluxio.underfs.version";
    public static final String UNDERFS_OBJECT_STORE_BREADCRUMBS_ENABLED =
        "alluxio.underfs.object.store.breadcrumbs.enabled";
    public static final String UNDERFS_OBJECT_STORE_SERVICE_THREADS =
        "alluxio.underfs.object.store.service.threads";
    public static final String UNDERFS_OBJECT_STORE_MOUNT_SHARED_PUBLICLY =
        "alluxio.underfs.object.store.mount.shared.publicly";
    public static final String UNDERFS_OBJECT_STORE_MULTI_RANGE_CHUNK_SIZE =
        "alluxio.underfs.object.store.multi.range.chunk.size";
    public static final String UNDERFS_OSS_CONNECT_MAX = "alluxio.underfs.oss.connection.max";
    public static final String UNDERFS_OSS_CONNECT_TIMEOUT =
        "alluxio.underfs.oss.connection.timeout";
    public static final String UNDERFS_OSS_CONNECT_TTL = "alluxio.underfs.oss.connection.ttl";
    public static final String UNDERFS_OSS_SOCKET_TIMEOUT = "alluxio.underfs.oss.socket.timeout";
    public static final String UNDERFS_S3_BULK_DELETE_ENABLED =
        "alluxio.underfs.s3.bulk.delete.enabled";
    public static final String UNDERFS_S3_DEFAULT_MODE = "alluxio.underfs.s3.default.mode";
    public static final String UNDERFS_S3_DIRECTORY_SUFFIX =
        "alluxio.underfs.s3.directory.suffix";
    public static final String UNDERFS_S3_INHERIT_ACL = "alluxio.underfs.s3.inherit.acl";
    public static final String UNDERFS_S3_INTERMEDIATE_UPLOAD_CLEAN_AGE =
        "alluxio.underfs.s3.intermediate.upload.clean.age";
    public static final String UNDERFS_S3_LIST_OBJECTS_V1 =
        "alluxio.underfs.s3.list.objects.v1";
    public static final String UNDERFS_S3_REQUEST_TIMEOUT =
        "alluxio.underfs.s3.request.timeout";
    public static final String UNDERFS_S3_SECURE_HTTP_ENABLED =
        "alluxio.underfs.s3.secure.http.enabled";
    public static final String UNDERFS_S3_SERVER_SIDE_ENCRYPTION_ENABLED =
        "alluxio.underfs.s3.server.side.encryption.enabled";
    public static final String UNDERFS_S3_SIGNER_ALGORITHM =
        "alluxio.underfs.s3.signer.algorithm";
    public static final String UNDERFS_S3_SOCKET_TIMEOUT =
        "alluxio.underfs.s3.socket.timeout";
    public static final String UNDERFS_S3_STREAMING_UPLOAD_ENABLED =
        "alluxio.underfs.s3.streaming.upload.enabled";
    public static final String UNDERFS_S3_STREAMING_UPLOAD_PARTITION_SIZE =
        "alluxio.underfs.s3.streaming.upload.partition.size";
    public static final String UNDERFS_S3_ADMIN_THREADS_MAX =
        "alluxio.underfs.s3.admin.threads.max";
    public static final String UNDERFS_S3_DISABLE_DNS_BUCKETS =
        "alluxio.underfs.s3.disable.dns.buckets";
    public static final String UNDERFS_S3_ENDPOINT = "alluxio.underfs.s3.endpoint";
    public static final String UNDERFS_S3_OWNER_ID_TO_USERNAME_MAPPING =
        "alluxio.underfs.s3.owner.id.to.username.mapping";
    public static final String UNDERFS_S3_PROXY_HOST = "alluxio.underfs.s3.proxy.host";
    public static final String UNDERFS_S3_PROXY_PORT = "alluxio.underfs.s3.proxy.port";
    public static final String UNDERFS_S3_THREADS_MAX = "alluxio.underfs.s3.threads.max";
    public static final String UNDERFS_S3_UPLOAD_THREADS_MAX =
        "alluxio.underfs.s3.upload.threads.max";
    public static final String KODO_ENDPOINT = "alluxio.underfs.kodo.endpoint";
    public static final String KODO_DOWNLOAD_HOST = "alluxio.underfs.kodo.downloadhost";
    public static final String UNDERFS_KODO_CONNECT_TIMEOUT =
        "alluxio.underfs.kodo.connect.timeout";
    public static final String UNDERFS_KODO_REQUESTS_MAX = "alluxio.underfs.kodo.requests.max";

    //
    // UFS access control related properties
    //
    public static final String COS_ACCESS_KEY = "fs.cos.access.key";
    public static final String COS_APP_ID = "fs.cos.app.id";
    public static final String COS_CONNECTION_MAX = "fs.cos.connection.max";
    public static final String COS_CONNECTION_TIMEOUT = "fs.cos.connection.timeout";
    public static final String COS_REGION = "fs.cos.region";
    public static final String COS_SECRET_KEY = "fs.cos.secret.key";
    public static final String COS_SOCKET_TIMEOUT = "fs.cos.socket.timeout";
    public static final String GCS_ACCESS_KEY = "fs.gcs.accessKeyId";
    public static final String GCS_SECRET_KEY = "fs.gcs.secretAccessKey";
    public static final String OSS_ACCESS_KEY = "fs.oss.accessKeyId";
    public static final String OSS_ENDPOINT_KEY = "fs.oss.endpoint";
    public static final String OSS_SECRET_KEY = "fs.oss.accessKeySecret";
    public static final String S3A_ACCESS_KEY = "aws.accessKeyId";
    public static final String S3A_SECRET_KEY = "aws.secretKey";
    public static final String SWIFT_AUTH_METHOD_KEY = "fs.swift.auth.method";
    public static final String SWIFT_AUTH_URL_KEY = "fs.swift.auth.url";
    public static final String SWIFT_PASSWORD_KEY = "fs.swift.password";
    public static final String SWIFT_REGION_KEY = "fs.swift.region";
    public static final String SWIFT_SIMULATION = "fs.swift.simulation";
    public static final String SWIFT_TENANT_KEY = "fs.swift.tenant";
    public static final String SWIFT_USER_KEY = "fs.swift.user";
    public static final String KODO_ACCESS_KEY = "fs.kodo.accesskey";
    public static final String KODO_SECRET_KEY = "fs.kodo.secretkey";

    //
    // Master related properties
    //
    public static final String MASTER_AUDIT_LOGGING_ENABLED =
        "alluxio.master.audit.logging.enabled";
    public static final String MASTER_AUDIT_LOGGING_QUEUE_CAPACITY =
        "alluxio.master.audit.logging.queue.capacity";
    public static final String MASTER_BACKUP_DIRECTORY =
        "alluxio.master.backup.directory";
    public static final String MASTER_BACKUP_ENTRY_BUFFER_COUNT =
        "alluxio.master.backup.entry.buffer.count";
    public static final String MASTER_BACKUP_DELEGATION_ENABLED =
        "alluxio.master.backup.delegation.enabled";
    public static final String MASTER_BACKUP_TRANSPORT_TIMEOUT =
        "alluxio.master.backup.transport.timeout";
    public static final String MASTER_BACKUP_HEARTBEAT_INTERVAL =
        "alluxio.master.backup.heartbeat.interval";
    public static final String MASTER_BACKUP_CONNECT_INTERVAL_MIN =
        "alluxio.master.backup.connect.interval.min";
    public static final String MASTER_BACKUP_CONNECT_INTERVAL_MAX =
        "alluxio.master.backup.connect.interval.max";
    public static final String MASTER_BACKUP_ABANDON_TIMEOUT =
        "alluxio.master.backup.abandon.timeout";
    public static final String MASTER_DAILY_BACKUP_ENABLED =
        "alluxio.master.daily.backup.enabled";
    public static final String MASTER_DAILY_BACKUP_FILES_RETAINED =
        "alluxio.master.daily.backup.files.retained";
    public static final String MASTER_DAILY_BACKUP_TIME =
        "alluxio.master.daily.backup.time";
    public static final String MASTER_BIND_HOST = "alluxio.master.bind.host";
    public static final String MASTER_CLUSTER_METRICS_UPDATE_INTERVAL =
        "alluxio.master.cluster.metrics.update.interval";
    public static final String MASTER_FILE_ACCESS_TIME_JOURNAL_FLUSH_INTERVAL =
        "alluxio.master.file.access.time.journal.flush.interval";
    public static final String MASTER_FILE_ACCESS_TIME_UPDATE_PRECISION =
        "alluxio.master.file.access.time.update.precision";
    public static final String MASTER_FILE_ACCESS_TIME_UPDATER_SHUTDOWN_TIMEOUT =
        "alluxio.master.file.access.time.updater.shutdown.timeout";
    public static final String MASTER_FORMAT_FILE_PREFIX = "alluxio.master.format.file.prefix";
    public static final String MASTER_STANDBY_HEARTBEAT_INTERVAL =
        "alluxio.master.standby.heartbeat.interval";
    public static final String MASTER_LOST_WORKER_FILE_DETECTION_INTERVAL =
        "alluxio.master.lost.worker.file.detection.interval";
    public static final String MASTER_HEARTBEAT_TIMEOUT =
        "alluxio.master.heartbeat.timeout";
    public static final String MASTER_HOSTNAME = "alluxio.master.hostname";
    public static final String MASTER_LOCK_POOL_INITSIZE =
        "alluxio.master.lock.pool.initsize";
    public static final String MASTER_LOCK_POOL_LOW_WATERMARK =
        "alluxio.master.lock.pool.low.watermark";
    public static final String MASTER_LOCK_POOL_HIGH_WATERMARK =
        "alluxio.master.lock.pool.high.watermark";
    public static final String MASTER_LOCK_POOL_CONCURRENCY_LEVEL =
        "alluxio.master.lock.pool.concurrency.level";
    public static final String MASTER_JOURNAL_FLUSH_BATCH_TIME_MS =
        "alluxio.master.journal.flush.batch.time";
    public static final String MASTER_JOURNAL_FLUSH_TIMEOUT_MS =
        "alluxio.master.journal.flush.timeout";
    public static final String MASTER_JOURNAL_FLUSH_RETRY_INTERVAL =
        "alluxio.master.journal.retry.interval";
    public static final String MASTER_JOURNAL_FOLDER = "alluxio.master.journal.folder";
    public static final String MASTER_JOURNAL_INIT_FROM_BACKUP =
        "alluxio.master.journal.init.from.backup";
    public static final String MASTER_JOURNAL_TOLERATE_CORRUPTION
        = "alluxio.master.journal.tolerate.corruption";
    public static final String MASTER_JOURNAL_TYPE = "alluxio.master.journal.type";
    public static final String MASTER_JOURNAL_LOG_SIZE_BYTES_MAX =
        "alluxio.master.journal.log.size.bytes.max";
    public static final String MASTER_JOURNAL_TAILER_SHUTDOWN_QUIET_WAIT_TIME_MS =
        "alluxio.master.journal.tailer.shutdown.quiet.wait.time";
    public static final String MASTER_JOURNAL_TAILER_SLEEP_TIME_MS =
        "alluxio.master.journal.tailer.sleep.time";
    public static final String MASTER_RPC_ADDRESSES = "alluxio.master.rpc.addresses";
    public static final String MASTER_EMBEDDED_JOURNAL_PROXY_HOST =
        "alluxio.master.embedded.journal.bind.host";
    public static final String MASTER_EMBEDDED_JOURNAL_ADDRESSES =
        "alluxio.master.embedded.journal.addresses";
    public static final String MASTER_EMBEDDED_JOURNAL_ELECTION_TIMEOUT =
        "alluxio.master.embedded.journal.election.timeout";
    public static final String MASTER_EMBEDDED_JOURNAL_APPENDER_BATCH_SIZE =
        "alluxio.master.embedded.journal.appender.batch.size";
    public static final String MASTER_EMBEDDED_JOURNAL_HEARTBEAT_INTERVAL =
        "alluxio.master.embedded.journal.heartbeat.interval";
    public static final String MASTER_EMBEDDED_JOURNAL_PORT =
        "alluxio.master.embedded.journal.port";
    public static final String MASTER_EMBEDDED_JOURNAL_STORAGE_LEVEL =
        "alluxio.master.embedded.journal.storage.level";
    public static final String MASTER_EMBEDDED_JOURNAL_SHUTDOWN_TIMEOUT =
        "alluxio.master.embedded.journal.shutdown.timeout";
    public static final String MASTER_EMBEDDED_JOURNAL_WRITE_TIMEOUT =
        "alluxio.master.embedded.journal.write.timeout";
    public static final String MASTER_EMBEDDED_JOURNAL_TRIGGERED_SNAPSHOT_WAIT_TIMEOUT =
        "alluxio.master.embedded.journal.triggered.snapshot.wait.timeout";
    public static final String MASTER_EMBEDDED_JOURNAL_TRANSPORT_REQUEST_TIMEOUT_MS =
        "alluxio.master.embedded.journal.transport.request.timeout.ms";
    public static final String MASTER_EMBEDDED_JOURNAL_TRANSPORT_MAX_INBOUND_MESSAGE_SIZE =
        "alluxio.master.embedded.journal.transport.max.inbound.message.size";
    public static final String MASTER_KEYTAB_KEY_FILE = "alluxio.master.keytab.file";
    public static final String MASTER_METASTORE = "alluxio.master.metastore";
    public static final String MASTER_METASTORE_DIR = "alluxio.master.metastore.dir";
    public static final String MASTER_METASTORE_INODE_CACHE_EVICT_BATCH_SIZE =
        "alluxio.master.metastore.inode.cache.evict.batch.size";
    public static final String MASTER_METASTORE_INODE_CACHE_HIGH_WATER_MARK_RATIO =
        "alluxio.master.metastore.inode.cache.high.water.mark.ratio";
    public static final String MASTER_METASTORE_INODE_CACHE_LOW_WATER_MARK_RATIO =
        "alluxio.master.metastore.inode.cache.low.water.mark.ratio";
    public static final String MASTER_METASTORE_INODE_CACHE_MAX_SIZE =
        "alluxio.master.metastore.inode.cache.max.size";
    public static final String MASTER_METASTORE_INODE_ITERATION_CRAWLER_COUNT =
        "alluxio.master.metastore.inode.iteration.crawler.count";
    public static final String MASTER_METASTORE_INODE_ENUMERATOR_BUFFER_COUNT =
        "alluxio.master.metastore.inode.enumerator.buffer.count";
    public static final String MASTER_METASTORE_INODE_INHERIT_OWNER_AND_GROUP =
        "alluxio.master.metastore.inode.inherit.owner.and.group";
    public static final String MASTER_PERSISTENCE_CHECKER_INTERVAL_MS =
        "alluxio.master.persistence.checker.interval";
    public static final String MASTER_METRICS_TIME_SERIES_INTERVAL =
        "alluxio.master.metrics.time.series.interval";
    public static final String MASTER_PERSISTENCE_INITIAL_INTERVAL_MS =
        "alluxio.master.persistence.initial.interval";
    public static final String MASTER_PERSISTENCE_MAX_TOTAL_WAIT_TIME_MS =
        "alluxio.master.persistence.max.total.wait.time";
    public static final String MASTER_PERSISTENCE_MAX_INTERVAL_MS =
        "alluxio.master.persistence.max.interval";
    public static final String MASTER_PERSISTENCE_SCHEDULER_INTERVAL_MS =
        "alluxio.master.persistence.scheduler.interval";
    public static final String MASTER_PERSISTENCE_BLACKLIST =
        "alluxio.master.persistence.blacklist";
    public static final String MASTER_LOG_CONFIG_REPORT_HEARTBEAT_INTERVAL =
        "alluxio.master.log.config.report.heartbeat.interval";
    public static final String MASTER_PERIODIC_BLOCK_INTEGRITY_CHECK_REPAIR =
        "alluxio.master.periodic.block.integrity.check.repair";
    public static final String MASTER_PERIODIC_BLOCK_INTEGRITY_CHECK_INTERVAL =
        "alluxio.master.periodic.block.integrity.check.interval";
    public static final String MASTER_PRINCIPAL = "alluxio.master.principal";
    public static final String MASTER_REPLICATION_CHECK_INTERVAL_MS =
        "alluxio.master.replication.check.interval";
    public static final String MASTER_RPC_PORT = "alluxio.master.rpc.port";
    public static final String MASTER_RPC_EXECUTOR_PARALLELISM =
        "alluxio.master.rpc.executor.parallelism";
    public static final String MASTER_RPC_EXECUTOR_MIN_RUNNABLE =
        "alluxio.master.rpc.executor.min.runnable";
    public static final String MASTER_RPC_EXECUTOR_CORE_POOL_SIZE =
        "alluxio.master.rpc.executor.core.pool.size";
    public static final String MASTER_RPC_EXECUTOR_MAX_POOL_SIZE =
        "alluxio.master.rpc.executor.max.pool.size";
    public static final String MASTER_RPC_EXECUTOR_KEEPALIVE =
        "alluxio.master.rpc.executor.keepalive";
    public static final String MASTER_SERVING_THREAD_TIMEOUT =
        "alluxio.master.serving.thread.timeout";
    public static final String MASTER_SKIP_ROOT_ACL_CHECK =
        "alluxio.master.skip.root.acl.check";
    public static final String MASTER_STARTUP_BLOCK_INTEGRITY_CHECK_ENABLED =
        "alluxio.master.startup.block.integrity.check.enabled";
    public static final String MASTER_TIERED_STORE_GLOBAL_LEVEL0_ALIAS =
        "alluxio.master.tieredstore.global.level0.alias";
    public static final String MASTER_TIERED_STORE_GLOBAL_LEVEL1_ALIAS =
        "alluxio.master.tieredstore.global.level1.alias";
    public static final String MASTER_TIERED_STORE_GLOBAL_LEVEL2_ALIAS =
        "alluxio.master.tieredstore.global.level2.alias";
    public static final String MASTER_TIERED_STORE_GLOBAL_LEVELS =
        "alluxio.master.tieredstore.global.levels";
    public static final String MASTER_TIERED_STORE_GLOBAL_MEDIUMTYPE =
        "alluxio.master.tieredstore.global.mediumtype";
    public static final String MASTER_TTL_CHECKER_INTERVAL_MS =
        "alluxio.master.ttl.checker.interval";
    public static final String MASTER_UFS_ACTIVE_SYNC_INTERVAL =
        "alluxio.master.ufs.active.sync.interval";
    public static final String MASTER_UFS_ACTIVE_SYNC_MAX_ACTIVITIES =
        "alluxio.master.ufs.active.sync.max.activities";
    public static final String MASTER_UFS_ACTIVE_SYNC_THREAD_POOL_SIZE =
        "alluxio.master.ufs.active.sync.thread.pool.size";
    public static final String MASTER_UFS_ACTIVE_SYNC_POLL_TIMEOUT =
        "alluxio.master.ufs.active.sync.poll.timeout";
    public static final String MASTER_UFS_ACTIVE_SYNC_EVENT_RATE_INTERVAL =
        "alluxio.master.ufs.active.sync.event.rate.interval";
    public static final String MASTER_UFS_ACTIVE_SYNC_MAX_AGE =
        "alluxio.master.ufs.active.sync.max.age";
    public static final String MASTER_UFS_ACTIVE_SYNC_INITIAL_SYNC_ENABLED =
        "alluxio.master.ufs.active.sync.initial.sync.enabled";
    public static final String MASTER_UFS_BLOCK_LOCATION_CACHE_CAPACITY =
        "alluxio.master.ufs.block.location.cache.capacity";
    public static final String MASTER_UFS_MANAGED_BLOCKING_ENABLED =
        "alluxio.master.ufs.managed.blocking.enabled";
    public static final String MASTER_UFS_PATH_CACHE_CAPACITY =
        "alluxio.master.ufs.path.cache.capacity";
    public static final String MASTER_UFS_PATH_CACHE_THREADS =
        "alluxio.master.ufs.path.cache.threads";
    public static final String MASTER_UNSAFE_DIRECT_PERSIST_OBJECT_ENABLED =
        "alluxio.master.unsafe.direct.persist.object.enabled";
    public static final String MASTER_UPDATE_CHECK_ENABLED =
        "alluxio.master.update.check.enabled";
    public static final String MASTER_WEB_BIND_HOST = "alluxio.master.web.bind.host";
    public static final String MASTER_WEB_HOSTNAME = "alluxio.master.web.hostname";
    public static final String MASTER_WEB_PORT = "alluxio.master.web.port";
    public static final String MASTER_WHITELIST = "alluxio.master.whitelist";
    public static final String MASTER_WORKER_CONNECT_WAIT_TIME =
        "alluxio.master.worker.connect.wait.time";
    public static final String MASTER_WORKER_TIMEOUT_MS = "alluxio.master.worker.timeout";
    public static final String MASTER_JOURNAL_CHECKPOINT_PERIOD_ENTRIES =
        "alluxio.master.journal.checkpoint.period.entries";
    public static final String MASTER_JOURNAL_GC_PERIOD_MS = "alluxio.master.journal.gc.period";
    public static final String MASTER_JOURNAL_GC_THRESHOLD_MS =
        "alluxio.master.journal.gc.threshold";
    public static final String MASTER_JOURNAL_TEMPORARY_FILE_GC_THRESHOLD_MS =
        "alluxio.master.journal.temporary.file.gc.threshold";

    //
    // File system master related properties
    //
    public static final String MASTER_FILE_SYSTEM_LISTSTATUS_RESULTS_PER_MESSAGE =
        "alluxio.master.filesystem.liststatus.result.message.length";

    //
    // Secondary master related properties
    //
    public static final String SECONDARY_MASTER_METASTORE_DIR =
        "alluxio.secondary.master.metastore.dir";

    //
    // Worker related properties
    //
    public static final String WORKER_ALLOCATOR_CLASS = "alluxio.worker.allocator.class";
    public static final String WORKER_BIND_HOST = "alluxio.worker.bind.host";
    public static final String WORKER_BLOCK_HEARTBEAT_INTERVAL_MS =
        "alluxio.worker.block.heartbeat.interval";
    public static final String WORKER_BLOCK_HEARTBEAT_TIMEOUT_MS =
        "alluxio.worker.block.heartbeat.timeout";
    public static final String WORKER_DATA_FOLDER = "alluxio.worker.data.folder";
    public static final String WORKER_DATA_FOLDER_PERMISSIONS =
        "alluxio.worker.data.folder.permissions";
    public static final String WORKER_DATA_SERVER_CLASS = "alluxio.worker.data.server.class";
    public static final String WORKER_DATA_SERVER_DOMAIN_SOCKET_ADDRESS =
        "alluxio.worker.data.server.domain.socket.address";
    public static final String WORKER_DATA_SERVER_DOMAIN_SOCKET_AS_UUID =
        "alluxio.worker.data.server.domain.socket.as.uuid";
    public static final String WORKER_DATA_TMP_FOLDER = "alluxio.worker.data.folder.tmp";
    public static final String WORKER_DATA_TMP_SUBDIR_MAX = "alluxio.worker.data.tmp.subdir.max";
    public static final String WORKER_EVICTOR_CLASS = "alluxio.worker.evictor.class";
    public static final String WORKER_EVICTOR_LRFU_ATTENUATION_FACTOR =
        "alluxio.worker.evictor.lrfu.attenuation.factor";
    public static final String WORKER_EVICTOR_LRFU_STEP_FACTOR =
        "alluxio.worker.evictor.lrfu.step.factor";
    public static final String WORKER_FILE_BUFFER_SIZE = "alluxio.worker.file.buffer.size";
    public static final String WORKER_FREE_SPACE_TIMEOUT = "alluxio.worker.free.space.timeout";
    public static final String WORKER_HOSTNAME = "alluxio.worker.hostname";
    public static final String WORKER_KEYTAB_FILE = "alluxio.worker.keytab.file";
    public static final String WORKER_MASTER_CONNECT_RETRY_TIMEOUT =
        "alluxio.worker.master.connect.retry.timeout";
    public static final String WORKER_MEMORY_SIZE = "alluxio.worker.memory.size";
    public static final String WORKER_NETWORK_ASYNC_CACHE_MANAGER_THREADS_MAX =
        "alluxio.worker.network.async.cache.manager.threads.max";
    public static final String WORKER_NETWORK_BLOCK_READER_THREADS_MAX =
        "alluxio.worker.network.block.reader.threads.max";
    public static final String WORKER_NETWORK_BLOCK_WRITER_THREADS_MAX =
        "alluxio.worker.network.block.writer.threads.max";
    public static final String WORKER_NETWORK_WRITER_BUFFER_SIZE_MESSAGES =
        "alluxio.worker.network.writer.buffer.size.messages";
    public static final String WORKER_NETWORK_FLOWCONTROL_WINDOW =
        "alluxio.worker.network.flowcontrol.window";
    public static final String WORKER_NETWORK_KEEPALIVE_TIME_MS =
        "alluxio.worker.network.keepalive.time";
    public static final String WORKER_NETWORK_KEEPALIVE_TIMEOUT_MS =
        "alluxio.worker.network.keepalive.timeout";
    public static final String WORKER_NETWORK_MAX_INBOUND_MESSAGE_SIZE =
        "alluxio.worker.network.max.inbound.message.size";
    public static final String WORKER_NETWORK_NETTY_BOSS_THREADS =
        "alluxio.worker.network.netty.boss.threads";
    public static final String WORKER_NETWORK_NETTY_CHANNEL =
        "alluxio.worker.network.netty.channel";
    public static final String WORKER_NETWORK_NETTY_SHUTDOWN_QUIET_PERIOD =
        "alluxio.worker.network.netty.shutdown.quiet.period";
    public static final String WORKER_NETWORK_NETTY_WATERMARK_HIGH =
        "alluxio.worker.network.netty.watermark.high";
    public static final String WORKER_NETWORK_NETTY_WATERMARK_LOW =
        "alluxio.worker.network.netty.watermark.low";
    public static final String WORKER_NETWORK_NETTY_WORKER_THREADS =
        "alluxio.worker.network.netty.worker.threads";
    public static final String WORKER_NETWORK_READER_BUFFER_SIZE_BYTES =
        "alluxio.worker.network.reader.buffer.size";
    public static final String WORKER_NETWORK_READER_MAX_CHUNK_SIZE_BYTES =
        "alluxio.worker.network.reader.max.chunk.size.bytes";
    public static final String WORKER_NETWORK_SHUTDOWN_TIMEOUT =
        "alluxio.worker.network.shutdown.timeout";
    public static final String WORKER_NETWORK_ZEROCOPY_ENABLED =
        "alluxio.worker.network.zerocopy.enabled";
    public static final String WORKER_BLOCK_MASTER_CLIENT_POOL_SIZE =
        "alluxio.worker.block.master.client.pool.size";
    public static final String WORKER_PRINCIPAL = "alluxio.worker.principal";
    public static final String WORKER_RPC_PORT = "alluxio.worker.rpc.port";
    public static final String WORKER_SESSION_TIMEOUT_MS = "alluxio.worker.session.timeout";
    public static final String WORKER_STORAGE_CHECKER_ENABLED =
        "alluxio.worker.storage.checker.enabled";
    public static final String WORKER_TIERED_STORE_BLOCK_LOCK_READERS =
        "alluxio.worker.tieredstore.block.lock.readers";
    public static final String WORKER_TIERED_STORE_BLOCK_LOCKS =
        "alluxio.worker.tieredstore.block.locks";
    public static final String WORKER_TIERED_STORE_LEVELS = "alluxio.worker.tieredstore.levels";
    public static final String WORKER_TIERED_STORE_RESERVER_INTERVAL_MS =
        "alluxio.worker.tieredstore.reserver.interval";
    public static final String WORKER_WEB_BIND_HOST = "alluxio.worker.web.bind.host";
    public static final String WORKER_WEB_HOSTNAME = "alluxio.worker.web.hostname";
    public static final String WORKER_WEB_PORT = "alluxio.worker.web.port";
    public static final String WORKER_UFS_BLOCK_OPEN_TIMEOUT_MS =
        "alluxio.worker.ufs.block.open.timeout";
    public static final String WORKER_UFS_INSTREAM_CACHE_EXPIRATION_TIME =
        "alluxio.worker.ufs.instream.cache.expiration.time";
    public static final String WORKER_UFS_INSTREAM_CACHE_ENABLED =
        "alluxio.worker.ufs.instream.cache.enabled";
    public static final String WORKER_UFS_INSTREAM_CACHE_MAX_SIZE =
        "alluxio.worker.ufs.instream.cache.max.size";

    //
    // Proxy related properties
    //
    public static final String PROXY_S3_WRITE_TYPE = "alluxio.proxy.s3.writetype";
    public static final String PROXY_S3_DELETE_TYPE = "alluxio.proxy.s3.deletetype";
    public static final String PROXY_S3_MULTIPART_TEMPORARY_DIR_SUFFIX =
        "alluxio.proxy.s3.multipart.temporary.dir.suffix";
    public static final String PROXY_STREAM_CACHE_TIMEOUT_MS =
        "alluxio.proxy.stream.cache.timeout";
    public static final String PROXY_WEB_BIND_HOST = "alluxio.proxy.web.bind.host";
    public static final String PROXY_WEB_HOSTNAME = "alluxio.proxy.web.hostname";
    public static final String PROXY_WEB_PORT = "alluxio.proxy.web.port";

    //
    // Locality related properties
    //
    public static final String LOCALITY_ORDER = "alluxio.locality.order";
    public static final String LOCALITY_SCRIPT = "alluxio.locality.script";
    public static final String LOCALITY_COMPARE_NODE_IP = "alluxio.locality.compare.node.ip";

    //
    // Log server related properties
    //
    public static final String LOGSERVER_HOSTNAME = "alluxio.logserver.hostname";
    public static final String LOGSERVER_LOGS_DIR = "alluxio.logserver.logs.dir";
    public static final String LOGSERVER_PORT = "alluxio.logserver.port";
    public static final String LOGSERVER_THREADS_MAX = "alluxio.logserver.threads.max";
    public static final String LOGSERVER_THREADS_MIN = "alluxio.logserver.threads.min";

    //
    // User related properties
    //
    public static final String USER_BLOCK_AVOID_EVICTION_POLICY_RESERVED_BYTES =
        "alluxio.user.block.avoid.eviction.policy.reserved.size.bytes";
    public static final String USER_BLOCK_MASTER_CLIENT_POOL_SIZE_MIN =
        "alluxio.user.block.master.client.pool.size.min";
    public static final String USER_BLOCK_MASTER_CLIENT_POOL_SIZE_MAX =
        "alluxio.user.block.master.client.pool.size.max";
    public static final String USER_BLOCK_MASTER_CLIENT_POOL_GC_INTERVAL_MS =
        "alluxio.user.block.master.client.pool.gc.interval";
    public static final String USER_BLOCK_MASTER_CLIENT_POOL_GC_THRESHOLD_MS =
        "alluxio.user.block.master.client.pool.gc.threshold";
    public static final String USER_BLOCK_REMOTE_READ_BUFFER_SIZE_BYTES =
        "alluxio.user.block.remote.read.buffer.size.bytes";
    public static final String USER_BLOCK_SIZE_BYTES_DEFAULT =
        "alluxio.user.block.size.bytes.default";
    public static final String USER_BLOCK_WORKER_CLIENT_POOL_GC_THRESHOLD_MS =
        "alluxio.user.block.worker.client.pool.gc.threshold";
    public static final String USER_BLOCK_WORKER_CLIENT_POOL_SIZE =
        "alluxio.user.block.worker.client.pool.size";
    public static final String USER_BLOCK_WORKER_CLIENT_READ_RETRY =
        "alluxio.user.block.worker.client.read.retry";
    public static final String USER_BLOCK_WRITE_LOCATION_POLICY =
        "alluxio.user.block.write.location.policy.class";
    public static final String USER_CLIENT_CACHE_ENABLED =
        "alluxio.user.client.cache.enabled";
    public static final String USER_CLIENT_CACHE_EVICTOR_CLASS =
        "alluxio.user.client.cache.evictor.class";
    public static final String USER_CLIENT_CACHE_SIZE =
        "alluxio.user.client.cache.size";
    public static final String USER_CLIENT_CACHE_PAGE_SIZE =
        "alluxio.user.client.cache.page.size";
    public static final String USER_CONF_CLUSTER_DEFAULT_ENABLED =
        "alluxio.user.conf.cluster.default.enabled";
    public static final String USER_CONF_SYNC_INTERVAL = "alluxio.user.conf.sync.interval";
    public static final String USER_DATE_FORMAT_PATTERN = "alluxio.user.date.format.pattern";
    public static final String USER_FILE_BUFFER_BYTES = "alluxio.user.file.buffer.bytes";
    public static final String USER_FILE_COPYFROMLOCAL_BLOCK_LOCATION_POLICY =
        "alluxio.user.file.copyfromlocal.block.location.policy.class";
    public static final String USER_FILE_DELETE_UNCHECKED =
        "alluxio.user.file.delete.unchecked";
    public static final String USER_FILE_MASTER_CLIENT_POOL_SIZE_MIN =
        "alluxio.user.file.master.client.pool.size.min";
    public static final String USER_FILE_MASTER_CLIENT_POOL_SIZE_MAX =
        "alluxio.user.file.master.client.pool.size.max";
    public static final String USER_FILE_MASTER_CLIENT_POOL_GC_INTERVAL_MS =
        "alluxio.user.file.master.client.pool.gc.interval";
    public static final String USER_FILE_MASTER_CLIENT_POOL_GC_THRESHOLD_MS =
        "alluxio.user.file.master.client.pool.gc.threshold";
    public static final String USER_FILE_METADATA_LOAD_TYPE =
        "alluxio.user.file.metadata.load.type";
    public static final String USER_FILE_METADATA_SYNC_INTERVAL =
        "alluxio.user.file.metadata.sync.interval";
    public static final String USER_FILE_PASSIVE_CACHE_ENABLED =
        "alluxio.user.file.passive.cache.enabled";
    public static final String USER_FILE_READ_TYPE_DEFAULT = "alluxio.user.file.readtype.default";
    public static final String USER_FILE_PERSIST_ON_RENAME = "alluxio.user.file.persist.on.rename";
    public static final String USER_FILE_PERSISTENCE_INITIAL_WAIT_TIME =
        "alluxio.user.file.persistence.initial.wait.time";
    public static final String USER_FILE_REPLICATION_MAX = "alluxio.user.file.replication.max";
    public static final String USER_FILE_REPLICATION_MIN = "alluxio.user.file.replication.min";
    public static final String USER_FILE_REPLICATION_DURABLE =
        "alluxio.user.file.replication.durable";
    public static final String USER_FILE_UFS_TIER_ENABLED = "alluxio.user.file.ufs.tier.enabled";
    public static final String USER_FILE_WAITCOMPLETED_POLL_MS =
        "alluxio.user.file.waitcompleted.poll";
    public static final String USER_FILE_CREATE_TTL =
        "alluxio.user.file.create.ttl";
    public static final String USER_FILE_CREATE_TTL_ACTION =
        "alluxio.user.file.create.ttl.action";
    public static final String USER_FILE_WRITE_TYPE_DEFAULT = "alluxio.user.file.writetype.default";
    public static final String USER_FILE_WRITE_TIER_DEFAULT =
        "alluxio.user.file.write.tier.default";
    public static final String USER_FILESYSTEM_CLASS = "alluxio.user.filesystem.class";
    public static final String USER_HOSTNAME = "alluxio.user.hostname";
    public static final String USER_LOCAL_CACHE_ENABLED = "alluxio.user.local.cache.enabled";
    public static final String USER_LOCAL_READER_CHUNK_SIZE_BYTES =
        "alluxio.user.local.reader.chunk.size.bytes";
    public static final String USER_LOCAL_WRITER_CHUNK_SIZE_BYTES =
        "alluxio.user.local.writer.chunk.size.bytes";
<<<<<<< HEAD
    public static final String USER_METADATA_CACHE_ENABLED =
        "alluxio.user.metadata.cache.enabled";
=======
>>>>>>> 4d6cb43e
    public static final String USER_METADATA_CACHE_MAX_SIZE =
        "alluxio.user.metadata.cache.max.size";
    public static final String USER_METADATA_CACHE_EXPIRATION_TIME =
        "alluxio.user.metadata.cache.expiration.time";
    public static final String USER_METRICS_COLLECTION_ENABLED =
        "alluxio.user.metrics.collection.enabled";
    public static final String USER_METRICS_HEARTBEAT_INTERVAL_MS =
        "alluxio.user.metrics.heartbeat.interval";
    public static final String USER_APP_ID = "alluxio.user.app.id";
    public static final String USER_NETWORK_DATA_TIMEOUT_MS =
        "alluxio.user.network.data.timeout";
    public static final String USER_NETWORK_FLOWCONTROL_WINDOW =
        "alluxio.user.network.flowcontrol.window";
    public static final String USER_NETWORK_KEEPALIVE_TIME_MS =
        "alluxio.user.network.keepalive.time";
    public static final String USER_NETWORK_KEEPALIVE_TIMEOUT_MS =
        "alluxio.user.network.keepalive.timeout";
    public static final String USER_NETWORK_MAX_INBOUND_MESSAGE_SIZE =
        "alluxio.user.network.max.inbound.message.size";
    public static final String USER_NETWORK_NETTY_CHANNEL = "alluxio.user.network.netty.channel";
    public static final String USER_NETWORK_NETTY_WORKER_THREADS =
        "alluxio.user.network.netty.worker.threads";
    public static final String USER_NETWORK_READER_BUFFER_SIZE_MESSAGES =
        "alluxio.user.network.reader.buffer.size.messages";
    public static final String USER_NETWORK_READER_CHUNK_SIZE_BYTES =
        "alluxio.user.network.reader.chunk.size.bytes";
    public static final String USER_NETWORK_WRITER_BUFFER_SIZE_MESSAGES =
        "alluxio.user.network.writer.buffer.size.messages";
    public static final String USER_NETWORK_WRITER_CHUNK_SIZE_BYTES =
        "alluxio.user.network.writer.chunk.size.bytes";
    public static final String USER_NETWORK_WRITER_CLOSE_TIMEOUT_MS =
        "alluxio.user.network.writer.close.timeout";
    public static final String USER_NETWORK_WRITER_FLUSH_TIMEOUT =
        "alluxio.user.network.writer.flush.timeout";
    public static final String USER_NETWORK_ZEROCOPY_ENABLED =
        "alluxio.user.network.zerocopy.enabled";
    public static final String USER_RPC_RETRY_BASE_SLEEP_MS =
        "alluxio.user.rpc.retry.base.sleep";
    public static final String USER_RPC_RETRY_MAX_DURATION =
        "alluxio.user.rpc.retry.max.duration";
    public static final String USER_RPC_RETRY_MAX_SLEEP_MS = "alluxio.user.rpc.retry.max.sleep";
    public static final String USER_UFS_BLOCK_LOCATION_ALL_FALLBACK_ENABLED =
        "alluxio.user.ufs.block.location.all.fallback.enabled";
    public static final String USER_UFS_BLOCK_READ_LOCATION_POLICY =
        "alluxio.user.ufs.block.read.location.policy";
    public static final String USER_UFS_BLOCK_READ_LOCATION_POLICY_DETERMINISTIC_HASH_SHARDS =
        "alluxio.user.ufs.block.read.location.policy.deterministic.hash.shards";
    public static final String USER_UFS_BLOCK_READ_CONCURRENCY_MAX =
        "alluxio.user.ufs.block.read.concurrency.max";
    public static final String USER_SHORT_CIRCUIT_ENABLED = "alluxio.user.short.circuit.enabled";
    public static final String USER_SHORT_CIRCUIT_PREFERRED =
        "alluxio.user.short.circuit.preferred";
    public static final String USER_WORKER_LIST_REFRESH_INTERVAL =
        "alluxio.user.worker.list.refresh.interval";

    //
    // FUSE integration related properties
    //
    public static final String FUSE_CACHED_PATHS_MAX = "alluxio.fuse.cached.paths.max";
    public static final String FUSE_DEBUG_ENABLED = "alluxio.fuse.debug.enabled";
    public static final String FUSE_FS_NAME = "alluxio.fuse.fs.name";
    public static final String FUSE_MAXWRITE_BYTES = "alluxio.fuse.maxwrite.bytes";
    public static final String FUSE_USER_GROUP_TRANSLATION_ENABLED =
        "alluxio.fuse.user.group.translation.enabled";

    //
    // Security related properties
    //
    public static final String SECURITY_AUTHENTICATION_CUSTOM_PROVIDER_CLASS =
        "alluxio.security.authentication.custom.provider.class";
    public static final String SECURITY_AUTHENTICATION_TYPE =
        "alluxio.security.authentication.type";
    public static final String SECURITY_AUTHORIZATION_PERMISSION_ENABLED =
        "alluxio.security.authorization.permission.enabled";
    public static final String SECURITY_AUTHORIZATION_PERMISSION_SUPERGROUP =
        "alluxio.security.authorization.permission.supergroup";
    public static final String SECURITY_AUTHORIZATION_PERMISSION_UMASK =
        "alluxio.security.authorization.permission.umask";
    public static final String SECURITY_GROUP_MAPPING_CACHE_TIMEOUT_MS =
        "alluxio.security.group.mapping.cache.timeout";
    public static final String SECURITY_GROUP_MAPPING_CLASS =
        "alluxio.security.group.mapping.class";
    public static final String SECURITY_LOGIN_IMPERSONATION_USERNAME =
        "alluxio.security.login.impersonation.username";
    public static final String SECURITY_LOGIN_USERNAME = "alluxio.security.login.username";
    public static final String AUTHENTICATION_INACTIVE_CHANNEL_REAUTHENTICATE_PERIOD =
        "alluxio.security.stale.channel.purge.interval";

    //
    // Job service
    //
    public static final String JOB_MASTER_CLIENT_THREADS =
        "alluxio.job.master.client.threads";
    public static final String JOB_MASTER_FINISHED_JOB_PURGE_COUNT =
        "alluxio.job.master.finished.job.purge.count";
    public static final String JOB_MASTER_FINISHED_JOB_RETENTION_TIME =
        "alluxio.job.master.finished.job.retention.time";
    public static final String JOB_MASTER_JOB_CAPACITY = "alluxio.job.master.job.capacity";
    public static final String JOB_MASTER_WORKER_HEARTBEAT_INTERVAL =
        "alluxio.job.master.worker.heartbeat.interval";
    public static final String JOB_MASTER_WORKER_TIMEOUT =
        "alluxio.job.master.worker.timeout";

    public static final String JOB_MASTER_BIND_HOST = "alluxio.job.master.bind.host";
    public static final String JOB_MASTER_HOSTNAME = "alluxio.job.master.hostname";
    public static final String JOB_MASTER_LOST_WORKER_INTERVAL =
        "alluxio.job.master.lost.worker.interval";
    public static final String JOB_MASTER_RPC_PORT = "alluxio.job.master.rpc.port";
    public static final String JOB_MASTER_WEB_BIND_HOST = "alluxio.job.master.web.bind.host";
    public static final String JOB_MASTER_WEB_HOSTNAME = "alluxio.job.master.web.hostname";
    public static final String JOB_MASTER_WEB_PORT = "alluxio.job.master.web.port";

    public static final String JOB_MASTER_RPC_ADDRESSES = "alluxio.job.master.rpc.addresses";
    public static final String JOB_MASTER_EMBEDDED_JOURNAL_ADDRESSES =
        "alluxio.job.master.embedded.journal.addresses";
    public static final String JOB_MASTER_EMBEDDED_JOURNAL_PORT =
        "alluxio.job.master.embedded.journal.port";

    public static final String JOB_WORKER_BIND_HOST = "alluxio.job.worker.bind.host";
    public static final String JOB_WORKER_DATA_PORT = "alluxio.job.worker.data.port";
    public static final String JOB_WORKER_HOSTNAME = "alluxio.job.worker.hostname";
    public static final String JOB_WORKER_RPC_PORT = "alluxio.job.worker.rpc.port";
    public static final String JOB_WORKER_THREADPOOL_SIZE = "alluxio.job.worker.threadpool.size";
    public static final String JOB_WORKER_THROTTLING = "alluxio.job.worker.throttling";
    public static final String JOB_WORKER_WEB_BIND_HOST = "alluxio.job.worker.web.bind.host";
    public static final String JOB_WORKER_WEB_PORT = "alluxio.job.worker.web.port";

    public static final String ZOOKEEPER_JOB_ELECTION_PATH = "alluxio.zookeeper.job.election.path";
    public static final String ZOOKEEPER_JOB_LEADER_PATH = "alluxio.zookeeper.job.leader.path";

    //
    // JVM Monitor related properties
    //
    public static final String JVM_MONITOR_WARN_THRESHOLD_MS =
        "alluxio.jvm.monitor.warn.threshold";
    public static final String JVM_MONITOR_INFO_THRESHOLD_MS =
        "alluxio.jvm.monitor.info.threshold";
    public static final String JVM_MONITOR_SLEEP_INTERVAL_MS =
        "alluxio.jvm.monitor.sleep.interval";
    public static final String MASTER_JVM_MONITOR_ENABLED = "alluxio.master.jvm.monitor.enabled";
    public static final String WORKER_JVM_MONITOR_ENABLED = "alluxio.worker.jvm.monitor.enabled";

    //
    // Table service properties
    //
    public static final String TABLE_ENABLED = "alluxio.table.enabled";
    public static final String TABLE_CATALOG_PATH = "alluxio.table.catalog.path";
    public static final String TABLE_TRANSFORM_MANAGER_JOB_MONITOR_INTERVAL =
        "alluxio.table.transform.manager.job.monitor.interval";
    public static final String TABLE_TRANSFORM_MANAGER_JOB_HISTORY_RETENTION_TIME =
        "alluxio.table.transform.manager.job.history.retention.time";

    private Name() {} // prevent instantiation
  }

  /**
   * A set of templates to generate the names of parameterized properties given
   * different parameters. E.g., * {@code Template.MASTER_TIERED_STORE_GLOBAL_LEVEL_ALIAS.format(0)}
   */
  @ThreadSafe
  public enum Template {
    LOCALITY_TIER("alluxio.locality.%s", "alluxio\\.locality\\.(\\w+)"),
    MASTER_IMPERSONATION_GROUPS_OPTION("alluxio.master.security.impersonation.%s.groups",
        "alluxio\\.master\\.security\\.impersonation\\.([a-zA-Z_0-9-\\.@]+)\\.groups"),
    MASTER_IMPERSONATION_USERS_OPTION("alluxio.master.security.impersonation.%s.users",
        "alluxio\\.master\\.security\\.impersonation\\.([a-zA-Z_0-9-\\.@]+)\\.users"),
    MASTER_JOURNAL_UFS_OPTION("alluxio.master.journal.ufs.option",
        "alluxio\\.master\\.journal\\.ufs\\.option"),
    MASTER_JOURNAL_UFS_OPTION_PROPERTY("alluxio.master.journal.ufs.option.%s",
        "alluxio\\.master\\.journal\\.ufs\\.option\\.(?<nested>(\\w+\\.)*+\\w+)",
        PropertyCreators.NESTED_JOURNAL_PROPERTY_CREATOR),
    MASTER_MOUNT_TABLE_ALLUXIO("alluxio.master.mount.table.%s.alluxio",
        "alluxio\\.master\\.mount\\.table.(\\w+)\\.alluxio"),
    MASTER_MOUNT_TABLE_OPTION("alluxio.master.mount.table.%s.option",
        "alluxio\\.master\\.mount\\.table\\.(\\w+)\\.option"),
    MASTER_MOUNT_TABLE_OPTION_PROPERTY("alluxio.master.mount.table.%s.option.%s",
        "alluxio\\.master\\.mount\\.table\\.(\\w+)\\.option\\.(?<nested>(\\w+\\.)*+\\w+)",
        PropertyCreators.NESTED_UFS_PROPERTY_CREATOR),
    MASTER_MOUNT_TABLE_READONLY("alluxio.master.mount.table.%s.readonly",
        "alluxio\\.master\\.mount\\.table\\.(\\w+)\\.readonly"),
    MASTER_MOUNT_TABLE_SHARED("alluxio.master.mount.table.%s.shared",
        "alluxio\\.master\\.mount\\.table\\.(\\w+)\\.shared"),
    MASTER_MOUNT_TABLE_UFS("alluxio.master.mount.table.%s.ufs",
        "alluxio\\.master\\.mount\\.table\\.(\\w+)\\.ufs"),
    MASTER_MOUNT_TABLE_ROOT_OPTION_PROPERTY("alluxio.master.mount.table.root.option.%s",
        "alluxio\\.master\\.mount\\.table\\.root\\.option\\.(?<nested>(\\w+\\.)*+\\w+)",
        PropertyCreators.NESTED_UFS_PROPERTY_CREATOR),
    MASTER_TIERED_STORE_GLOBAL_LEVEL_ALIAS("alluxio.master.tieredstore.global.level%d.alias",
        "alluxio\\.master\\.tieredstore\\.global\\.level(\\d+)\\.alias"),
    UNDERFS_AZURE_ACCOUNT_KEY(
        "fs.azure.account.key.%s.blob.core.windows.net",
        "fs\\.azure\\.account\\.key\\.(\\w+)\\.blob\\.core\\.windows\\.net",
        PropertyCreators.fromBuilder(new Builder("fs.azure.account.key.%s.blob.core.windows.net")
            .setDisplayType(DisplayType.CREDENTIALS))),
    // TODO(binfan): use alluxio.worker.tieredstore.levelX.mediatype instead
    WORKER_TIERED_STORE_LEVEL_ALIAS("alluxio.worker.tieredstore.level%d.alias",
        "alluxio\\.worker\\.tieredstore\\.level(\\d+)\\.alias"),
    WORKER_TIERED_STORE_LEVEL_DIRS_PATH("alluxio.worker.tieredstore.level%d.dirs.path",
        "alluxio\\.worker\\.tieredstore\\.level(\\d+)\\.dirs\\.path"),
    WORKER_TIERED_STORE_LEVEL_DIRS_MEDIUMTYPE("alluxio.worker.tieredstore.level%d.dirs.mediumtype",
        "alluxio\\.worker\\.tieredstore\\.level(\\d+)\\.dirs\\.mediumtype"),
    WORKER_TIERED_STORE_LEVEL_DIRS_QUOTA("alluxio.worker.tieredstore.level%d.dirs.quota",
        "alluxio\\.worker\\.tieredstore\\.level(\\d+)\\.dirs\\.quota"),
    WORKER_TIERED_STORE_LEVEL_HIGH_WATERMARK_RATIO(
        "alluxio.worker.tieredstore.level%d.watermark.high.ratio",
        "alluxio\\.worker\\.tieredstore\\.level(\\d+)\\.watermark\\.high\\.ratio"),
    WORKER_TIERED_STORE_LEVEL_LOW_WATERMARK_RATIO(
        "alluxio.worker.tieredstore.level%d.watermark.low.ratio",
        "alluxio\\.worker\\.tieredstore\\.level(\\d+)\\.watermark\\.low\\.ratio"),

    /**
     * @deprecated This template is always deprecated. It is used only for testing.
     */
    @Deprecated(message = "testDeprecatedMsg")
    TEST_DEPRECATED_TEMPLATE(
        "alluxio.test.%s.format.deprecated.template",
        "alluxio\\.test\\.(\\w+)\\.format\\.deprecated\\.template"),
    ;

    // puts property creators in a nested class to avoid NPE in enum static initialization
    private static class PropertyCreators {
      private static final BiFunction<String, PropertyKey, PropertyKey> DEFAULT_PROPERTY_CREATOR =
          fromBuilder(new Builder(""));
      private static final BiFunction<String, PropertyKey, PropertyKey>
          NESTED_UFS_PROPERTY_CREATOR =
          createNestedPropertyCreator(Scope.SERVER, ConsistencyCheckLevel.ENFORCE);
      private static final BiFunction<String, PropertyKey, PropertyKey>
          NESTED_JOURNAL_PROPERTY_CREATOR =
          createNestedPropertyCreator(Scope.MASTER, ConsistencyCheckLevel.ENFORCE);

      private static BiFunction<String, PropertyKey, PropertyKey> fromBuilder(Builder builder) {
        return (name, baseProperty) -> builder.setName(name).buildUnregistered();
      }

      private static BiFunction<String, PropertyKey, PropertyKey> createNestedPropertyCreator(
          Scope scope, ConsistencyCheckLevel consistencyCheckLevel) {
        return (name, baseProperty) -> {
          Builder builder = new Builder(name)
              .setScope(scope)
              .setConsistencyCheckLevel(consistencyCheckLevel);
          if (baseProperty != null) {
            builder.setDisplayType(baseProperty.getDisplayType());
            builder.setDefaultSupplier(baseProperty.getDefaultSupplier());
          }
          return builder.buildUnregistered();
        };
      }
    }

    private static final String NESTED_GROUP = "nested";
    private final String mFormat;
    private final Pattern mPattern;
    private BiFunction<String, PropertyKey, PropertyKey> mPropertyCreator =
        PropertyCreators.DEFAULT_PROPERTY_CREATOR;

    /**
     * Constructs a property key format.
     *
     * @param format String of this property as formatted string
     * @param re String of this property as regexp
     */
    Template(String format, String re) {
      mFormat = format;
      mPattern = Pattern.compile(re);
    }

    /**
     * Constructs a nested property key format with a function to construct property key given
     * base property key.
     *
     * @param format String of this property as formatted string
     * @param re String of this property as regexp
     * @param propertyCreator a function that creates property key given name and base property key
     *                        (for nested properties only, will be null otherwise)
     */
    Template(String format, String re,
        BiFunction<String, PropertyKey, PropertyKey> propertyCreator) {
      this(format, re);
      mPropertyCreator = propertyCreator;
    }

    @Override
    public String toString() {
      return MoreObjects.toStringHelper(this).add("format", mFormat).add("pattern", mPattern)
          .toString();
    }

    /**
     * Converts a property key template (e.g.,
     * {@link #WORKER_TIERED_STORE_LEVEL_ALIAS}) to a {@link PropertyKey} instance.
     *
     * @param params ordinal
     * @return corresponding property
     */
    public PropertyKey format(Object... params) {
      return new PropertyKey(String.format(mFormat, params));
    }

    /**
     * @param input the input property key string
     * @return whether the input string matches this template
     */
    public boolean matches(String input) {
      Matcher matcher = mPattern.matcher(input);
      return matcher.matches();
    }

    /**
     * @param input the input property key string
     * @return the matcher matching the template to the string
     */
    public Matcher match(String input) {
      return mPattern.matcher(input);
    }

    /**
     * Gets the property key if the property name matches the template.
     *
     * @param propertyName name of the property
     * @return the property key, or null if the property name does not match the template
     */
    @Nullable
    private PropertyKey getPropertyKey(String propertyName) {
      Matcher matcher = match(propertyName);
      if (!matcher.matches()) {
        return null;
      }
      // if the template can extract a nested property, build the new property from the nested one
      String nestedKeyName = null;
      try {
        nestedKeyName = matcher.group(NESTED_GROUP);
      } catch (IllegalArgumentException e) {
        // ignore if group is not found
      }
      PropertyKey nestedProperty = null;
      if (nestedKeyName != null && isValid(nestedKeyName)) {
        nestedProperty = fromString(nestedKeyName);
      }
      return mPropertyCreator.apply(propertyName, nestedProperty);
    }
  }

  /**
   * @param input string of property key
   * @return whether the input is a valid property name
   */
  public static boolean isValid(String input) {
    // Check if input matches any default keys or aliases
    if (DEFAULT_KEYS_MAP.containsKey(input) || DEFAULT_ALIAS_MAP.containsKey(input)) {
      return true;
    }
    // Check if input matches any parameterized keys
    for (Template template : Template.values()) {
      if (template.matches(input)) {
        return true;
      }
    }
    return false;
  }

  /**
   * Parses a string and return its corresponding {@link PropertyKey}, throwing exception if no such
   * a property can be found.
   *
   * @param input string of property key
   * @return corresponding property
   */
  public static PropertyKey fromString(String input) {
    // First try to parse it as default key
    PropertyKey key = DEFAULT_KEYS_MAP.get(input);
    if (key != null) {
      return key;
    }
    // Try to match input with alias
    key = DEFAULT_ALIAS_MAP.get(input);
    if (key != null) {
      return key;
    }
    // Try different templates and see if any template matches
    for (Template template : Template.values()) {
      key = template.getPropertyKey(input);
      if (key != null) {
        return key;
      }
    }

    if (isRemoved(input)) {
      String errorMsg = String.format("%s is no longer a valid property. %s", input,
          PropertyKey.getRemovalMessage(input));
      LOG.error(errorMsg);
      throw new IllegalArgumentException(errorMsg);
    } else {
      throw new IllegalArgumentException(
          ExceptionMessage.INVALID_CONFIGURATION_KEY.getMessage(input));
    }
  }

  /**
   * @return all pre-defined property keys
   */
  public static Collection<? extends PropertyKey> defaultKeys() {
    return Sets.newHashSet(DEFAULT_KEYS_MAP.values());
  }

  /** Property name. */
  private final String mName;

  /** Property Key description. */
  private final String mDescription;

  /** Supplies the Property Key default value. */
  private final DefaultSupplier mDefaultSupplier;

  /** Property Key alias. */
  private final String[] mAliases;

  /** Whether to ignore as a site property. */
  private final boolean mIgnoredSiteProperty;

  /** Whether the property is an Alluxio built-in property. */
  private final boolean mIsBuiltIn;

  /** Whether to hide in document. */
  private final boolean mIsHidden;

  /** Whether property should be consistent within the cluster. */
  private final ConsistencyCheckLevel mConsistencyCheckLevel;

  /** The scope this property applies to. */
  private final Scope mScope;

  /** The displayType which indicates how the property value should be displayed. **/
  private final DisplayType mDisplayType;

  /**
   * @param name String of this property
   * @param description String description of this property key
   * @param defaultSupplier default value supplier
   * @param aliases alias of this property key
   * @param ignoredSiteProperty true if Alluxio ignores user-specified value for this property in
   *        site properties file
   * @param isHidden whether to hide in document
   * @param consistencyCheckLevel the consistency check level to apply to this property
   * @param scope the scope this property applies to
   * @param displayType how the property value should be displayed
   * @param isBuiltIn whether this is an Alluxio built-in property
   */
  private PropertyKey(String name, String description, DefaultSupplier defaultSupplier,
      String[] aliases, boolean ignoredSiteProperty, boolean isHidden,
      ConsistencyCheckLevel consistencyCheckLevel, Scope scope, DisplayType displayType,
      boolean isBuiltIn) {
    mName = Preconditions.checkNotNull(name, "name");
    // TODO(binfan): null check after we add description for each property key
    mDescription = Strings.isNullOrEmpty(description) ? "N/A" : description;
    mDefaultSupplier = defaultSupplier;
    mAliases = aliases;
    mIgnoredSiteProperty = ignoredSiteProperty;
    mIsHidden = isHidden;
    mConsistencyCheckLevel = consistencyCheckLevel;
    mScope = scope;
    mDisplayType = displayType;
    mIsBuiltIn = isBuiltIn;
  }

  /**
   * @param name String of this property
   */
  private PropertyKey(String name) {
    this(name, null, new DefaultSupplier(() -> null, "null"), null, false, false,
        ConsistencyCheckLevel.IGNORE, Scope.ALL, DisplayType.DEFAULT, true);
  }

  /**
   * Registers the given key to the global key map.
   *
   * @param key th property
   * @return whether the property key is successfully registered
   */
  @VisibleForTesting
  public static boolean register(PropertyKey key) {
    String name = key.getName();
    String[] aliases = key.getAliases();
    if (DEFAULT_KEYS_MAP.containsKey(name)) {
      if (DEFAULT_KEYS_MAP.get(name).isBuiltIn() || !key.isBuiltIn()) {
        return false;
      }
    }

    DEFAULT_KEYS_MAP.put(name, key);
    if (aliases != null) {
      for (String alias : aliases) {
        DEFAULT_ALIAS_MAP.put(alias, key);
      }
    }
    return true;
  }

  /**
   * Unregisters the given key from the global key map.
   *
   * @param key the property to unregister
   */
  @VisibleForTesting
  public static void unregister(PropertyKey key) {
    String name = key.getName();
    DEFAULT_KEYS_MAP.remove(name);
    DEFAULT_ALIAS_MAP.remove(name);
  }

  /**
   * @param name name of the property
   * @return the registered property key if found, or else create a new one and return
   */
  public static PropertyKey getOrBuildCustom(String name) {
    return DEFAULT_KEYS_MAP.computeIfAbsent(name,
        (key) -> new Builder(key).setIsBuiltIn(false).buildUnregistered());
  }

  @Override
  public boolean equals(Object o) {
    if (this == o) {
      return true;
    }
    if (!(o instanceof PropertyKey)) {
      return false;
    }
    PropertyKey that = (PropertyKey) o;
    return Objects.equal(mName, that.mName);
  }

  @Override
  public int hashCode() {
    return Objects.hashCode(mName);
  }

  @Override
  public String toString() {
    return mName;
  }

  @Override
  public int compareTo(PropertyKey o) {
    return mName.compareTo(o.mName);
  }

  /**
   * @return length of this property key
   */
  public int length() {
    return mName.length();
  }

  /**
   * @param key the name of input key
   * @return if this key is nested inside the given key
   */
  public boolean isNested(String key) {
    return key.length() > length() + 1 && key.startsWith(mName) && key.charAt(length()) == '.';
  }

  /**
   * @return the name of the property
   */
  public String getName() {
    return mName;
  }

  /**
   * @return the alias of a property
   */
  public String[] getAliases() {
    return mAliases;
  }

  /**
   * @return the description of a property
   */
  public String getDescription() {
    return mDescription;
  }

  /**
   * @return the default value of a property key or null if value not set
   */
  @Nullable
  public String getDefaultValue() {
    Object defaultValue = mDefaultSupplier.get();
    return defaultValue == null ? null : defaultValue.toString();
  }

  /**
   * @return the default supplier of a property key
   */
  public DefaultSupplier getDefaultSupplier() {
    return mDefaultSupplier;
  }

  /**
   * @return true if this property should be ignored as a site property
   */
  public boolean isIgnoredSiteProperty() {
    return mIgnoredSiteProperty;
  }

  /**
   * @return true if this property is built-in
   */
  public boolean isBuiltIn() {
    return mIsBuiltIn;
  }

  /**
   * @return true if this property should not show up in the document
   */
  public boolean isHidden() {
    return mIsHidden;
  }

  /**
   * @return the consistency check level to apply to this property
   */
  public ConsistencyCheckLevel getConsistencyLevel() {
    return mConsistencyCheckLevel;
  }

  /**
   * @return the scope which this property applies to
   */
  public Scope getScope() {
    return mScope;
  }

  /**
   * @return the displayType which indicates how the property value should be displayed
   */
  public DisplayType getDisplayType() {
    return mDisplayType;
  }

  private static final DeprecatedKeyChecker DEPRECATED_CHECKER = new DeprecatedKeyChecker();

  /**
   * Returns whether or not the given property key is marked as deprecated.
   *
   * It first checks if the specific key is deprecated, otherwise it will fall back to checking
   * if the key's name matches any of the PropertyKey templates. If no keys or templates match, it
   * will return false. This will only return true when the key is marked with a {@link Deprecated}
   * annotation.
   *
   * @param key the property key to check
   * @return if this property key is deprecated
   * @see Deprecated
   * @see #getDeprecationMessage(PropertyKey)
   */
  public static boolean isDeprecated(PropertyKey key) {
    return DEPRECATED_CHECKER.hasAnnotation(key);
  }

  /**
   * @param name the property key to check
   * @return if this property key is deprecated
   */
  public static boolean isDeprecated(String name) {
    return isDeprecated(PropertyKey.fromString(name));
  }

  /**
   * Returns whether or not a property key has been removed from use.
   *
   * If a PropertyKey or {@link Template} is deemed as "Removed" it will exist within
   * {@link RemovedKey}. This method can be used to detect if a key being utilized has been removed.
   *
   * @param key the property key to check
   * @return true this property key is removed, false otherwise
   * @see RemovedKey
   * @see #isDeprecated(alluxio.conf.PropertyKey)
   * @see Deprecated
   */
  public static boolean isRemoved(String key) {
    return RemovedKey.isRemoved(key);
  }

  /**
   * @param key the property key to get the deprecation message from
   * @return the message, or empty string is the property key isn't deprecated
   */
  public static String getDeprecationMessage(PropertyKey key) {
    if (isDeprecated(key)) {
      Deprecated annotation = DEPRECATED_CHECKER.getAnnotation(key);
      if (annotation != null) {
        return annotation.message();
      }
    }
    return "";
  }

  /**
   * @param key the property key to get the removal message from
   * @return the message, or empty string is the property key isn't removed
   */
  public static String getRemovalMessage(String key) {
    String msg = RemovedKey.getMessage(key);
    return msg == null ? "" : msg;
  }
}<|MERGE_RESOLUTION|>--- conflicted
+++ resolved
@@ -3195,29 +3195,11 @@
           .setConsistencyCheckLevel(ConsistencyCheckLevel.WARN)
           .setScope(Scope.CLIENT)
           .build();
-<<<<<<< HEAD
-  public static final PropertyKey USER_METADATA_CACHE_ENABLED =
-      new Builder(Name.USER_METADATA_CACHE_ENABLED)
-          .setDefaultValue(false)
-          .setDescription("If this is enabled, metadata of paths will be cached. "
-              + "The cached metadata will be evicted when it expires after "
-              + Name.USER_METADATA_CACHE_EXPIRATION_TIME
-              + " or the cache size is over the limit of "
-              + Name.USER_METADATA_CACHE_MAX_SIZE + ".")
-          .setConsistencyCheckLevel(ConsistencyCheckLevel.WARN)
-          .setScope(Scope.CLIENT)
-          .build();
-  public static final PropertyKey USER_METADATA_CACHE_MAX_SIZE =
-      new Builder(Name.USER_METADATA_CACHE_MAX_SIZE)
-          .setDefaultValue(100000)
-          .setDescription("Maximum number of paths with cached metadata.")
-=======
   public static final PropertyKey USER_METADATA_CACHE_MAX_SIZE =
       new Builder(Name.USER_METADATA_CACHE_MAX_SIZE)
           .setDefaultValue(100000)
           .setDescription("Maximum number of paths with cached metadata. Only valid if the "
               + "filesystem is alluxio.client.file.MetadataCachingBaseFileSystem.")
->>>>>>> 4d6cb43e
           .setConsistencyCheckLevel(ConsistencyCheckLevel.WARN)
           .setScope(Scope.CLIENT)
           .build();
@@ -3225,12 +3207,8 @@
       new Builder(Name.USER_METADATA_CACHE_EXPIRATION_TIME)
           .setDefaultValue("10min")
           .setDescription("Metadata will expire and be evicted after being cached for this time "
-<<<<<<< HEAD
-              + "period.")
-=======
               + "period. Only valid if the filesystem is "
               + "alluxio.client.file.MetadataCachingBaseFileSystem.")
->>>>>>> 4d6cb43e
           .setConsistencyCheckLevel(ConsistencyCheckLevel.WARN)
           .setScope(Scope.CLIENT)
           .build();
@@ -4566,11 +4544,6 @@
         "alluxio.user.local.reader.chunk.size.bytes";
     public static final String USER_LOCAL_WRITER_CHUNK_SIZE_BYTES =
         "alluxio.user.local.writer.chunk.size.bytes";
-<<<<<<< HEAD
-    public static final String USER_METADATA_CACHE_ENABLED =
-        "alluxio.user.metadata.cache.enabled";
-=======
->>>>>>> 4d6cb43e
     public static final String USER_METADATA_CACHE_MAX_SIZE =
         "alluxio.user.metadata.cache.max.size";
     public static final String USER_METADATA_CACHE_EXPIRATION_TIME =
