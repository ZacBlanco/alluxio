/*
 * The Alluxio Open Foundation licenses this work under the Apache License, version 2.0
 * (the "License"). You may not use this work except in compliance with the License, which is
 * available at www.apache.org/licenses/LICENSE-2.0
 *
 * This software is distributed on an "AS IS" basis, WITHOUT WARRANTIES OR CONDITIONS OF ANY KIND,
 * either express or implied, as more fully set forth in the License.
 *
 * See the NOTICE file distributed with this work for information regarding copyright ownership.
 */

package alluxio.security.authentication;

import alluxio.conf.AlluxioConfiguration;
import alluxio.conf.PropertyKey;
import alluxio.exception.status.UnauthenticatedException;
import alluxio.grpc.SaslAuthenticationServiceGrpc;
import alluxio.grpc.SaslMessage;
import alluxio.util.SecurityUtils;
import alluxio.util.ThreadFactoryUtils;

import io.grpc.ServerInterceptor;
import io.grpc.stub.StreamObserver;
import net.jcip.annotations.ThreadSafe;
import org.slf4j.Logger;
import org.slf4j.LoggerFactory;

import javax.security.sasl.SaslException;
import javax.security.sasl.SaslServer;
import java.time.LocalTime;
import java.util.ArrayList;
import java.util.Collections;
import java.util.List;
import java.util.Map;
import java.util.UUID;
import java.util.concurrent.ConcurrentHashMap;
import java.util.concurrent.Executors;
import java.util.concurrent.ScheduledExecutorService;
import java.util.concurrent.TimeUnit;

/**
 * Default implementation of {@link AuthenticationServer}. Its functions include: -> Authentication
 * server against which client channels could get authenticated -> Registry for identity for known
 * channels during RPC calls.
 *
 */
@ThreadSafe
public class DefaultAuthenticationServer
    extends SaslAuthenticationServiceGrpc.SaslAuthenticationServiceImplBase
    implements AuthenticationServer {
  private static final Logger LOG = LoggerFactory.getLogger(DefaultAuthenticationServer.class);

  /** List of channels authenticated against this server. */
  protected final ConcurrentHashMap<UUID, AuthenticatedChannelInfo> mChannels;
  /** Scheduler for periodic cleaning of channels registry. */
  protected final ScheduledExecutorService mScheduler;

  /** Interval for clean-up task to fire. */
  protected final long mCleanupIntervalMs;

  private final AlluxioConfiguration mConfiguration;

  /**
   * Creates {@link DefaultAuthenticationServer} instance.
   *
   * @param conf Alluxio configuration
   */
  public DefaultAuthenticationServer(AlluxioConfiguration conf) {
    checkSupported(conf.getEnum(PropertyKey.SECURITY_AUTHENTICATION_TYPE, AuthType.class));
    mCleanupIntervalMs =
        conf.getMs(PropertyKey.AUTHENTICATION_INACTIVE_CHANNEL_REAUTHENTICATE_PERIOD);
    mConfiguration = conf;
    mChannels = new ConcurrentHashMap<>();
    mScheduler = Executors.newScheduledThreadPool(1,
        ThreadFactoryUtils.build("auth-cleanup", true));
    mScheduler.scheduleAtFixedRate(() -> {
      cleanupStaleClients();
    }, mCleanupIntervalMs, mCleanupIntervalMs, TimeUnit.MILLISECONDS);
  }

  @Override
  public StreamObserver<SaslMessage> authenticate(StreamObserver<SaslMessage> responseObserver) {
    // Create and return server sasl driver that will coordinate authentication traffic.
    SaslStreamServerDriver driver = new SaslStreamServerDriver(this, mConfiguration);
    driver.setClientObserver(responseObserver);
    return driver;
  }

  @Override
  public void registerChannel(UUID channelId, String authorizedUser, SaslServer saslServer) {
    LOG.debug("Registering new channel:{} for user:{}", channelId, authorizedUser);
    if (null != mChannels.putIfAbsent(channelId,
        new AuthenticatedChannelInfo(authorizedUser, saslServer))) {
      AuthenticatedChannelInfo existingInfo = mChannels.remove(channelId);
      throw new RuntimeException(
          String.format("Channel: %s already exists in authentication registry for user: %s.",
              channelId.toString(), existingInfo.getUserName()));
    }
  }

  @Override
  public String getUserNameForChannel(UUID channelId) throws UnauthenticatedException {
    if (mChannels.containsKey(channelId)) {
      AuthenticatedChannelInfo clientInfo = mChannels.get(channelId);
      return clientInfo.getUserName();
    } else {
      throw new UnauthenticatedException(
          String.format("Client:%s needs to be authenticated", channelId.toString()));
    }
  }

  @Override
  public void unregisterChannel(UUID channelId) {
    AuthenticatedChannelInfo channelInfo = mChannels.remove(channelId);
    if (channelInfo != null) {
      try {
        channelInfo.getSaslServer().dispose();
      } catch (SaslException e) {
        LOG.warn("Failed to dispose sasl client for channel-Id: {}. Error: {}", channelId,
            e.getMessage());
      }
    }
  }

  /**
   * Primitive that is invoked periodically for cleaning the registry from clients that has become
   * stale.
   */
  private void cleanupStaleClients() {
    LocalTime cleanupTime = LocalTime.now();
    LOG.debug("Starting cleanup authentication registry at {}", cleanupTime);
    // Get a list of stale clients under read lock.
    List<UUID> staleChannels = new ArrayList<>();
    for (Map.Entry<UUID, AuthenticatedChannelInfo> clientEntry : mChannels.entrySet()) {
      LocalTime lat = clientEntry.getValue().getLastAccessTime();
      if (lat.plusSeconds(mCleanupIntervalMs / 1000).isBefore(cleanupTime)) {
        staleChannels.add(clientEntry.getKey());
      }
    }

    // Unregister stale clients.
    LOG.debug("Found {} stale channels for cleanup.", staleChannels.size());
    for (UUID clientId : staleChannels) {
      unregisterChannel(clientId);
    }
    LOG.debug("Finished state channel cleanup at {}", LocalTime.now());
  }

  /**
   * Used to check if given authentication is supported by the server.
   *
   * @param authType authentication type
   * @throws RuntimeException if not supported
   */
  private void checkSupported(AuthType authType) {
    switch (authType) {
      case NOSASL:
      case SIMPLE:
      case CUSTOM:
        break;
      default:
        throw new RuntimeException("Authentication type not supported:" + authType.name());
    }
  }

  @Override
  public List<ServerInterceptor> getInterceptors() {
    if (!SecurityUtils.isSecurityEnabled(mConfiguration)) {
      return Collections.emptyList();
    }
<<<<<<< HEAD
    List<ServerInterceptor> interceptorsList = new ArrayList<>();
    AuthType authType = mConfiguration.getEnum(PropertyKey.SECURITY_AUTHENTICATION_TYPE,
        AuthType.class);
=======
    List<ServerInterceptor> interceptorsList = new ArrayList<>(2);
    AuthType authType =
        Configuration.getEnum(PropertyKey.SECURITY_AUTHENTICATION_TYPE, AuthType.class);
>>>>>>> c17bd52e
    checkSupported(authType);
    switch (authType) {
      case SIMPLE:
      case CUSTOM:
        interceptorsList.add(new AuthenticatedUserInjector(this));
        break;
      default:
        throw new RuntimeException("Unsupported authentication type:" + authType);
    }
    return interceptorsList;
  }

  /**
   * Represents a channel in authentication registry.
   * It's used internally to store and retrieve authentication principals
   * and Sasl objects per channel.
   */
  class AuthenticatedChannelInfo {
    private LocalTime mLastAccessTime;
    private SaslServer mAuthenticatedServer;
    private String mAuthorizedUser;

    /**
     * @param authorizedUser authorized user
     * @param authenticatedServer authenticated sasl server
     */
    public AuthenticatedChannelInfo(String authorizedUser, SaslServer authenticatedServer) {
      mAuthorizedUser = authorizedUser;
      mAuthenticatedServer = authenticatedServer;
      mLastAccessTime = LocalTime.now();
    }

    private synchronized void updateLastAccessTime() {
      mLastAccessTime = LocalTime.now();
    }

    /**
     * @return the last access time
     */
    public synchronized LocalTime getLastAccessTime() {
      return mLastAccessTime;
    }

    /**
     * PS: Updates the last-access-time for this instance.
     *
     * @return the sasl server
     */
    public SaslServer getSaslServer() {
      updateLastAccessTime();
      return mAuthenticatedServer;
    }

    /**
     * PS: Updates the last-access-time for this instance.
     *
     * @return the user name
     */
    public String getUserName() {
      updateLastAccessTime();
      return mAuthorizedUser;
    }
  }
}<|MERGE_RESOLUTION|>--- conflicted
+++ resolved
@@ -168,15 +168,9 @@
     if (!SecurityUtils.isSecurityEnabled(mConfiguration)) {
       return Collections.emptyList();
     }
-<<<<<<< HEAD
-    List<ServerInterceptor> interceptorsList = new ArrayList<>();
+    List<ServerInterceptor> interceptorsList = new ArrayList<>(2);
     AuthType authType = mConfiguration.getEnum(PropertyKey.SECURITY_AUTHENTICATION_TYPE,
         AuthType.class);
-=======
-    List<ServerInterceptor> interceptorsList = new ArrayList<>(2);
-    AuthType authType =
-        Configuration.getEnum(PropertyKey.SECURITY_AUTHENTICATION_TYPE, AuthType.class);
->>>>>>> c17bd52e
     checkSupported(authType);
     switch (authType) {
       case SIMPLE:
