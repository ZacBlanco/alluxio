--- conflicted
+++ resolved
@@ -48,13 +48,7 @@
 import tachyon.StorageLevelAlias;
 import tachyon.UnderFileSystem;
 import tachyon.Users;
-<<<<<<< HEAD
 import tachyon.conf.TachyonConf;
-import tachyon.master.BlockInfo;
-=======
-import tachyon.conf.CommonConf;
-import tachyon.conf.WorkerConf;
->>>>>>> 0462fb35
 import tachyon.master.MasterClient;
 import tachyon.thrift.BlockInfoException;
 import tachyon.thrift.ClientFileInfo;
@@ -194,16 +188,10 @@
           // TODO checkpoint process. In future, move from midPath to dstPath should be done by
           // master
           String midPath = CommonUtils.concat(mUfsWorkerDataFolder, fileId);
-<<<<<<< HEAD
           String ufsDataFolder = mTachyonConf.get(Constants.UNDERFS_DATA_FOLDER, "/tachyon/data");
           String dstPath = CommonUtils.concat(ufsDataFolder, fileId);
-          LOG.info("Thread " + mId + " is checkpointing file " + fileId + " from "
-              + mLocalDataFolder.toString() + " to " + midPath + " to " + dstPath);
-=======
-          String dstPath = CommonUtils.concat(CommonConf.get().UNDERFS_DATA_FOLDER, fileId);
-          LOG.info("Thread {} is checkpointing file {}. midPath: {} dsPath: {}", mId, fileId,
-              midPath, dstPath);
->>>>>>> 0462fb35
+          LOG.info("Thread " + mId + " is checkpointing file " + fileId + " from " + mDataFolder
+              + " to " + midPath + " to " + dstPath);
 
           if (mCheckpointUfs == null) {
             mCheckpointUfs = UnderFileSystem.get(midPath, mTachyonConf);
@@ -326,32 +314,21 @@
    * @param executorService
    * @param tachyonConf The instance of TachyonConf to be used. If null the instantiate new one.
    */
-<<<<<<< HEAD
-  public WorkerStorage(InetSocketAddress masterAddress, String dataFolder,
-      long memoryCapacityBytes, ExecutorService executorService, TachyonConf tachyonConf) {
-=======
-  public WorkerStorage(InetSocketAddress masterAddress, ExecutorService executorService) {
->>>>>>> 0462fb35
+  public WorkerStorage(InetSocketAddress masterAddress, ExecutorService executorService,
+      TachyonConf tachyonConf) {
     mExecutorService = executorService;
     mTachyonConf = tachyonConf;
     mMasterAddress = masterAddress;
-<<<<<<< HEAD
     mMasterClient = new MasterClient(mMasterAddress, mExecutorService, mTachyonConf);
-    mLocalDataFolder = new File(dataFolder);
-
-    mSpaceCounter = new SpaceCounter(memoryCapacityBytes);
-
-    mLocalUserFolder = new File(mLocalDataFolder, Constants.WORKER_USER_TEMP_RELATIVE_FOLDER);
+
+    mDataFolder = mTachyonConf.get(Constants.WORKER_DATA_FOLDER, Constants.DEFAULT_DATA_FOLDER);
+
+    String userTmpFolder = mTachyonConf.get(Constants.WORKER_USER_TEMP_RELATIVE_FOLDER, "users");
+    mUserFolder = CommonUtils.concat(mDataFolder, userTmpFolder);
 
     int checkpointThreads = mTachyonConf.getInt(Constants.WORKER_CHECKPOINT_THREADS, 1);
     mCheckpointExecutor = Executors.newFixedThreadPool(checkpointThreads,
         ThreadFactoryUtils.build("checkpoint-%d"));
-=======
-    mMasterClient = new MasterClient(mMasterAddress, mExecutorService);
-
-    mDataFolder = WorkerConf.get().DATA_FOLDER;
-    mUserFolder = CommonUtils.concat(mDataFolder, WorkerConf.USER_TEMP_RELATIVE_FOLDER);
->>>>>>> 0462fb35
   }
 
   public void initialize(final NetAddress address) {
@@ -371,13 +348,8 @@
         ufsAddress + "/tachyon/workers");
     mUfsWorkerFolder = CommonUtils.concat(ufsWorkerFolder, mWorkerId);
     mUfsWorkerDataFolder = mUfsWorkerFolder + "/data";
-<<<<<<< HEAD
     mUfs = UnderFileSystem.get(ufsAddress, mTachyonConf);
-    mUsers = new Users(mLocalUserFolder.toString(), mUfsWorkerFolder, mTachyonConf);
-=======
-    mUfs = UnderFileSystem.get(mCommonConf.UNDERFS_ADDRESS);
-    mUsers = new Users(mUfsWorkerFolder);
->>>>>>> 0462fb35
+    mUsers = new Users(mUfsWorkerFolder, mTachyonConf);
 
     int checkpointThreads = mTachyonConf.getInt(Constants.WORKER_CHECKPOINT_THREADS, 1);
     for (int k = 0; k < checkpointThreads; k ++) {
@@ -701,24 +673,35 @@
    * @throws IOException
    */
   public void initializeStorageTier() throws IOException {
-    mStorageTiers = new ArrayList<StorageTier>(WorkerConf.get().STORAGE_LEVELS);
-    for (int k = 0; k < WorkerConf.get().STORAGE_LEVELS; k ++) {
-      mStorageTiers.add(null);
-    }
+    int maxStorageLevels = mTachyonConf.getInt(Constants.WORKER_MAX_HIERARCHY_STORAGE_LEVEL, 1);
+
+    mStorageTiers = new ArrayList<StorageTier>(maxStorageLevels);
     StorageTier nextStorageTier = null;
-    for (int level = WorkerConf.get().STORAGE_LEVELS - 1; level >= 0; level --) {
-      if (WorkerConf.get().STORAGE_TIER_DIRS[level] == null) {
-        throw new IOException("No directory path is set for layer " + level);
-      }
-      if (WorkerConf.get().STORAGE_TIER_DIR_QUOTA[level] == null) {
-        throw new IOException("No directory quota is set for layer " + level);
-      }
-      String[] dirPaths = WorkerConf.get().STORAGE_TIER_DIRS[level].split(",");
+    for (int level = maxStorageLevels - 1; level >= 0; level --) {
+
+      String tierLevelAliasProp = "tachyon.worker.hierarchystore.level" + level + ".alias";
+      String tierLevelDirPath = "tachyon.worker.hierarchystore.level" + level + ".dirs.path";
+      String tierDirsQuotaProp = "tachyon.worker.hierarchystore.level" + level + ".dirs.quota";
+      int index = level;
+      if (index >= Constants.DEFAULT_STORAGE_TIER_DIR_QUOTA.length) {
+        index = level - 1;
+      }
+
+      StorageLevelAlias storageLevelAlias = mTachyonConf.getEnum(tierLevelAliasProp,
+          StorageLevelAlias.MEM);
+
+      String[] dirPaths = mTachyonConf.get(tierLevelDirPath, "/mnt/ramdisk").split(",");
       for (int i = 0; i < dirPaths.length; i ++) {
         dirPaths[i] = dirPaths[i].trim();
       }
-      StorageLevelAlias alias = WorkerConf.get().STORAGE_LEVEL_ALIAS[level];
-      String[] dirCapacityStrings = WorkerConf.get().STORAGE_TIER_DIR_QUOTA[level].split(",");
+
+      String tierDirsQuota = mTachyonConf.get(tierDirsQuotaProp,
+          Constants.DEFAULT_STORAGE_TIER_DIR_QUOTA[index]);
+
+      for (int i = 0; i < dirPaths.length; i ++) {
+        dirPaths[i] = dirPaths[i].trim();
+      }
+      String[] dirCapacityStrings = tierDirsQuota.split(",");
       long[] dirCapacities = new long[dirPaths.length];
       for (int i = 0, j = 0; i < dirPaths.length; i ++) {
         // The storage directory quota for each storage directory
@@ -727,9 +710,8 @@
           j ++;
         }
       }
-      StorageTier curTier =
-          new StorageTier(level, alias, dirPaths, dirCapacities, mDataFolder, mUserFolder,
-              nextStorageTier, null); // TODO add conf for UFS
+      StorageTier curTier = new StorageTier(level, storageLevelAlias, dirPaths, dirCapacities,
+          mDataFolder, mUserFolder, nextStorageTier, null, mTachyonConf); // TODO add conf for UFS
       curTier.initialize();
       mCapacityBytes += curTier.getCapacityBytes();
       mStorageTiers.set(level, curTier);
@@ -873,11 +855,6 @@
    * @param requestBytes The requested space size, in bytes
    * @return StorageDir assigned, null if failed
    */
-<<<<<<< HEAD
-  public void resetMasterClient() {
-    MasterClient tMasterClient = new MasterClient(mMasterAddress, mExecutorService, mTachyonConf);
-    mMasterClient = tMasterClient;
-=======
   private StorageDir requestSpace(StorageDir dirCandidate, long userId, long requestBytes) {
     Set<Integer> pinList;
 
@@ -909,7 +886,6 @@
     }
 
     return dir;
->>>>>>> 0462fb35
   }
 
   /**
@@ -941,7 +917,7 @@
    * Set a new MasterClient and connect to it.
    */
   public void resetMasterClient() {
-    MasterClient tMasterClient = new MasterClient(mMasterAddress, mExecutorService);
+    MasterClient tMasterClient = new MasterClient(mMasterAddress, mExecutorService, mTachyonConf);
     mMasterClient = tMasterClient;
   }
 
