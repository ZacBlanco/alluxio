/*
 * Licensed to the University of California, Berkeley under one or more contributor license
 * agreements. See the NOTICE file distributed with this work for additional information regarding
 * copyright ownership. The ASF licenses this file to You under the Apache License, Version 2.0 (the
 * "License"); you may not use this file except in compliance with the License. You may obtain a
 * copy of the License at
 * 
 * http://www.apache.org/licenses/LICENSE-2.0
 * 
 * Unless required by applicable law or agreed to in writing, software distributed under the License
 * is distributed on an "AS IS" BASIS, WITHOUT WARRANTIES OR CONDITIONS OF ANY KIND, either express
 * or implied. See the License for the specific language governing permissions and limitations under
 * the License.
 */

package tachyon.worker.hierarchy;

import java.io.IOException;
import java.nio.ByteBuffer;
import java.util.ArrayList;
import java.util.Collection;
import java.util.Collections;
import java.util.HashSet;
import java.util.List;
import java.util.Map.Entry;
import java.util.Set;
import java.util.concurrent.ArrayBlockingQueue;
import java.util.concurrent.BlockingQueue;
import java.util.concurrent.ConcurrentHashMap;
import java.util.concurrent.ConcurrentMap;

import org.slf4j.Logger;
import org.slf4j.LoggerFactory;

import com.google.common.collect.HashMultimap;
import com.google.common.collect.Multimap;
import com.google.common.collect.Multimaps;
import com.google.common.io.Closer;

import tachyon.Constants;
import tachyon.Pair;
import tachyon.TachyonURI;
import tachyon.UnderFileSystem;
<<<<<<< HEAD
import tachyon.client.BlockHandler;
import tachyon.conf.TachyonConf;
=======
import tachyon.Users;
>>>>>>> 0462fb35
import tachyon.util.CommonUtils;
import tachyon.worker.BlockHandler;
import tachyon.worker.SpaceCounter;

/**
 * Stores and manages block files in storage's directory in different storage systems.
 */
public final class StorageDir {
  private static final Logger LOG = LoggerFactory.getLogger(Constants.LOGGER_TYPE);
  /** Mapping from blockId to blockSize in bytes */
  private final ConcurrentMap<Long, Long> mBlockSizes = new ConcurrentHashMap<Long, Long>();
  /** Mapping from blockId to its last access time in milliseconds */
  private final ConcurrentMap<Long, Long> mLastBlockAccessTimeMs =
      new ConcurrentHashMap<Long, Long>();
  /** List of added block Ids to be reported */
  private final BlockingQueue<Long> mAddedBlockIdList = new ArrayBlockingQueue<Long>(
      Constants.WORKER_BLOCKS_QUEUE_SIZE);
  /** List of to be removed block Ids */
  private final Set<Long> mToRemoveBlockIdSet = Collections.synchronizedSet(new HashSet<Long>());
  /** Space counter of the StorageDir */
  private final SpaceCounter mSpaceCounter;
  /** Id of StorageDir */
  private final long mStorageDirId;
  /** Root path of the StorageDir */
  private final TachyonURI mDirPath;
  /** Path of the data in the StorageDir */
  private final TachyonURI mDataPath;
  /** Path of user temporary directory in the StorageDir */
  private final TachyonURI mUserTempPath;
  /** Under file system of current StorageDir */
  private final UnderFileSystem mFs;
  /** Configuration of under file system */
  private final Object mConf;
  /** Mapping from user Id to space size bytes owned by the user */
  private final ConcurrentMap<Long, Long> mOwnBytesPerUser = new ConcurrentHashMap<Long, Long>();
  /** Mapping from temporary block id to the size bytes allocated to it */
  private final ConcurrentMap<Pair<Long, Long>, Long> mTempBlockAllocatedBytes =
      new ConcurrentHashMap<Pair<Long, Long>, Long>();
  /** Mapping from user Id to list of blocks locked by the user */
  private final Multimap<Long, Long> mLockedBlocksPerUser = Multimaps
      .synchronizedMultimap(HashMultimap.<Long, Long>create());
  /** Mapping from block Id to list of users that lock the block */
  private final Multimap<Long, Long> mUserPerLockedBlock = Multimaps
      .synchronizedMultimap(HashMultimap.<Long, Long>create());
  /** TachyonConf for this StorageDir **/
  private final TachyonConf mTachyonConf;

  /**
   * Create a new StorageDir.
   * 
<<<<<<< HEAD
   * @param storageDirId id of StorageDir
   * @param dirPath root path of StorageDir
   * @param capacityBytes capacity of StorageDir in bytes
   * @param dataFolder data folder in current StorageDir
   * @param userTempFolder temporary folder for users in current StorageDir
   * @param conf configuration of under file system
   * @param tachyonConf the TachyonConf instance of the under file system
   */
  StorageDir(long storageDirId, String dirPath, long capacityBytes, String dataFolder,
      String userTempFolder, Object conf, TachyonConf tachyonConf) {
    mDirPath = new TachyonURI(dirPath);
    mConf = conf;
    mTachyonConf = tachyonConf;
    mFs = UnderFileSystem.get(dirPath, conf, mTachyonConf);
=======
   * @param storageDirId the id of the StorageDir
   * @param dirPath the root path of the StorageDir
   * @param capacityBytes the capacity of the StorageDir in bytes
   * @param dataFolder the data folder in the StorageDir
   * @param userTempFolder the temporary folder for users in the StorageDir
   * @param conf the configuration of the under file system
   */
  StorageDir(long storageDirId, String dirPath, long capacityBytes, String dataFolder,
      String userTempFolder, Object conf) {
    mStorageDirId = storageDirId;
    mDirPath = new TachyonURI(dirPath);
>>>>>>> 0462fb35
    mSpaceCounter = new SpaceCounter(capacityBytes);
    mDataPath = mDirPath.join(dataFolder);
    mUserTempPath = mDirPath.join(userTempFolder);
    mConf = conf;
    mFs = UnderFileSystem.get(dirPath, conf);
  }

  /**
   * Update the last access time of the block
   * 
   * @param blockId Id of the block
   */
  public void accessBlock(long blockId) {
    synchronized (mLastBlockAccessTimeMs) {
      if (containsBlock(blockId)) {
        mLastBlockAccessTimeMs.put(blockId, System.currentTimeMillis());
      }
    }
  }

  /**
   * Adds a block into the dir.
   * 
   * @param blockId the Id of the block
   * @param sizeBytes the size of the block in bytes
   * @param report need to be reported during heartbeat with master
   */
  private void addBlockId(long blockId, long sizeBytes, boolean report) {
    addBlockId(blockId, sizeBytes, System.currentTimeMillis(), report);
  }

  /**
   * Adds a block into the dir.
   * 
   * @param blockId Id of the block
   * @param sizeBytes size of the block in bytes
   * @param accessTimeMs access time of the block in millisecond.
   * @param report whether need to be reported During heart beat with master
   */
  private void addBlockId(long blockId, long sizeBytes, long accessTimeMs, boolean report) {
    synchronized (mLastBlockAccessTimeMs) {
      mLastBlockAccessTimeMs.put(blockId, accessTimeMs);
      if (mBlockSizes.containsKey(blockId)) {
        mSpaceCounter.returnUsedBytes(mBlockSizes.remove(blockId));
      }
      mBlockSizes.put(blockId, sizeBytes);
      if (report) {
        mAddedBlockIdList.add(blockId);
      }
    }
  }

  /**
   * Move the cached block file from user temporary folder to data folder
   * 
   * @param userId the id of the user
   * @param blockId the id of the block
   * @return true if success, false otherwise
   * @throws IOException
   */
  public boolean cacheBlock(long userId, long blockId) throws IOException {
    String srcPath = getUserTempFilePath(userId, blockId);
    String dstPath = getBlockFilePath(blockId);
    Long allocatedBytes = mTempBlockAllocatedBytes.remove(new Pair<Long, Long>(userId, blockId));

    if (!mFs.exists(srcPath) || allocatedBytes == null) {
      cancelBlock(userId, blockId);
      throw new IOException("Block file doesn't exist! blockId:" + blockId + " " + srcPath);
    }
    long blockSize = mFs.getFileSize(srcPath);
    if (blockSize < 0) {
      cancelBlock(userId, blockId);
      throw new IOException("Negative block size! blockId:" + blockId);
    }
    returnSpace(userId, allocatedBytes - blockSize);
    if (mFs.rename(srcPath, dstPath)) {
      addBlockId(blockId, blockSize, false);
      updateUserOwnBytes(userId, -blockSize);
      return true;
    } else {
      return false;
    }
  }

  /**
   * Cancel a block which is being written
   * 
   * @param userId the id of the user
   * @param blockId the id of the block to be cancelled
   * @return true if success, false otherwise
   * @throws IOException
   */
  public boolean cancelBlock(long userId, long blockId) throws IOException {  
    String filePath = getUserTempFilePath(userId, blockId);
    Long allocatedBytes = mTempBlockAllocatedBytes.remove(new Pair<Long, Long>(userId, blockId));
    if (allocatedBytes == null) {
      allocatedBytes = 0L;
    }
    returnSpace(userId, allocatedBytes);
    if (!mFs.exists(filePath)) {
      return true;
    } else {
      return mFs.delete(filePath, false);
    }
  }

  /**
   * Clean resources related to the removed user
   * 
   * @param userId id of the removed user
   * @param tempBlockIdList list of block ids that are being written by the user
   */
  public void cleanUserResources(long userId, Collection<Long> tempBlockIdList) {
    Collection<Long> blockIds = mLockedBlocksPerUser.removeAll(userId);
    for (long blockId : blockIds) {
      mUserPerLockedBlock.remove(blockId, userId);
    }
    for (Long tempBlockId : tempBlockIdList) {
      mTempBlockAllocatedBytes.remove(new Pair<Long, Long>(userId, tempBlockId));
    }
    try {
      mFs.delete(getUserTempPath(userId), true);
    } catch (IOException e) {
      LOG.error(e.getMessage(), e);
    }
    returnSpace(userId);
  }

  /**
   * Check whether the StorageDir contains certain block
   * 
   * @param blockId Id of the block
   * @return true if StorageDir contains the block, false otherwise
   */
  public boolean containsBlock(long blockId) {
    return mLastBlockAccessTimeMs.containsKey(blockId);
  }

  /**
   * Copy block file from this StorageDir to another StorageDir, the caller needs to make sure the
   * block is locked during copying
   * 
   * @param blockId Id of the block
   * @param dstDir destination StorageDir
   * @return true if success, false otherwise
   * @throws IOException
   */
  public boolean copyBlock(long blockId, StorageDir dstDir) throws IOException {
    long size = getBlockSize(blockId);
    if (size == -1) {
      LOG.error("Block file doesn't exist! blockId:{}", blockId);
      return false;
    }
    boolean copySuccess = false;
    Closer closer = Closer.create();
    ByteBuffer buffer = null;
    try {
      BlockHandler bhSrc = closer.register(getBlockHandler(blockId));
      BlockHandler bhDst = closer.register(dstDir.getBlockHandler(blockId));
      buffer = bhSrc.read(0, (int) size);
      copySuccess = (bhDst.append(0, buffer) == size);
    } finally {
      closer.close();
      CommonUtils.cleanDirectBuffer(buffer);
    }
    if (copySuccess) {
      dstDir.addBlockId(blockId, size, mLastBlockAccessTimeMs.get(blockId), true);
    }
    return copySuccess;
  }

  /**
   * Remove a block from current StorageDir, once calling this method, the block will not be
   * available any longer
   * 
   * @param blockId Id of the block to be removed.
   * @return true if succeed, false otherwise
   * @throws IOException
   */
  public boolean deleteBlock(long blockId) throws IOException {
    Long accessTimeMs = mLastBlockAccessTimeMs.remove(blockId);
    if (accessTimeMs == null) {
      LOG.warn("Block does not exist in current StorageDir! blockId:{}", blockId);
      return false;
    }
    String blockfile = getBlockFilePath(blockId);
    // Should check lock status here 
    if (!isBlockLocked(blockId)) {
      if (!mFs.delete(blockfile, false)) {
        LOG.error("Failed to delete block file! filename:{}", blockfile);
        return false;
      }
      deleteBlockId(blockId);
    } else {
      mToRemoveBlockIdSet.add(blockId);
      LOG.debug("Add block file {} to remove list!", blockfile);
    }
    return true;
  }

  /**
   * Delete information of a block from current StorageDir
   * 
   * @param blockId Id of the block
   */
  private void deleteBlockId(long blockId) {
    synchronized (mLastBlockAccessTimeMs) {
      mLastBlockAccessTimeMs.remove(blockId);
      mSpaceCounter.returnUsedBytes(mBlockSizes.remove(blockId));
      if (mAddedBlockIdList.contains(blockId)) {
        mAddedBlockIdList.remove(blockId);
      }
    }
  }

  /**
   * Get Ids of newly added blocks
   * 
   * @return list of added block Ids
   */
  public List<Long> getAddedBlockIdList() {
    List<Long> addedBlockIdList = new ArrayList<Long>();
    mAddedBlockIdList.drainTo(addedBlockIdList);
    return addedBlockIdList;
  }

  /**
   * Get available space size in bytes in current StorageDir
   * 
   * @return available space size in current StorageDir
   */
  public long getAvailableBytes() {
    return mSpaceCounter.getAvailableBytes();
  }

  /**
   * Read data into ByteBuffer from some block file, caller needs to make sure the block is locked
   * during reading
   * 
   * @param blockId Id of the block
   * @param offset starting position of the block file
   * @param length length of data to read
   * @return ByteBuffer which contains data of the block
   * @throws IOException
   */
  public ByteBuffer getBlockData(long blockId, long offset, int length) throws IOException {
    BlockHandler bh = getBlockHandler(blockId);
    try {
      return bh.read(offset, length);
    } finally {
      bh.close();
      accessBlock(blockId);
    }
  }

  /**
   * Get file path of the block file
   * 
   * @param blockId Id of the block
   * @return file path of the block
   */
  public String getBlockFilePath(long blockId) {
    return mDataPath.join("" + blockId).toString();
  }

  /**
   * Get block handler used to access the block file
   * 
   * @param blockId Id of the block
   * @return block handler of the block file
   * @throws IOException
   */
  public BlockHandler getBlockHandler(long blockId) throws IOException {
    String filePath = getBlockFilePath(blockId);
    try {
      return BlockHandler.get(filePath);
    } catch (IllegalArgumentException e) {
      throw new IOException(e.getMessage());
    }
  }

  /**
   * Get Ids of the blocks in current StorageDir
   * 
   * @return Ids of the blocks in current StorageDir
   */
  public Set<Long> getBlockIds() {
    return mLastBlockAccessTimeMs.keySet();
  }

  /**
   * Get size of the block in bytes
   * 
   * @param blockId Id of the block
   * @return size of the block, -1 if block doesn't exist
   */
  public long getBlockSize(long blockId) {
    Long size = mBlockSizes.get(blockId);
    if (size == null) {
      return -1;
    } else {
      return size;
    }
  }

  /**
   * Get sizes of the blocks in bytes in current StorageDir
   * 
   * @return set of map entry mapping from block Id to the block size in current StorageDir
   */
  public Set<Entry<Long, Long>> getBlockSizes() {
    return mBlockSizes.entrySet();
  }

  /**
   * Get capacity of current StorageDir in bytes
   * 
   * @return capacity of current StorageDir in bytes
   */
  public long getCapacityBytes() {
    return mSpaceCounter.getCapacityBytes();
  }

  /**
   * Get data path of current StorageDir
   * 
   * @return data path of current StorageDir
   */
  public TachyonURI getDirDataPath() {
    return mDataPath;
  }

  /**
   * Get root path of current StorageDir
   * 
   * @return root path of StorageDir
   */
  public TachyonURI getDirPath() {
    return mDirPath;
  }

  /**
   * Get last access time of blocks in current StorageDir
   * 
   * @return set of map entry mapping from block Id to its last access time in current StorageDir
   */
  public Set<Entry<Long, Long>> getLastBlockAccessTimeMs() {
    return mLastBlockAccessTimeMs.entrySet();
  }

  /**
   * Get size of locked blocks in bytes in current StorageDir
   * 
   * @return size of locked blocks in bytes in current StorageDir
   */
  public long getLockedSizeBytes() {
    long lockedBytes = 0;
    for (long blockId : mUserPerLockedBlock.keySet()) {
      Long blockSize = mBlockSizes.get(blockId);
      if (blockSize != null) {
        lockedBytes += blockSize;
      }
    }
    return lockedBytes;
  }

  /**
   * Get Id of current StorageDir
   * 
   * @return Id of current StorageDir
   */
  public long getStorageDirId() {
    return mStorageDirId;
  }

  /**
   * Get current StorageDir's under file system
   * 
   * @return StorageDir's under file system
   */
  public UnderFileSystem getUfs() {
    return mFs;
  }

  /**
   * Get configuration of current StorageDir's under file system
   * 
   * @return configuration of the under file system
   */
  public Object getUfsConf() {
    return mConf;
  }

  /**
   * Get used space in bytes in current StorageDir
   * 
   * @return used space in bytes in current StorageDir
   */
  public long getUsedBytes() {
    return mSpaceCounter.getUsedBytes();
  }

  /**
   * Get temporary space owned by the user in current StorageDir
   * 
   * @return temporary space in bytes owned by the user in current StorageDir
   */
  public long getUserOwnBytes(long userId) {
    Long ownBytes = mOwnBytesPerUser.get(userId);
    if (ownBytes == null) {
      ownBytes = 0L;
    }
    return ownBytes;
  }

  /**
   * Get temporary file path of block written by some user
   * 
   * @param userId Id of the user
   * @param blockId Id of the block
   * @return temporary file path of the block
   */
  public String getUserTempFilePath(long userId, long blockId) {
    return mUserTempPath.join("" + userId).join("" + blockId).toString();
  }

  /**
   * Get root temporary path of users
   * 
   * @return TachyonURI of users' temporary path
   */
  public TachyonURI getUserTempPath() {
    return mUserTempPath;
  }

  /**
   * Get temporary path of some user
   * 
   * @param userId Id of the user
   * @return temporary path of the user
   */
  public String getUserTempPath(long userId) {
    return mUserTempPath.join("" + userId).toString();
  }

  /**
   * Initialize current StorageDir
   * 
   * @throws IOException
   */
  public void initailize() throws IOException {
    String dataPath = mDataPath.toString();
    if (!mFs.exists(dataPath)) {
      LOG.info("Data folder {} does not exist. Creating a new one.", mDataPath);
      mFs.mkdirs(dataPath, true);
      mFs.setPermission(dataPath, "775");
    } else if (mFs.isFile(dataPath)) {
      String msg = "Data folder " + mDataPath + " is not a folder!";
      throw new IllegalArgumentException(msg);
    }

    String userTempPath = mUserTempPath.toString();
    if (!mFs.exists(userTempPath)) {
      LOG.info("User temp folder {} does not exist. Creating a new one.", mUserTempPath);
      mFs.mkdirs(userTempPath, true);
      mFs.setPermission(userTempPath, "775");
    } else if (mFs.isFile(userTempPath)) {
      String msg = "User temp folder " + mUserTempPath + " is not a folder!";
      throw new IllegalArgumentException(msg);
    }

    int cnt = 0;
    for (String name : mFs.list(dataPath)) {
      String path = mDataPath.join(name).toString();
      if (mFs.isFile(path)) {
        cnt ++;
        long fileSize = mFs.getFileSize(path);
        LOG.debug("File {}: {} with size {} Bs.", cnt, path, fileSize);
        long blockId = CommonUtils.getBlockIdFromFileName(name);
        boolean success = mSpaceCounter.requestSpaceBytes(fileSize);
        if (success) {
          addBlockId(blockId, fileSize, true);
        } else {
          mFs.delete(path, true);
          LOG.warn("Pre-existing files exceed storage capacity. deleting file:{}", path);
        }
      }
    }
    return;
  }

  /**
   * Check whether certain block is locked
   * 
   * @param blockId Id of the block
   * @return true if block is locked, false otherwise
   */
  public boolean isBlockLocked(long blockId) {
    return mUserPerLockedBlock.containsKey(blockId);
  }

  /**
   * Lock block by some user
   * 
   * @param blockId Id of the block
   * @param userId Id of the user
   * @return true if success, false otherwise
   */
  public boolean lockBlock(long blockId, long userId) {
    synchronized (mLastBlockAccessTimeMs) {
      if (!containsBlock(blockId)) {
        return false;
      }
      mUserPerLockedBlock.put(blockId, userId);
      mLockedBlocksPerUser.put(userId, blockId);
      return true;
    }
  }

  /**
   * Move a block from its current StorageDir to another StorageDir
   * 
   * @param blockId the id of the block
   * @param dstDir the destination StorageDir
   * @return true if success, false otherwise
   * @throws IOException
   */
  public boolean moveBlock(long blockId, StorageDir dstDir) throws IOException {
    if (copyBlock(blockId, dstDir)) {
      return deleteBlock(blockId);
    }
    return false;
  }

  /**
   * Request space from current StorageDir by some user
   * 
   * @param userId Id of the user
   * @param size request size in bytes
   * @return true if success, false otherwise
   */
  public boolean requestSpace(long userId, long size) {
    boolean result = mSpaceCounter.requestSpaceBytes(size);
    if (result && userId != Users.MIGRATE_DATA_USER_ID) {
      updateUserOwnBytes(userId, size);
    }
    return result;
  }

  /**
   * Return space owned by the user to current StorageDir
   * 
   * @param userId Id of the user
   */
  private void returnSpace(long userId) {
    Long ownBytes = mOwnBytesPerUser.remove(userId);
    if (ownBytes != null) {
      mSpaceCounter.returnUsedBytes(ownBytes);
    }
  }

  /**
   * Return space to current StorageDir by some user
   * 
   * @param userId Id of the user
   * @param size size to return in bytes
   */
  public void returnSpace(long userId, long size) {
    mSpaceCounter.returnUsedBytes(size);
    updateUserOwnBytes(userId, -size);
  }

  /**
   * Unlock block by some user
   * 
   * @param blockId Id of the block
   * @param userId Id of the user
   * @return true if success, false otherwise
   */
  public boolean unlockBlock(long blockId, long userId) {
    if (mUserPerLockedBlock.remove(blockId, userId)) {
      mLockedBlocksPerUser.remove(userId, blockId);
      if (!isBlockLocked(blockId) && mToRemoveBlockIdSet.contains(blockId)) {
        try {
          if (!mFs.delete(getBlockFilePath(blockId), false)) {
            return false;
          }
          mToRemoveBlockIdSet.remove(blockId);
          deleteBlockId(blockId);
        } catch (IOException e) {
          LOG.error(e.getMessage(), e);
          return false;
        }
      }
      return true;
    }
    return false;
  }

  /**
   * Update allocated space bytes of a temporary block in current StorageDir
   * 
   * @param userId Id of the user
   * @param blockId Id of the block
   * @param sizeBytes updated space size in bytes
   */
  public void updateTempBlockAllocatedBytes(long userId, long blockId, long sizeBytes) {
    Pair<Long, Long> blockInfo = new Pair<Long, Long>(userId, blockId);
    Long oldSize = mTempBlockAllocatedBytes.putIfAbsent(blockInfo, sizeBytes);
    if (oldSize != null) {
      while (!mTempBlockAllocatedBytes.replace(blockInfo, oldSize, oldSize + sizeBytes)) {
        oldSize = mTempBlockAllocatedBytes.get(blockInfo);
        if (oldSize == null) {
          LOG.error("Temporary block doesn't exist! blockId:{}", blockId);
          break;
        }
      }
    }
  }

  /**
   * Update user owned space bytes
   * 
   * @param userId Id of the user
   * @param sizeBytes updated space size in bytes
   */
  private void updateUserOwnBytes(long userId, long sizeBytes) {
    Long used = mOwnBytesPerUser.putIfAbsent(userId, sizeBytes);
    if (used != null) {
      while (!mOwnBytesPerUser.replace(userId, used, used + sizeBytes)) {
        used = mOwnBytesPerUser.get(userId);
        if (used == null) {
          LOG.error("Unknown user! userId:{}", userId);
          break;
        }
      }
    }
  }
}<|MERGE_RESOLUTION|>--- conflicted
+++ resolved
@@ -41,12 +41,8 @@
 import tachyon.Pair;
 import tachyon.TachyonURI;
 import tachyon.UnderFileSystem;
-<<<<<<< HEAD
-import tachyon.client.BlockHandler;
 import tachyon.conf.TachyonConf;
-=======
 import tachyon.Users;
->>>>>>> 0462fb35
 import tachyon.util.CommonUtils;
 import tachyon.worker.BlockHandler;
 import tachyon.worker.SpaceCounter;
@@ -96,8 +92,7 @@
 
   /**
    * Create a new StorageDir.
-   * 
-<<<<<<< HEAD
+   *
    * @param storageDirId id of StorageDir
    * @param dirPath root path of StorageDir
    * @param capacityBytes capacity of StorageDir in bytes
@@ -108,28 +103,14 @@
    */
   StorageDir(long storageDirId, String dirPath, long capacityBytes, String dataFolder,
       String userTempFolder, Object conf, TachyonConf tachyonConf) {
-    mDirPath = new TachyonURI(dirPath);
-    mConf = conf;
     mTachyonConf = tachyonConf;
-    mFs = UnderFileSystem.get(dirPath, conf, mTachyonConf);
-=======
-   * @param storageDirId the id of the StorageDir
-   * @param dirPath the root path of the StorageDir
-   * @param capacityBytes the capacity of the StorageDir in bytes
-   * @param dataFolder the data folder in the StorageDir
-   * @param userTempFolder the temporary folder for users in the StorageDir
-   * @param conf the configuration of the under file system
-   */
-  StorageDir(long storageDirId, String dirPath, long capacityBytes, String dataFolder,
-      String userTempFolder, Object conf) {
     mStorageDirId = storageDirId;
     mDirPath = new TachyonURI(dirPath);
->>>>>>> 0462fb35
     mSpaceCounter = new SpaceCounter(capacityBytes);
     mDataPath = mDirPath.join(dataFolder);
     mUserTempPath = mDirPath.join(userTempFolder);
     mConf = conf;
-    mFs = UnderFileSystem.get(dirPath, conf);
+    mFs = UnderFileSystem.get(dirPath, conf, mTachyonConf);
   }
 
   /**
