package tachyon.util;

import static org.junit.Assert.fail;

import java.io.IOException;
import java.util.List;

import org.junit.After;
import org.junit.Assert;
import org.junit.Before;
import org.junit.Test;

import tachyon.PrefixList;
import tachyon.TachyonURI;
import tachyon.TestUtils;
import tachyon.UnderFileSystem;
import tachyon.UnderFileSystemCluster;
import tachyon.client.TachyonFS;
import tachyon.master.LocalTachyonCluster;

/**
 * To test the utilities related to under filesystem, including loadufs and etc.
 */
public class UnderfsUtilsTest {
  private LocalTachyonCluster mLocalTachyonCluster = null;
  private TachyonFS mTfs = null;
  private String mUnderfsAddress = null;
  private UnderFileSystem mUfs = null;

  @After
  public final void after() throws Exception {
    mLocalTachyonCluster.stop();
    System.clearProperty("tachyon.user.quota.unit.bytes");
    System.clearProperty("tachyon.user.default.block.size.byte");
  }

  @Before
  public final void before() throws IOException {
    System.setProperty("tachyon.user.quota.unit.bytes", "1000");
    System.setProperty("tachyon.user.default.block.size.byte", "128");
    mLocalTachyonCluster = new LocalTachyonCluster(10000);
    mLocalTachyonCluster.start();

    mTfs = mLocalTachyonCluster.getClient();

    mUnderfsAddress = System.getProperty("tachyon.underfs.address");
    mUfs = UnderFileSystem.get(mUnderfsAddress + TachyonURI.SEPARATOR);
  }

  @Test
  public void loadUnderFsTest() throws IOException {
    if (!UnderFileSystemCluster.isUFSHDFS()) {
      return;
    }

    String[] exclusions = {"/tachyon", "/exclusions"};
    String[] inclusions = {"/inclusions/sub-1", "/inclusions/sub-2"};
    for (String exclusion : exclusions) {
      if (!mUfs.exists(exclusion)) {
        mUfs.mkdirs(exclusion, true);
      }
    }

    for (String inclusion : inclusions) {
      if (!mUfs.exists(inclusion)) {
        mUfs.mkdirs(inclusion, true);
      }
      CommonUtils.touch(mUnderfsAddress + inclusion + "/1");
    }

<<<<<<< HEAD
    UfsUtils.loadUnderFs(mTfs, new TachyonURI(TachyonURI.SEPARATOR), new TachyonURI(mUnderfsAddress
        + TachyonURI.SEPARATOR), new PrefixList("tachyon;exclusions", ";"));
=======
    UfsUtils.loadUnderFs(mTfs, TachyonURI.SEPARATOR, mUnderfsAddress + TachyonURI.SEPARATOR,
        new PrefixList("tachyon;exclusions", ";"));
>>>>>>> 91768ef4

    List<String> paths = null;
    for (String exclusion : exclusions) {
      try {
        paths = TestUtils.listFiles(mTfs, exclusion);
        fail("NO FileDoesNotExistException is expected here");
      } catch (IOException ioe) {
        Assert.assertNotNull(ioe);
      }
      Assert.assertNull("Not exclude the target folder: " + exclusion, paths);
    }

    for (String inclusion : inclusions) {
      paths = TestUtils.listFiles(mTfs, inclusion);
      Assert.assertNotNull(paths);
    }
  }
}<|MERGE_RESOLUTION|>--- conflicted
+++ resolved
@@ -68,13 +68,8 @@
       CommonUtils.touch(mUnderfsAddress + inclusion + "/1");
     }
 
-<<<<<<< HEAD
     UfsUtils.loadUnderFs(mTfs, new TachyonURI(TachyonURI.SEPARATOR), new TachyonURI(mUnderfsAddress
         + TachyonURI.SEPARATOR), new PrefixList("tachyon;exclusions", ";"));
-=======
-    UfsUtils.loadUnderFs(mTfs, TachyonURI.SEPARATOR, mUnderfsAddress + TachyonURI.SEPARATOR,
-        new PrefixList("tachyon;exclusions", ";"));
->>>>>>> 91768ef4
 
     List<String> paths = null;
     for (String exclusion : exclusions) {
