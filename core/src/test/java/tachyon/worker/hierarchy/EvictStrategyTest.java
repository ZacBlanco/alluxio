/*
 * Licensed to the University of California, Berkeley under one or more contributor license
 * agreements. See the NOTICE file distributed with this work for additional information regarding
 * copyright ownership. The ASF licenses this file to You under the Apache License, Version 2.0 (the
 * "License"); you may not use this file except in compliance with the License. You may obtain a
 * copy of the License at
 * 
 * http://www.apache.org/licenses/LICENSE-2.0
 * 
 * Unless required by applicable law or agreed to in writing, software distributed under the License
 * is distributed on an "AS IS" BASIS, WITHOUT WARRANTIES OR CONDITIONS OF ANY KIND, either express
 * or implied. See the License for the specific language governing permissions and limitations under
 * the License.
 */
package tachyon.worker.hierarchy;

import java.io.File;
import java.io.IOException;
import java.nio.ByteBuffer;
import java.util.HashSet;
import java.util.List;
import java.util.Set;

import org.junit.Assert;
import org.junit.Before;
import org.junit.Test;

import tachyon.Pair;
import tachyon.TestUtils;
import tachyon.UnderFileSystem;
<<<<<<< HEAD
import tachyon.client.BlockHandler;
import tachyon.conf.TachyonConf;
=======
>>>>>>> 0462fb35
import tachyon.master.BlockInfo;
import tachyon.util.CommonUtils;
import tachyon.worker.BlockHandler;
import tachyon.worker.eviction.EvictLRU;
import tachyon.worker.eviction.EvictPartialLRU;
import tachyon.worker.eviction.EvictStrategy;

public class EvictStrategyTest {
  private final StorageDir[] mStorageDirs = new StorageDir[3];
  private static final long USER_ID = 1;
  private static final long CAPACITY = 1000;

  @Before
  public final void before() throws IOException {
    String tachyonHome =
        File.createTempFile("Tachyon", "").getAbsoluteFile() + "U" + System.currentTimeMillis();
    String workerDirFolder = tachyonHome + "/ramdisk";
    String[] dirPaths = "/dir1,/dir2,/dir3".split(",");
    for (int i = 0; i < 3; i++) {
      mStorageDirs[i] =
<<<<<<< HEAD
          new StorageDir(i + 1, workerDirFolder + dirPaths[i], mCapacity, "/data", "/user",
              null, new TachyonConf());
      initializeStorageDir(mStorageDirs[i], mUserId);
=======
          new StorageDir(i + 1, workerDirFolder + dirPaths[i], CAPACITY, "/data", "/user", null);
      initializeStorageDir(mStorageDirs[i], USER_ID);
>>>>>>> 0462fb35
    }
  }

  private void createBlockFile(StorageDir dir, long blockId, int blockSize) throws IOException {
    byte[] buf = TestUtils.getIncreasingByteArray(blockSize);

    BlockHandler bhSrc =
        BlockHandler.get(dir.getUserTempFilePath(USER_ID, blockId));
    dir.requestSpace(USER_ID, blockSize);
    dir.updateTempBlockAllocatedBytes(USER_ID, blockId, blockSize);
    try {
      bhSrc.append(0, ByteBuffer.wrap(buf));
    } finally {
      bhSrc.close();
    }
    dir.cacheBlock(USER_ID, blockId);
  }

  @Test
  public void EvictLRUTest() throws IOException {
    createBlockFile(mStorageDirs[0], BlockInfo.computeBlockId(1, 0), 300);
    createBlockFile(mStorageDirs[1], BlockInfo.computeBlockId(2, 0), 300);
    createBlockFile(mStorageDirs[2], BlockInfo.computeBlockId(3, 0), 350);
    createBlockFile(mStorageDirs[0], BlockInfo.computeBlockId(4, 0), 550);
    createBlockFile(mStorageDirs[1], BlockInfo.computeBlockId(5, 0), 600);
    createBlockFile(mStorageDirs[2], BlockInfo.computeBlockId(6, 0), 500);

    Set<Integer> pinList = new HashSet<Integer>();
    EvictStrategy eviction = new EvictLRU(true);

    pinList.add(1);
    Pair<StorageDir, List<tachyon.worker.hierarchy.BlockInfo>> lruResult =
        eviction.getDirCandidate(mStorageDirs, pinList, 300);
    Assert.assertEquals(mStorageDirs[1], lruResult.getFirst());
    Assert.assertEquals(1, lruResult.getSecond().size());
    Assert.assertEquals(lruResult.getSecond().get(0).getBlockId(), BlockInfo.computeBlockId(2, 0));

    pinList.add(2);
    lruResult = eviction.getDirCandidate(mStorageDirs, pinList, 300);
    Assert.assertEquals(mStorageDirs[2], lruResult.getFirst());
    Assert.assertEquals(1, lruResult.getSecond().size());
    Assert.assertEquals(lruResult.getSecond().get(0).getBlockId(), BlockInfo.computeBlockId(3, 0));

    eviction = new EvictLRU(false);
    lruResult = eviction.getDirCandidate(mStorageDirs, pinList, 300);
    Assert.assertEquals(mStorageDirs[0], lruResult.getFirst());
    Assert.assertEquals(1, lruResult.getSecond().size());
    Assert.assertEquals(lruResult.getSecond().get(0).getBlockId(), BlockInfo.computeBlockId(1, 0));

    lruResult = eviction.getDirCandidate(mStorageDirs, pinList, 1001);
    Assert.assertEquals(null, lruResult);
  }

  @Test
  public void EvictPartialLRUTest() throws IOException {
    createBlockFile(mStorageDirs[0], BlockInfo.computeBlockId(1, 0), 450);
    createBlockFile(mStorageDirs[1], BlockInfo.computeBlockId(2, 0), 600);
    createBlockFile(mStorageDirs[2], BlockInfo.computeBlockId(3, 0), 500);
    createBlockFile(mStorageDirs[0], BlockInfo.computeBlockId(4, 0), 400);
    createBlockFile(mStorageDirs[1], BlockInfo.computeBlockId(5, 0), 300);
    createBlockFile(mStorageDirs[2], BlockInfo.computeBlockId(6, 0), 450);

    Set<Integer> pinList = new HashSet<Integer>();
    EvictStrategy eviction = new EvictPartialLRU(true);

    pinList.add(1);
    Pair<StorageDir, List<tachyon.worker.hierarchy.BlockInfo>> lruResult =
        eviction.getDirCandidate(mStorageDirs, pinList, 600);
    Assert.assertEquals(mStorageDirs[1], lruResult.getFirst());
    Assert.assertEquals(1, lruResult.getSecond().size());
    Assert.assertEquals(lruResult.getSecond().get(0).getBlockId(), BlockInfo.computeBlockId(2, 0));

    pinList.add(2);
    lruResult = eviction.getDirCandidate(mStorageDirs, pinList, 600);
    Assert.assertEquals(mStorageDirs[2], lruResult.getFirst());
    Assert.assertEquals(2, lruResult.getSecond().size());
    Assert.assertEquals(lruResult.getSecond().get(0).getBlockId(), BlockInfo.computeBlockId(3, 0));
    Assert.assertEquals(lruResult.getSecond().get(1).getBlockId(), BlockInfo.computeBlockId(6, 0));

    eviction = new EvictLRU(false);
    lruResult = eviction.getDirCandidate(mStorageDirs, pinList, 400);
    Assert.assertEquals(mStorageDirs[0], lruResult.getFirst());
    Assert.assertEquals(1, lruResult.getSecond().size());
    Assert.assertEquals(lruResult.getSecond().get(0).getBlockId(), BlockInfo.computeBlockId(1, 0));

    lruResult = eviction.getDirCandidate(mStorageDirs, pinList, 1001);
    Assert.assertEquals(null, lruResult);
  }

  private void initializeStorageDir(StorageDir dir, long userId) throws IOException {
    dir.initailize();
    UnderFileSystem ufs = dir.getUfs();
    ufs.mkdirs(dir.getUserTempPath(userId), true);
    CommonUtils.changeLocalFileToFullPermission(dir.getUserTempPath(userId));
  }
}<|MERGE_RESOLUTION|>--- conflicted
+++ resolved
@@ -28,11 +28,7 @@
 import tachyon.Pair;
 import tachyon.TestUtils;
 import tachyon.UnderFileSystem;
-<<<<<<< HEAD
-import tachyon.client.BlockHandler;
 import tachyon.conf.TachyonConf;
-=======
->>>>>>> 0462fb35
 import tachyon.master.BlockInfo;
 import tachyon.util.CommonUtils;
 import tachyon.worker.BlockHandler;
@@ -53,14 +49,9 @@
     String[] dirPaths = "/dir1,/dir2,/dir3".split(",");
     for (int i = 0; i < 3; i++) {
       mStorageDirs[i] =
-<<<<<<< HEAD
-          new StorageDir(i + 1, workerDirFolder + dirPaths[i], mCapacity, "/data", "/user",
+          new StorageDir(i + 1, workerDirFolder + dirPaths[i], CAPACITY, "/data", "/user",
               null, new TachyonConf());
-      initializeStorageDir(mStorageDirs[i], mUserId);
-=======
-          new StorageDir(i + 1, workerDirFolder + dirPaths[i], CAPACITY, "/data", "/user", null);
       initializeStorageDir(mStorageDirs[i], USER_ID);
->>>>>>> 0462fb35
     }
   }
 
